--- conflicted
+++ resolved
@@ -119,10 +119,7 @@
 
   std::vector<IValue> args{a};
 
-<<<<<<< HEAD
-=======
   // sum
->>>>>>> 078fadaa
   testStaticRuntime(aten_sum, args);
   testStaticRuntime(aten_sum_0, args);
   testStaticRuntime(aten_sum_1, args);
@@ -130,8 +127,6 @@
   testStaticRuntime(aten_sum_1_true, args);
 }
 
-<<<<<<< HEAD
-=======
 TEST(StaticRuntime, Logit) {
   auto a = at::ones({2, 3});
   double b = 1e-6;
@@ -144,7 +139,6 @@
   testStaticRuntime(logit_script_3, args_2);
 }
 
->>>>>>> 078fadaa
 TEST(StaticRuntime, EmbeddingBag) {
   at::Tensor weight = torch::ones({3, 11}, at::ScalarType::Float);
   at::Tensor input = torch::tensor({0, 1, 0, 2});
@@ -160,8 +154,6 @@
   testStaticRuntime(embedding_bag_max_last_offset, args);
 }
 
-<<<<<<< HEAD
-=======
 TEST(StaticRuntime, LayerNorm) {
   const auto input = torch::rand({20, 10, 10, 10});
   for (int normalized_size: {2, 3}) {
@@ -175,7 +167,6 @@
   }
 }
 
->>>>>>> 078fadaa
 TEST(StaticRuntime, IndividualOps_Binary) {
   auto a = at::randn({2, 3});
   auto b = at::ones({2, 3});
@@ -192,8 +183,6 @@
   testStaticRuntime(tuple_construct_script_2, args);
 }
 
-<<<<<<< HEAD
-=======
 TEST(StaticRuntime, IndividualOps_Binary_MatMul) {
   // 1-D, 1-D
   std::vector<IValue> args{at::randn({3}), at::randn({3})};
@@ -265,7 +254,6 @@
 
 }
 
->>>>>>> 078fadaa
 TEST(StaticRuntime, IndividualOps_Reshape) {
   auto a = at::randn({2, 3});
   auto b = std::vector<int64_t>({3, 2});
@@ -315,12 +303,6 @@
 TEST(StaticRuntime, IndividualOps_to) {
   auto test_to = [](at::ScalarType b, bool c, bool d, c10::MemoryFormat e) {
     auto a = at::randn({2, 3});
-<<<<<<< HEAD
-    std::vector<IValue> args0{a, b, c, d, e};
-    std::vector<IValue> args1{a, b, c, d};
-    testStaticRuntime(to_script_0, args0);
-    testStaticRuntime(to_script_1, args1);
-=======
     auto other = at::randn({2, 3}, b);
     std::vector<IValue> args0{a, b, c, d, e};
     std::vector<IValue> args1{a, b, c, d};
@@ -328,7 +310,6 @@
     testStaticRuntime(to_script_0, args0);
     testStaticRuntime(to_script_1, args1);
     testStaticRuntime(to_script_2, args2);
->>>>>>> 078fadaa
   };
 
   test_to(at::ScalarType::Float, true, true, c10::MemoryFormat::Contiguous);
