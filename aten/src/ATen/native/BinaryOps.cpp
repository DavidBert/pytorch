--- conflicted
+++ resolved
@@ -38,17 +38,17 @@
   build_binary_float_op(maybe_get_output(), self, other);
 }
 
-TORCH_META_FUNC2(div, Tensor_mode) (const Tensor& self, const Tensor& other, std::string rounding_mode) {
-  if (rounding_mode == "true") {
+TORCH_META_FUNC2(div, Tensor_mode) (const Tensor& self, const Tensor& other, c10::optional<std::string> rounding_mode) {
+  if (!rounding_mode.has_value()) {
     build_binary_float_op(maybe_get_output(), self, other);
-  } else if (rounding_mode == "trunc") {
+  } else if (*rounding_mode == "trunc") {
     build_binary_op(maybe_get_output(), self, other);
-  } else if (rounding_mode == "floor") {
+  } else if (*rounding_mode == "floor") {
     build_binary_op(maybe_get_output(), self, other);
   } else {
     TORCH_CHECK(false,
-        "div expected rounding_mode to be one of 'true', 'trunc', or 'floor' "
-        "but found '", rounding_mode, "'");
+        "div expected rounding_mode to be one of None, 'trunc', or 'floor' "
+        "but found '", *rounding_mode, "'");
   }
 }
 
@@ -131,13 +131,13 @@
 }
 
 TORCH_IMPL_FUNC(div_out_mode) (
-  const Tensor& self, const Tensor& other, std::string rounding_mode, const Tensor& result
+  const Tensor& self, const Tensor& other, c10::optional<std::string> rounding_mode, const Tensor& result
 ) {
-  if (rounding_mode == "true") {
+  if (!rounding_mode.has_value()) {
     div_true_stub(device_type(), *this);
-  } else if (rounding_mode == "trunc") {
+  } else if (*rounding_mode == "trunc") {
     div_trunc_stub(device_type(), *this);
-  } else if (rounding_mode == "floor") {
+  } else if (*rounding_mode == "floor") {
     div_floor_stub(device_type(), *this);
   }
 }
@@ -227,43 +227,11 @@
   return self.div_(wrapped_scalar_tensor(other)); // redispatch!
 }
 
-<<<<<<< HEAD
-Tensor& div_out(const Tensor& self, const Tensor& other, c10::optional<std::string> rounding_mode, Tensor& result) {
-  if (!rounding_mode.has_value()) {
-    return div_true_out(self, other, result);
-  } else if (*rounding_mode == "trunc") {
-    return div_trunc_out(self, other, result);
-  } else if (*rounding_mode == "floor") {
-    return div_floor_out(self, other, result);
-  }
-
-  TORCH_CHECK(false,
-      "div expected rounding_mode to be None, 'trunc', or 'floor' "
-      "but found '", *rounding_mode, "'");
-}
-
-Tensor div(const Tensor& self, const Tensor& other, c10::optional<std::string> rounding_mode) {
-  Tensor result;
-  native::div_out(self, other, std::move(rounding_mode), result);
-  return result;
-}
-
-Tensor& div_(Tensor& self, const Tensor& other, c10::optional<std::string> rounding_mode) {
-  return native::div_out(self, other, std::move(rounding_mode), self);
-}
-
-Tensor div(const Tensor& self, Scalar other, c10::optional<std::string> rounding_mode) {
+Tensor div(const Tensor& self, const Scalar& other, c10::optional<std::string> rounding_mode) {
   return self.div(wrapped_scalar_tensor(other), std::move(rounding_mode)); // redispatch!
 }
 
-Tensor& div_(Tensor& self, Scalar other, c10::optional<std::string> rounding_mode) {
-=======
-Tensor div(const Tensor& self, const Scalar& other, std::string rounding_mode) {
-  return self.div(wrapped_scalar_tensor(other), std::move(rounding_mode)); // redispatch!
-}
-
-Tensor& div_(Tensor& self, const Scalar& other, std::string rounding_mode) {
->>>>>>> 50cb75ed
+Tensor& div_(Tensor& self, const Scalar& other, c10::optional<std::string> rounding_mode) {
   return self.div_(wrapped_scalar_tensor(other), std::move(rounding_mode)); // redispatch!
 }
 
@@ -300,19 +268,11 @@
   return self.div_(other, std::move(rounding_mode));
 }
 
-<<<<<<< HEAD
-Tensor divide(const Tensor& self, Scalar other, c10::optional<std::string> rounding_mode) {
+Tensor divide(const Tensor& self, const Scalar& other, c10::optional<std::string> rounding_mode) {
   return self.div(other, std::move(rounding_mode));
 }
 
-Tensor& divide_(Tensor& self, Scalar other, c10::optional<std::string> rounding_mode) {
-=======
-Tensor divide(const Tensor& self, const Scalar& other, std::string rounding_mode) {
-  return self.div(other, std::move(rounding_mode));
-}
-
-Tensor& divide_(Tensor& self, const Scalar& other, std::string rounding_mode) {
->>>>>>> 50cb75ed
+Tensor& divide_(Tensor& self, const Scalar& other, c10::optional<std::string> rounding_mode) {
   return self.div_(other, std::move(rounding_mode));
 }
 
