#include <ATen/ATen.h>
#include <ATen/CPUApplyUtils.h>
#include <ATen/Dispatch.h>
#include <ATen/NativeFunctions.h>
#include <ATen/ExpandUtils.h>

#include <ATen/native/BatchLinearAlgebra.h>
#include <ATen/native/LinearAlgebraUtils.h>
#include <ATen/native/Resize.h>
#include <ATen/native/cpu/zmath.h>
#include <ATen/Parallel.h>

#include <c10/util/irange.h>

#include <vector>

// First the required LAPACK implementations are registered here.
// A comment above the registered LAPACK routine suggest which batched
// linear algebra function uses that routine
#if AT_BUILD_WITH_LAPACK()

// gesv
extern "C" void zgesv_(int *n, int *nrhs, std::complex<double> *a, int *lda, int *ipiv, std::complex<double> *b, int *ldb, int *info);
extern "C" void cgesv_(int *n, int *nrhs, std::complex<float> *a, int *lda, int *ipiv, std::complex<float> *b, int *ldb, int *info);
extern "C" void dgesv_(int *n, int *nrhs, double *a, int *lda, int *ipiv, double *b, int *ldb, int *info);
extern "C" void sgesv_(int *n, int *nrhs, float *a, int *lda, int *ipiv, float *b, int *ldb, int *info);

// getrf
extern "C" void zgetrf_(int *m, int *n, std::complex<double> *a, int *lda, int *ipiv, int *info);
extern "C" void cgetrf_(int *m, int *n, std::complex<float> *a, int *lda, int *ipiv, int *info);
extern "C" void dgetrf_(int *m, int *n, double *a, int *lda, int *ipiv, int *info);
extern "C" void sgetrf_(int *m, int *n, float *a, int *lda, int *ipiv, int *info);

// getri
extern "C" void zgetri_(int *n, std::complex<double> *a, int *lda, int *ipiv, std::complex<double> *work, int *lwork, int *info);
extern "C" void cgetri_(int *n, std::complex<float> *a, int *lda, int *ipiv, std::complex<float> *work, int *lwork, int *info);
extern "C" void dgetri_(int *n, double *a, int *lda, int *ipiv, double *work, int *lwork, int *info);
extern "C" void sgetri_(int *n, float *a, int *lda, int *ipiv, float *work, int *lwork, int *info);

// potrs
extern "C" void zpotrs_(char *uplo, int *n, int *nrhs, std::complex<double> *a, int *lda, std::complex<double> *b, int *ldb, int *info);
extern "C" void cpotrs_(char *uplo, int *n, int *nrhs, std::complex<float> *a, int *lda, std::complex<float> *b, int *ldb, int *info);
extern "C" void dpotrs_(char *uplo, int *n, int *nrhs, double *a, int *lda, double *b, int *ldb, int *info);
extern "C" void spotrs_(char *uplo, int *n, int *nrhs, float *a, int *lda, float *b, int *ldb, int *info);

// potrf
extern "C" void zpotrf_(char *uplo, int *n, std::complex<double> *a, int *lda, int *info);
extern "C" void cpotrf_(char *uplo, int *n, std::complex<float> *a, int *lda, int *info);
extern "C" void dpotrf_(char *uplo, int *n, double *a, int *lda, int *info);
extern "C" void spotrf_(char *uplo, int *n, float *a, int *lda, int *info);

// potri
extern "C" void zpotri_(char *uplo, int *n, std::complex<double> *a, int *lda, int *info);
extern "C" void cpotri_(char *uplo, int *n, std::complex<float> *a, int *lda, int *info);
extern "C" void dpotri_(char *uplo, int *n, double *a, int *lda, int *info);
extern "C" void spotri_(char *uplo, int *n, float *a, int *lda, int *info);

// trtrs
extern "C" void ztrtrs_(char *uplo, char *trans, char *diag, int *n, int *nrhs, std::complex<double> *a, int *lda, std::complex<double> *b, int *ldb, int *info);
extern "C" void ctrtrs_(char *uplo, char *trans, char *diag, int *n, int *nrhs, std::complex<float> *a, int *lda, std::complex<float> *b, int *ldb, int *info);
extern "C" void dtrtrs_(char *uplo, char *trans, char *diag, int *n, int *nrhs, double *a, int *lda, double *b, int *ldb, int *info);
extern "C" void strtrs_(char *uplo, char *trans, char *diag, int *n, int *nrhs, float *a, int *lda, float *b, int *ldb, int *info);

// geqrf
extern "C" void zgeqrf_(int *m, int *n, std::complex<double> *a, int *lda, std::complex<double> *tau, std::complex<double> *work, int *lwork, int *info);
extern "C" void cgeqrf_(int *m, int *n, std::complex<float> *a, int *lda, std::complex<float> *tau, std::complex<float> *work, int *lwork, int *info);
extern "C" void dgeqrf_(int *m, int *n, double *a, int *lda, double *tau, double *work, int *lwork, int *info);
extern "C" void sgeqrf_(int *m, int *n, float *a, int *lda, float *tau, float *work, int *lwork, int *info);

// orgqr
extern "C" void zungqr_(int *m, int *n, int *k, std::complex<double> *a, int *lda, std::complex<double> *tau, std::complex<double> *work, int *lwork, int *info);
extern "C" void cungqr_(int *m, int *n, int *k, std::complex<float> *a, int *lda, std::complex<float> *tau, std::complex<float> *work, int *lwork, int *info);
extern "C" void dorgqr_(int *m, int *n, int *k, double *a, int *lda, double *tau, double *work, int *lwork, int *info);
extern "C" void sorgqr_(int *m, int *n, int *k, float *a, int *lda, float *tau, float *work, int *lwork, int *info);

// ormqr
extern "C" void zunmqr_(char *side, char *trans, int *m, int *n, int *k, std::complex<double> *a, int *lda, std::complex<double> *tau, std::complex<double> *c, int *ldc, std::complex<double> *work, int *lwork, int *info);
extern "C" void cunmqr_(char *side, char *trans, int *m, int *n, int *k, std::complex<float> *a, int *lda, std::complex<float> *tau, std::complex<float> *c, int *ldc, std::complex<float> *work, int *lwork, int *info);
extern "C" void dormqr_(char *side, char *trans, int *m, int *n, int *k, double *a, int *lda, double *tau, double *c, int *ldc, double *work, int *lwork, int *info);
extern "C" void sormqr_(char *side, char *trans, int *m, int *n, int *k, float *a, int *lda, float *tau, float *c, int *ldc, float *work, int *lwork, int *info);

// syev
extern "C" void zheev_(char *jobz, char *uplo, int *n, std::complex<double> *a, int *lda, double *w, std::complex<double> *work, int *lwork, double *rwork, int *info);
extern "C" void cheev_(char *jobz, char *uplo, int *n, std::complex<float> *a, int *lda, float *w, std::complex<float> *work, int *lwork, float *rwork, int *info);
extern "C" void dsyev_(char *jobz, char *uplo, int *n, double *a, int *lda, double *w, double *work, int *lwork, int *info);
extern "C" void ssyev_(char *jobz, char *uplo, int *n, float *a, int *lda, float *w, float *work, int *lwork, int *info);

// syevd
extern "C" void zheevd_(char *jobz, char *uplo, int *n, std::complex<double> *a, int *lda, double *w, std::complex<double> *work, int *lwork, double *rwork, int *lrwork, int *iwork, int *liwork, int *info);
extern "C" void cheevd_(char *jobz, char *uplo, int *n, std::complex<float> *a, int *lda, float *w, std::complex<float> *work, int *lwork, float *rwork, int *lrwork, int *iwork, int *liwork, int *info);
extern "C" void dsyevd_(char *jobz, char *uplo, int *n, double *a, int *lda, double *w, double *work, int *lwork, int *iwork, int *liwork, int *info);
extern "C" void ssyevd_(char *jobz, char *uplo, int *n, float *a, int *lda, float *w, float *work, int *lwork, int *iwork, int *liwork, int *info);

// geev
extern "C" void dgeev_(char *jobvl, char *jobvr, int *n, double *a, int *lda, double *wr, double *wi, double* vl, int *ldvl, double *vr, int *ldvr, double *work, int *lwork, int *info);
extern "C" void sgeev_(char *jobvl, char *jobvr, int *n, float *a, int *lda, float *wr, float *wi, float* vl, int *ldvl, float *vr, int *ldvr, float *work, int *lwork, int *info);
extern "C" void cgeev_(char *jobvl, char *jobvr, int *n,
             std::complex<float> *a, int *lda,
             std::complex<float> *w,
             std::complex<float> *vl, int *ldvl,
             std::complex<float> *vr, int *ldvr,
             std::complex<float> *work, int *lwork,
             float *rwork,
             int *info);
extern "C" void zgeev_(char *jobvl, char *jobvr, int *n,
             std::complex<double> *a, int *lda,
             std::complex<double> *w,
             std::complex<double> *vl, int *ldvl,
             std::complex<double> *vr, int *ldvr,
             std::complex<double> *work, int *lwork,
             double *rwork,
             int *info);

// gesdd
extern "C" void zgesdd_(char *jobz, int *m, int *n, std::complex<double> *a, int *lda,
                        double *s, std::complex<double> *u, int *ldu, std::complex<double> *vt, int *ldvt, std::complex<double> *work, int *lwork, double *rwork, int *iwork, int *info);
extern "C" void cgesdd_(char *jobz, int *m, int *n, std::complex<float> *a, int *lda,
                        float *s, std::complex<float> *u, int *ldu, std::complex<float> *vt, int *ldvt, std::complex<float> *work, int *lwork, float *rwork, int *iwork, int *info);
extern "C" void dgesdd_(char *jobz, int *m, int *n, double *a, int *lda,
                        double *s, double *u, int *ldu, double *vt, int *ldvt, double *work, int *lwork, int *iwork, int *info);
extern "C" void sgesdd_(char *jobz, int *m, int *n, float *a, int *lda,
                        float *s, float *u, int *ldu, float *vt, int *ldvt, float *work, int *lwork, int *iwork, int *info);

// getrs
extern "C" void zgetrs_(char *trans, int *n, int *nrhs, std::complex<double> *a, int *lda, int *ipiv, std::complex<double> *b, int *ldb, int *info);
extern "C" void cgetrs_(char *trans, int *n, int *nrhs, std::complex<float> *a, int *lda, int *ipiv, std::complex<float> *b, int *ldb, int *info);
extern "C" void dgetrs_(char *trans, int *n, int *nrhs, double *a, int *lda, int *ipiv, double *b, int *ldb, int *info);
extern "C" void sgetrs_(char *trans, int *n, int *nrhs, float *a, int *lda, int *ipiv, float *b, int *ldb, int *info);

// gels
extern "C" void zgels_(char *trans, int *m, int *n, int *nrhs,
    std::complex<double> *a, int *lda, std::complex<double> *b, int *ldb,
    std::complex<double> *work, int *lwork, int *info);
extern "C" void cgels_(char *trans, int *m, int *n, int *nrhs,
    std::complex<float> *a, int *lda, std::complex<float> *b, int *ldb,
    std::complex<float> *work, int *lwork, int *info);
extern "C" void dgels_(char *trans, int *m, int *n, int *nrhs,
    double *a, int *lda, double *b, int *ldb,
    double *work, int *lwork, int *info);
extern "C" void sgels_(char *trans, int *m, int *n, int *nrhs,
    float *a, int *lda, float *b, int *ldb,
    float *work, int *lwork, int *info);

// gelsd
extern "C" void zgelsd_(int *m, int *n, int *nrhs,
    std::complex<double> *a, int *lda, std::complex<double> *b, int *ldb,
    double *s, double *rcond, int *rank,
    std::complex<double> *work, int *lwork, double *rwork, int *iwork, int *info);
extern "C" void cgelsd_(int *m, int *n, int *nrhs,
    std::complex<float> *a, int *lda, std::complex<float> *b, int *ldb,
    float *s, float *rcond, int *rank,
    std::complex<float> *work, int *lwork, float *rwork, int *iwork, int *info);
extern "C" void dgelsd_(int *m, int *n, int *nrhs,
    double *a, int *lda, double *b, int *ldb,
    double *s, double *rcond, int *rank,
    double *work, int *lwork, int *iwork, int *info);
extern "C" void sgelsd_(int *m, int *n, int *nrhs,
    float *a, int *lda, float *b, int *ldb,
    float *s, float *rcond, int *rank,
    float *work, int *lwork, int *iwork, int *info);

// gelsy
extern "C" void zgelsy_(int *m, int *n, int *nrhs,
    std::complex<double> *a, int *lda, std::complex<double> *b, int *ldb,
    int *jpvt, double *rcond, int *rank,
    std::complex<double> *work, int *lwork,
    double *rwork, int *info);
extern "C" void cgelsy_(int *m, int *n, int *nrhs,
    std::complex<float> * a, int *lda, std::complex<float> *b, int *ldb,
    int *jpvt, float *rcond, int *rank,
    std::complex<float> *work, int *lwork,
    float *rwork, int *info);
extern "C" void dgelsy_(int *m, int *n, int *nrhs,
    double *a, int *lda, double *b, int *ldb,
    int *jpvt, double *rcond, int *rank,
    double *work, int *lwork, int *info);
extern "C" void sgelsy_(int *m, int *n, int *nrhs,
    float *a, int *lda, float *b, int *ldb,
    int *jpvt, float *rcond, int *rank,
    float *work, int *lwork, int *info);

// gelss
extern "C" void zgelss_(int *m, int *n, int *nrhs,
    std::complex<double> *a, int *lda, std::complex<double> *b, int *ldb,
    double *s, double *rcond, int *rank,
    std::complex<double> *work, int *lwork,
    double *rwork, int *info);
extern "C" void cgelss_(int *m, int *n, int *nrhs,
    std::complex<float> *a, int *lda, std::complex<float> *b, int *ldb,
    float *s, float *rcond, int *rank,
    std::complex<float> *work, int *lwork,
    float *rwork, int *info);
extern "C" void dgelss_(int *m, int *n, int *nrhs,
    double *a, int *lda, double *b, int *ldb,
    double *s, double *rcond, int *rank,
    double *work, int *lwork, int *info);
extern "C" void sgelss_(int *m, int *n, int *nrhs,
    float *a, int *lda, float *b, int *ldb,
    float *s, float *rcond, int *rank,
    float *work, int *lwork, int *info);
#endif

namespace at {
namespace native {

#if AT_BUILD_WITH_LAPACK()
// Define the per-batch functions to be used in the main implementation of the batched
// linear algebra operations
template<class scalar_t>
void lapackSolve(int n, int nrhs, scalar_t *a, int lda, int *ipiv, scalar_t *b, int ldb, int *info);

template<class scalar_t>
void lapackGetri(int n, scalar_t *a, int lda, int *ipiv, scalar_t *work, int lwork, int *info);

template<class scalar_t>
void lapackCholeskySolve(char uplo, int n, int nrhs, scalar_t *a, int lda, scalar_t *b, int ldb, int *info);

template<class scalar_t, class value_t=scalar_t>
void lapackSymeig(char jobz, char uplo, int n, scalar_t *a, int lda, value_t *w, scalar_t *work, int lwork, value_t *rwork, int *info);

template<class scalar_t, class value_t=scalar_t>
void lapackSvd(char jobz, int m, int n, scalar_t *a, int lda,
               value_t *s, scalar_t *u, int ldu, scalar_t *vt, int ldvt, scalar_t *work, int lwork, value_t *rwork, int *iwork, int *info);

template<> void lapackSolve<c10::complex<double>>(int n, int nrhs, c10::complex<double> *a, int lda, int *ipiv, c10::complex<double> *b, int ldb, int *info) {
  zgesv_(&n, &nrhs, reinterpret_cast<std::complex<double>*>(a), &lda, ipiv, reinterpret_cast<std::complex<double>*>(b), &ldb, info);
}

template<> void lapackSolve<c10::complex<float>>(int n, int nrhs, c10::complex<float> *a, int lda, int *ipiv, c10::complex<float> *b, int ldb, int *info) {
  cgesv_(&n, &nrhs, reinterpret_cast<std::complex<float>*>(a), &lda, ipiv, reinterpret_cast<std::complex<float>*>(b), &ldb, info);
}

template<> void lapackSolve<double>(int n, int nrhs, double *a, int lda, int *ipiv, double *b, int ldb, int *info) {
  dgesv_(&n, &nrhs, a, &lda, ipiv, b, &ldb, info);
}

template<> void lapackSolve<float>(int n, int nrhs, float *a, int lda, int *ipiv, float *b, int ldb, int *info) {
  sgesv_(&n, &nrhs, a, &lda, ipiv, b, &ldb, info);
}

template<> void lapackGetri<c10::complex<double>>(int n, c10::complex<double> *a, int lda, int *ipiv, c10::complex<double> *work, int lwork, int *info) {
  zgetri_(&n, reinterpret_cast<std::complex<double>*>(a), &lda, ipiv, reinterpret_cast<std::complex<double>*>(work), &lwork, info);
}

template<> void lapackGetri<c10::complex<float>>(int n, c10::complex<float> *a, int lda, int *ipiv, c10::complex<float> *work, int lwork, int *info) {
  cgetri_(&n, reinterpret_cast<std::complex<float>*>(a), &lda, ipiv, reinterpret_cast<std::complex<float>*>(work), &lwork, info);
}

template<> void lapackGetri<double>(int n, double *a, int lda, int *ipiv, double *work, int lwork, int *info) {
  dgetri_(&n, a, &lda, ipiv, work, &lwork, info);
}

template<> void lapackGetri<float>(int n, float *a, int lda, int *ipiv, float *work, int lwork, int *info) {
  sgetri_(&n, a, &lda, ipiv, work, &lwork, info);
}

template<> void lapackLu<c10::complex<double>>(int m, int n, c10::complex<double> *a, int lda, int *ipiv, int *info) {
  zgetrf_(&m, &n, reinterpret_cast<std::complex<double>*>(a), &lda, ipiv, info);
}

template<> void lapackLu<c10::complex<float>>(int m, int n, c10::complex<float> *a, int lda, int *ipiv, int *info) {
  cgetrf_(&m, &n, reinterpret_cast<std::complex<float>*>(a), &lda, ipiv, info);
}

template<> void lapackLu<double>(int m, int n, double *a, int lda, int *ipiv, int *info) {
  dgetrf_(&m, &n, a, &lda, ipiv, info);
}

template<> void lapackLu<float>(int m, int n, float *a, int lda, int *ipiv, int *info) {
  sgetrf_(&m, &n, a, &lda, ipiv, info);
}

template<> void lapackCholeskySolve<c10::complex<double>>(char uplo, int n, int nrhs, c10::complex<double> *a, int lda, c10::complex<double> *b, int ldb, int *info) {
  zpotrs_(&uplo, &n, &nrhs, reinterpret_cast<std::complex<double>*>(a), &lda, reinterpret_cast<std::complex<double>*>(b), &ldb, info);
}

template<> void lapackCholeskySolve<c10::complex<float>>(char uplo, int n, int nrhs, c10::complex<float> *a, int lda, c10::complex<float> *b, int ldb, int *info) {
  cpotrs_(&uplo, &n, &nrhs, reinterpret_cast<std::complex<float>*>(a), &lda, reinterpret_cast<std::complex<float>*>(b), &ldb, info);
}

template<> void lapackCholeskySolve<double>(char uplo, int n, int nrhs, double *a, int lda, double *b, int ldb, int *info) {
  dpotrs_(&uplo, &n, &nrhs, a, &lda, b, &ldb, info);
}

template<> void lapackCholeskySolve<float>(char uplo, int n, int nrhs, float *a, int lda, float *b, int ldb, int *info) {
  spotrs_(&uplo, &n, &nrhs, a, &lda, b, &ldb, info);
}

template<> void lapackCholesky<c10::complex<double>>(char uplo, int n, c10::complex<double> *a, int lda, int *info) {
  zpotrf_(&uplo, &n, reinterpret_cast<std::complex<double>*>(a), &lda, info);
}

template<> void lapackCholesky<c10::complex<float>>(char uplo, int n, c10::complex<float> *a, int lda, int *info) {
  cpotrf_(&uplo, &n, reinterpret_cast<std::complex<float>*>(a), &lda, info);
}

template<> void lapackCholesky<double>(char uplo, int n, double *a, int lda, int *info) {
  dpotrf_(&uplo, &n, a, &lda, info);
}

template<> void lapackCholesky<float>(char uplo, int n, float *a, int lda, int *info) {
  spotrf_(&uplo, &n, a, &lda, info);
}

template<> void lapackCholeskyInverse<c10::complex<double>>(char uplo, int n, c10::complex<double> *a, int lda, int *info) {
  zpotri_(&uplo, &n, reinterpret_cast<std::complex<double>*>(a), &lda, info);
}

template<> void lapackCholeskyInverse<c10::complex<float>>(char uplo, int n, c10::complex<float> *a, int lda, int *info) {
  cpotri_(&uplo, &n, reinterpret_cast<std::complex<float>*>(a), &lda, info);
}

template<> void lapackCholeskyInverse<double>(char uplo, int n, double *a, int lda, int *info) {
  dpotri_(&uplo, &n, a, &lda, info);
}

template<> void lapackCholeskyInverse<float>(char uplo, int n, float *a, int lda, int *info) {
  spotri_(&uplo, &n, a, &lda, info);
}

template<> void lapackTriangularSolve<c10::complex<double>>(char uplo, char trans, char diag, int n, int nrhs, c10::complex<double> *a, int lda, c10::complex<double> *b, int ldb, int *info) {
  ztrtrs_(&uplo, &trans, &diag, &n, &nrhs, reinterpret_cast<std::complex<double>*>(a), &lda, reinterpret_cast<std::complex<double>*>(b), &ldb, info);
}

template<> void lapackTriangularSolve<c10::complex<float>>(char uplo, char trans, char diag, int n, int nrhs, c10::complex<float> *a, int lda, c10::complex<float> *b, int ldb, int *info) {
  ctrtrs_(&uplo, &trans, &diag, &n, &nrhs, reinterpret_cast<std::complex<float>*>(a), &lda, reinterpret_cast<std::complex<float>*>(b), &ldb, info);
}

template<> void lapackTriangularSolve<double>(char uplo, char trans, char diag, int n, int nrhs, double *a, int lda, double *b, int ldb, int *info) {
  dtrtrs_(&uplo, &trans, &diag, &n, &nrhs, a, &lda, b, &ldb, info);
}

template<> void lapackTriangularSolve<float>(char uplo, char trans, char diag, int n, int nrhs, float *a, int lda, float *b, int ldb, int *info) {
  strtrs_(&uplo, &trans, &diag, &n, &nrhs, a, &lda, b, &ldb, info);
}

template<> void lapackGeqrf<c10::complex<double>>(int m, int n, c10::complex<double> *a, int lda, c10::complex<double> *tau, c10::complex<double> *work, int lwork, int *info) {
  zgeqrf_(&m, &n, reinterpret_cast<std::complex<double>*>(a), &lda, reinterpret_cast<std::complex<double>*>(tau), reinterpret_cast<std::complex<double>*>(work), &lwork, info);
}

template<> void lapackGeqrf<c10::complex<float>>(int m, int n, c10::complex<float> *a, int lda, c10::complex<float> *tau, c10::complex<float> *work, int lwork, int *info) {
  cgeqrf_(&m, &n, reinterpret_cast<std::complex<float>*>(a), &lda, reinterpret_cast<std::complex<float>*>(tau), reinterpret_cast<std::complex<float>*>(work), &lwork, info);
}

template<> void lapackGeqrf<double>(int m, int n, double *a, int lda, double *tau, double *work, int lwork, int *info) {
  dgeqrf_(&m, &n, a, &lda, tau, work, &lwork, info);
}

template<> void lapackGeqrf<float>(int m, int n, float *a, int lda, float *tau, float *work, int lwork, int *info) {
  sgeqrf_(&m, &n, a, &lda, tau, work, &lwork, info);
}

template<> void lapackOrgqr<c10::complex<double>>(int m, int n, int k, c10::complex<double> *a, int lda, c10::complex<double> *tau, c10::complex<double> *work, int lwork, int *info) {
  zungqr_(&m, &n, &k, reinterpret_cast<std::complex<double>*>(a), &lda, reinterpret_cast<std::complex<double>*>(tau), reinterpret_cast<std::complex<double>*>(work), &lwork, info);
}

template<> void lapackOrgqr<c10::complex<float>>(int m, int n, int k, c10::complex<float> *a, int lda, c10::complex<float> *tau, c10::complex<float> *work, int lwork, int *info) {
  cungqr_(&m, &n, &k, reinterpret_cast<std::complex<float>*>(a), &lda, reinterpret_cast<std::complex<float>*>(tau), reinterpret_cast<std::complex<float>*>(work), &lwork, info);
}

template<> void lapackOrgqr<double>(int m, int n, int k, double *a, int lda, double *tau, double *work, int lwork, int *info) {
  dorgqr_(&m, &n, &k, a, &lda, tau, work, &lwork, info);
}

template<> void lapackOrgqr<float>(int m, int n, int k, float *a, int lda, float *tau, float *work, int lwork, int *info) {
  sorgqr_(&m, &n, &k, a, &lda, tau, work, &lwork, info);
}

template<> void lapackOrmqr<c10::complex<double>>(char side, char trans, int m, int n, int k, c10::complex<double> *a, int lda, c10::complex<double> *tau, c10::complex<double> *c, int ldc, c10::complex<double> *work, int lwork, int *info) {
  zunmqr_(&side, &trans, &m, &n, &k, reinterpret_cast<std::complex<double>*>(a), &lda, reinterpret_cast<std::complex<double>*>(tau), reinterpret_cast<std::complex<double>*>(c), &ldc, reinterpret_cast<std::complex<double>*>(work), &lwork, info);
}

template<> void lapackOrmqr<c10::complex<float>>(char side, char trans, int m, int n, int k, c10::complex<float> *a, int lda, c10::complex<float> *tau, c10::complex<float> *c, int ldc, c10::complex<float> *work, int lwork, int *info) {
  cunmqr_(&side, &trans, &m, &n, &k, reinterpret_cast<std::complex<float>*>(a), &lda, reinterpret_cast<std::complex<float>*>(tau), reinterpret_cast<std::complex<float>*>(c), &ldc, reinterpret_cast<std::complex<float>*>(work), &lwork, info);
}

template<> void lapackOrmqr<double>(char side, char trans, int m, int n, int k, double *a, int lda, double *tau, double *c, int ldc, double *work, int lwork, int *info) {
  dormqr_(&side, &trans, &m, &n, &k, a, &lda, tau, c, &ldc, work, &lwork, info);
}

template<> void lapackOrmqr<float>(char side, char trans, int m, int n, int k, float *a, int lda, float *tau, float *c, int ldc, float *work, int lwork, int *info) {
  sormqr_(&side, &trans, &m, &n, &k, a, &lda, tau, c, &ldc, work, &lwork, info);
}

template<> void lapackSymeig<c10::complex<double>, double>(char jobz, char uplo, int n, c10::complex<double> *a, int lda, double *w, c10::complex<double> *work, int lwork, double *rwork, int *info) {
  zheev_(&jobz, &uplo, &n, reinterpret_cast<std::complex<double>*>(a), &lda, w, reinterpret_cast<std::complex<double>*>(work), &lwork, rwork, info);
}

template<> void lapackSymeig<c10::complex<float>, float>(char jobz, char uplo, int n, c10::complex<float> *a, int lda, float *w, c10::complex<float> *work, int lwork, float *rwork, int *info) {
  cheev_(&jobz, &uplo, &n, reinterpret_cast<std::complex<float>*>(a), &lda, w, reinterpret_cast<std::complex<float>*>(work), &lwork, rwork, info);
}

template<> void lapackSymeig<double>(char jobz, char uplo, int n, double *a, int lda, double *w, double *work, int lwork, double* rwork, int *info) {
  (void)rwork;  // unused
  dsyev_(&jobz, &uplo, &n, a, &lda, w, work, &lwork, info);
}

template<> void lapackSymeig<float>(char jobz, char uplo, int n, float *a, int lda, float *w, float *work, int lwork, float* rwork, int *info) {
  (void)rwork;  // unused
  ssyev_(&jobz, &uplo, &n, a, &lda, w, work, &lwork, info);
}

template<> void lapackSyevd<c10::complex<double>, double>(char jobz, char uplo, int n, c10::complex<double> *a, int lda, double *w, c10::complex<double> *work, int lwork, double *rwork, int lrwork, int *iwork, int liwork, int *info) {
  zheevd_(&jobz, &uplo, &n, reinterpret_cast<std::complex<double>*>(a), &lda, w, reinterpret_cast<std::complex<double>*>(work), &lwork, rwork, &lrwork, iwork, &liwork, info);
}

template<> void lapackSyevd<c10::complex<float>, float>(char jobz, char uplo, int n, c10::complex<float> *a, int lda, float *w, c10::complex<float> *work, int lwork, float *rwork, int lrwork, int *iwork, int liwork, int *info) {
  cheevd_(&jobz, &uplo, &n, reinterpret_cast<std::complex<float>*>(a), &lda, w, reinterpret_cast<std::complex<float>*>(work), &lwork, rwork, &lrwork, iwork, &liwork, info);
}

template<> void lapackSyevd<double>(char jobz, char uplo, int n, double *a, int lda, double *w, double *work, int lwork, double *rwork, int lrwork, int *iwork, int liwork, int *info) {
  (void)rwork;  // unused
  (void)lrwork;  // unused
  dsyevd_(&jobz, &uplo, &n, a, &lda, w, work, &lwork, iwork, &liwork, info);
}

template<> void lapackSyevd<float>(char jobz, char uplo, int n, float *a, int lda, float *w, float *work, int lwork, float *rwork, int lrwork, int *iwork, int liwork, int *info) {
  (void)rwork;  // unused
  (void)lrwork;  // unused
  ssyevd_(&jobz, &uplo, &n, a, &lda, w, work, &lwork, iwork, &liwork, info);
}

template<> void lapackEig<double>(char jobvl, char jobvr, int n, double *a, int lda, double *w, double* vl, int ldvl, double *vr, int ldvr, double *work, int lwork, double *rwork, int *info) {
  // lapack [sd]geev wants to separate output arrays: wr and wi for the real
  // and imaginary parts
  double *wr = w;
  double *wi = w + n;
  (void)rwork; // unused
  dgeev_(&jobvl, &jobvr, &n, a, &lda, wr, wi, vl, &ldvl, vr, &ldvr, work, &lwork, info);
}

template<> void lapackEig<float>(char jobvl, char jobvr, int n, float *a, int lda, float *w, float* vl, int ldvl, float *vr, int ldvr, float *work, int lwork, float *rwork, int *info) {
  // lapack [sd]geev wants to separate output arrays: wr and wi for the real
  // and imaginary parts
  float *wr = w;
  float *wi = w + n;
  (void)rwork; // unused
  sgeev_(&jobvl, &jobvr, &n, a, &lda, wr, wi, vl, &ldvl, vr, &ldvr, work, &lwork, info);
}

template<> void lapackEig<c10::complex<double>, double>(char jobvl, char jobvr, int n, c10::complex<double> *a, int lda, c10::complex<double> *w, c10::complex<double> *vl, int ldvl, c10::complex<double> *vr, int ldvr, c10::complex<double> *work, int lwork, double *rwork, int *info) {
  zgeev_(&jobvl, &jobvr, &n,
         reinterpret_cast<std::complex<double>*>(a), &lda,
         reinterpret_cast<std::complex<double>*>(w),
         reinterpret_cast<std::complex<double>*>(vl), &ldvl,
         reinterpret_cast<std::complex<double>*>(vr), &ldvr,
         reinterpret_cast<std::complex<double>*>(work), &lwork,
         rwork, info);
}

template<> void lapackEig<c10::complex<float>, float>(char jobvl, char jobvr, int n, c10::complex<float> *a, int lda, c10::complex<float> *w, c10::complex<float> *vl, int ldvl, c10::complex<float> *vr, int ldvr, c10::complex<float> *work, int lwork, float *rwork, int *info) {
  cgeev_(&jobvl, &jobvr, &n,
         reinterpret_cast<std::complex<float>*>(a), &lda,
         reinterpret_cast<std::complex<float>*>(w),
         reinterpret_cast<std::complex<float>*>(vl), &ldvl,
         reinterpret_cast<std::complex<float>*>(vr), &ldvr,
         reinterpret_cast<std::complex<float>*>(work), &lwork,
         rwork, info);
}

template<> void lapackSvd<c10::complex<double>, double>(char jobz, int m, int n, c10::complex<double> *a, int lda,
                                  double *s, c10::complex<double> *u, int ldu, c10::complex<double> *vt, int ldvt, c10::complex<double> *work, int lwork, double *rwork, int *iwork, int *info) {
  zgesdd_(&jobz, &m, &n, reinterpret_cast<std::complex<double>*>(a), &lda, s, reinterpret_cast<std::complex<double>*>(u), &ldu,
          reinterpret_cast<std::complex<double>*>(vt), &ldvt, reinterpret_cast<std::complex<double>*>(work), &lwork, rwork, iwork, info);
}

template<> void lapackSvd<c10::complex<float>, float>(char jobz, int m, int n, c10::complex<float> *a, int lda,
                                 float *s, c10::complex<float> *u, int ldu, c10::complex<float> *vt, int ldvt, c10::complex<float> *work, int lwork, float *rwork, int *iwork, int *info) {
  cgesdd_(&jobz, &m, &n, reinterpret_cast<std::complex<float>*>(a), &lda, s, reinterpret_cast<std::complex<float>*>(u), &ldu,
          reinterpret_cast<std::complex<float>*>(vt), &ldvt, reinterpret_cast<std::complex<float>*>(work), &lwork, rwork, iwork, info);
}

template<> void lapackSvd<double>(char jobz, int m, int n, double *a, int lda,
                                  double *s, double *u, int ldu, double *vt, int ldvt, double *work, int lwork, double *rwork, int *iwork, int *info) {
  dgesdd_(&jobz, &m, &n, a, &lda, s, u, &ldu, vt, &ldvt, work, &lwork, iwork, info);
}

template<> void lapackSvd<float>(char jobz, int m, int n, float *a, int lda,
                                 float *s, float *u, int ldu, float *vt, int ldvt, float *work, int lwork, float *rwork, int *iwork, int *info) {
  sgesdd_(&jobz, &m, &n, a, &lda, s, u, &ldu, vt, &ldvt, work, &lwork, iwork, info);
}

template<> void lapackLuSolve<c10::complex<double>>(char trans, int n, int nrhs, c10::complex<double> *a, int lda, int *ipiv, c10::complex<double> *b, int ldb, int *info) {
  zgetrs_(&trans, &n, &nrhs, reinterpret_cast<std::complex<double>*>(a), &lda, ipiv, reinterpret_cast<std::complex<double>*>(b), &ldb, info);
}

template<> void lapackLuSolve<c10::complex<float>>(char trans, int n, int nrhs, c10::complex<float> *a, int lda, int *ipiv, c10::complex<float> *b, int ldb, int *info) {
  cgetrs_(&trans, &n, &nrhs, reinterpret_cast<std::complex<float>*>(a), &lda, ipiv, reinterpret_cast<std::complex<float>*>(b), &ldb, info);
}

template<> void lapackLuSolve<double>(char trans, int n, int nrhs, double *a, int lda, int *ipiv, double *b, int ldb, int *info) {
  dgetrs_(&trans, &n, &nrhs, a, &lda, ipiv, b, &ldb, info);
}

template<> void lapackLuSolve<float>(char trans, int n, int nrhs, float *a, int lda, int *ipiv, float *b, int ldb, int *info) {
  sgetrs_(&trans, &n, &nrhs, a, &lda, ipiv, b, &ldb, info);
}

template<> void lapackGels<c10::complex<double>>(
    char trans, int m, int n, int nrhs,
    c10::complex<double> *a, int lda, c10::complex<double> *b, int ldb,
    c10::complex<double> *work, int lwork, int *info) {
  zgels_(&trans, &m, &n, &nrhs,
      reinterpret_cast<std::complex<double>*>(a), &lda,
      reinterpret_cast<std::complex<double>*>(b), &ldb,
      reinterpret_cast<std::complex<double>*>(work), &lwork, info);
}

template<> void lapackGels<c10::complex<float>>(
    char trans, int m, int n, int nrhs,
    c10::complex<float> *a, int lda, c10::complex<float> *b, int ldb,
    c10::complex<float> *work, int lwork, int *info) {
  cgels_(&trans, &m, &n, &nrhs,
      reinterpret_cast<std::complex<float>*>(a), &lda,
      reinterpret_cast<std::complex<float>*>(b), &ldb,
      reinterpret_cast<std::complex<float>*>(work), &lwork, info);
}

template<> void lapackGels<double>(
    char trans, int m, int n, int nrhs,
    double *a, int lda, double *b, int ldb,
    double *work, int lwork, int *info) {
  dgels_(&trans, &m, &n, &nrhs,
      a, &lda, b, &ldb, work, &lwork, info);
}

template<> void lapackGels<float>(
    char trans, int m, int n, int nrhs,
    float *a, int lda, float *b, int ldb,
    float *work, int lwork, int *info) {
  sgels_(&trans, &m, &n, &nrhs,
      a, &lda, b, &ldb, work, &lwork, info);
}

template<> void lapackGelsd<c10::complex<double>, double>(
    int m, int n, int nrhs,
    c10::complex<double> *a, int lda, c10::complex<double> *b, int ldb,
    double *s, double rcond, int *rank,
    c10::complex<double> *work, int lwork,
    double *rwork, int *iwork, int *info) {
  zgelsd_(&m, &n, &nrhs,
      reinterpret_cast<std::complex<double>*>(a), &lda,
      reinterpret_cast<std::complex<double>*>(b), &ldb,
      s, &rcond, rank,
      reinterpret_cast<std::complex<double>*>(work), &lwork,
      rwork, iwork, info);
}

template<> void lapackGelsd<c10::complex<float>, float>(
    int m, int n, int nrhs,
    c10::complex<float> *a, int lda, c10::complex<float> *b, int ldb,
    float *s, float rcond, int *rank,
    c10::complex<float> *work, int lwork,
    float *rwork, int *iwork, int *info) {
  cgelsd_(&m, &n, &nrhs,
      reinterpret_cast<std::complex<float>*>(a), &lda,
      reinterpret_cast<std::complex<float>*>(b), &ldb,
      s, &rcond, rank,
      reinterpret_cast<std::complex<float>*>(work), &lwork,
      rwork, iwork, info);
}

template<> void lapackGelsd<double>(
    int m, int n, int nrhs,
    double *a, int lda, double *b, int ldb,
    double *s, double rcond, int *rank,
    double *work, int lwork,
    double *rwork, int *iwork, int *info) {
  dgelsd_(&m, &n, &nrhs,
      a, &lda, b, &ldb,
      s, &rcond, rank,
      work, &lwork, iwork, info);
}

template<> void lapackGelsd<float>(
    int m, int n, int nrhs,
    float *a, int lda, float *b, int ldb,
    float *s, float rcond, int *rank,
    float *work, int lwork,
    float *rwork, int *iwork, int *info) {
  sgelsd_(&m, &n, &nrhs,
      a, &lda, b, &ldb,
      s, &rcond, rank,
      work, &lwork, iwork, info);
}

template<> void lapackGelsy<c10::complex<double>, double>(
    int m, int n, int nrhs,
    c10::complex<double> *a, int lda, c10::complex<double> *b, int ldb,
    int *jpvt, double rcond, int *rank,
    c10::complex<double> *work, int lwork, double *rwork, int *info) {
  zgelsy_(&m, &n, &nrhs,
      reinterpret_cast<std::complex<double>*>(a), &lda,
      reinterpret_cast<std::complex<double>*>(b), &ldb,
      jpvt, &rcond, rank,
      reinterpret_cast<std::complex<double>*>(work), &lwork,
      rwork, info);
}

template<> void lapackGelsy<c10::complex<float>, float>(
    int m, int n, int nrhs,
    c10::complex<float> *a, int lda, c10::complex<float> *b, int ldb,
    int *jpvt, float rcond, int *rank,
    c10::complex<float> *work, int lwork, float *rwork, int *info) {
  cgelsy_(&m, &n, &nrhs,
      reinterpret_cast<std::complex<float>*>(a), &lda,
      reinterpret_cast<std::complex<float>*>(b), &ldb,
      jpvt, &rcond, rank,
      reinterpret_cast<std::complex<float>*>(work), &lwork,
      rwork, info);
}

template<> void lapackGelsy<double>(
    int m, int n, int nrhs,
    double *a, int lda, double *b, int ldb,
    int *jpvt, double rcond, int *rank,
    double *work, int lwork, double *rwork, int *info) {
  dgelsy_(&m, &n, &nrhs,
      a, &lda, b, &ldb,
      jpvt, &rcond, rank,
      work, &lwork, info);
}

template<> void lapackGelsy<float>(
    int m, int n, int nrhs,
    float *a, int lda, float *b, int ldb,
    int *jpvt, float rcond, int *rank,
    float *work, int lwork, float *rwork, int *info) {
  sgelsy_(&m, &n, &nrhs,
      a, &lda, b, &ldb,
      jpvt, &rcond, rank,
      work, &lwork, info);
}

template<> void lapackGelss<c10::complex<double>, double>(
    int m, int n, int nrhs,
    c10::complex<double> *a, int lda, c10::complex<double> *b, int ldb,
    double *s, double rcond, int *rank,
    c10::complex<double> *work, int lwork,
    double *rwork, int *info
    ) {
  zgelss_(&m, &n, &nrhs,
      reinterpret_cast<std::complex<double>*>(a), &lda,
      reinterpret_cast<std::complex<double>*>(b), &ldb,
      s, &rcond, rank,
      reinterpret_cast<std::complex<double>*>(work), &lwork,
      rwork, info);
}

template<> void lapackGelss<c10::complex<float>, float>(
    int m, int n, int nrhs,
    c10::complex<float> *a, int lda, c10::complex<float> *b, int ldb,
    float *s, float rcond, int *rank,
    c10::complex<float> *work, int lwork,
    float *rwork, int *info
    ) {
  cgelss_(&m, &n, &nrhs,
      reinterpret_cast<std::complex<float>*>(a), &lda,
      reinterpret_cast<std::complex<float>*>(b), &ldb,
      s, &rcond, rank,
      reinterpret_cast<std::complex<float>*>(work), &lwork,
      rwork, info);
}

template<> void lapackGelss<double>(
    int m, int n, int nrhs,
    double *a, int lda, double *b, int ldb,
    double *s, double rcond, int *rank,
    double *work, int lwork,
    double *rwork, int *info) {
  dgelss_(&m, &n, &nrhs,
      a, &lda, b, &ldb,
      s, &rcond, rank,
      work, &lwork, info);
}

template<> void lapackGelss<float>(
    int m, int n, int nrhs,
    float *a, int lda, float *b, int ldb,
    float *s, float rcond, int *rank,
    float *work, int lwork,
    float *rwork, int *info) {
  sgelss_(&m, &n, &nrhs,
      a, &lda, b, &ldb,
      s, &rcond, rank,
      work, &lwork, info);
}
#endif

// Below of the definitions of the functions operating on a batch that are going to be dispatched
// in the main helper functions for the linear algebra operations

// ~~~~~~~~~~~~~~~~~~~~~~~~~~~~~~~~~~ solve ~~~~~~~~~~~~~~~~~~~~~~~~~~~~~~~~~~~~~~

/*
Computes the solution to a system of linear equations
  A X = B,
where A is an n-by-n matrix and X and B are n-by-nrhs matrices.
Note that B is required to be a matrix, the usual, vector case, is obtained with nrhs = 1.
Above description is for non-batched input, the batched input is also supported.
This is an in-place routine, content of both A and b are overwritten.
'infos' is an int Tensor containing error codes for each matrix in the batched input.
For more information see LAPACK's documentation for GESV routine.
*/
template<typename scalar_t>
static void apply_solve(Tensor& b, Tensor& A, Tensor& infos) {
#if !AT_BUILD_WITH_LAPACK()
  AT_ERROR("solve: LAPACK library not found in compilation");
#else
  auto A_data = A.data_ptr<scalar_t>();
  auto b_data = b.data_ptr<scalar_t>();
  auto A_mat_stride = matrixStride(A);
  auto b_mat_stride = matrixStride(b);
  auto batch_size = batchCount(A);
  auto n = A.size(-2);
  auto nrhs = b.size(-1);
  auto lda = std::max<int64_t>(1, n);

  auto ipiv = at::empty({lda}, b.options().dtype(kInt));
  auto ipiv_data = ipiv.data_ptr<int>();
  auto infos_data = infos.data_ptr<int>();

  for (const auto i : c10::irange(batch_size)) {
    scalar_t* A_working_ptr = &A_data[i * A_mat_stride];
    scalar_t* b_working_ptr = &b_data[i * b_mat_stride];
    int* info_working_ptr = &infos_data[i];
    lapackSolve<scalar_t>(n, nrhs, A_working_ptr, lda, ipiv_data, b_working_ptr, lda, info_working_ptr);
  }
#endif
}

std::tuple<Tensor, Tensor> _solve_helper_cpu(const Tensor& self, const Tensor& A) {
  auto self_working_copy = cloneBatchedColumnMajor(self);
  auto A_working_copy = cloneBatchedColumnMajor(A);
  // infos might not get filled for empty inputs therefore at::zeros is used instead of at::empty
  auto infos = at::zeros({std::max<int64_t>(1, batchCount(self))}, self.options().dtype(kInt));
  AT_DISPATCH_FLOATING_AND_COMPLEX_TYPES(self.scalar_type(), "solve_cpu", [&]{
    apply_solve<scalar_t>(self_working_copy, A_working_copy, infos);
  });
  if (self.dim() > 2) {
    batchCheckErrors(infos, "solve_cpu");
  } else {
    singleCheckErrors(infos.item().toInt(), "solve_cpu");
  }
  return std::tuple<Tensor, Tensor>(self_working_copy, A_working_copy);
}

// Supports arbitrary batch dimensions for self and A
std::tuple<Tensor,Tensor> solve(const Tensor& self, const Tensor& A) {
  TORCH_WARN_ONCE(
    "torch.solve is deprecated in favor of torch.linalg.solve",
    "and will be removed in a future PyTorch release.\n",
    "torch.linalg.solve has its arguments reversed and does not return the LU factorization.\n",
    "To get the LU factorization see torch.lu, which can be used with torch.lu_solve or torch.lu_unpack.\n",
    "X = torch.solve(B, A).solution\n",
    "should be replaced with\n",
    "X = torch.linalg.solve(A, B)"
  );
  TORCH_CHECK(self.dim() >= 2,
           "B should have at least 2 dimensions, but has ", self.dim(), " dimensions instead");
  TORCH_CHECK(A.dim() >= 2,
           "A should have at least 2 dimensions, but has ", A.dim(), " dimensions instead");
  Tensor self_broadcasted, A_broadcasted;
  std::tie(self_broadcasted, A_broadcasted) = _linalg_broadcast_batch_dims(self, A, "solve");
  return at::_solve_helper(self_broadcasted, A_broadcasted);
}

std::tuple<Tensor&,Tensor&> solve_out(const Tensor& self, const Tensor& A, Tensor& solution, Tensor& lu) {
  TORCH_WARN_ONCE(
    "torch.solve is deprecated in favor of torch.linalg.solve",
    "and will be removed in a future PyTorch release.\n",
    "torch.linalg.solve has its arguments reversed and does not return the LU factorization.\n",
    "To get the LU factorization see torch.lu, which can be used with torch.lu_solve or torch.lu_unpack.\n",
    "X = torch.solve(B, A).solution\n",
    "should be replaced with\n",
    "X = torch.linalg.solve(A, B)"
  );
  checkSameDevice("solve", solution, self, "solution");
  checkSameDevice("solve", lu, self, "lu");
  checkLinalgCompatibleDtype("solve", solution, self, "solution");
  checkLinalgCompatibleDtype("solve", lu, self, "lu");

  Tensor solution_tmp, lu_tmp;
  std::tie(solution_tmp, lu_tmp) = at::_solve_helper(self, A);

  at::native::resize_output(solution, solution_tmp.sizes());
  at::native::resize_output(lu, lu_tmp.sizes());
  solution.copy_(solution_tmp);
  lu.copy_(lu_tmp);
  return std::tuple<Tensor&, Tensor&>(solution, lu);
}

// Solves a system of linear equations matmul(input, x) = other in-place
// LAPACK/MAGMA error codes are saved in 'infos' tensor, they are not checked here
static Tensor& linalg_solve_out_info(Tensor& result, Tensor& infos, const Tensor& input, const Tensor& other) {
  checkSameDevice("linalg_solve", result, input);
  checkSameDevice("linalg_solve", other, input, "other");
  checkLinalgCompatibleDtype("linalg_solve", result, input);

  TORCH_CHECK(input.scalar_type() == other.scalar_type(),
    "input dtype ", input.scalar_type(), " does not match other dtype ", other.scalar_type());

  squareCheckInputs(input, "linalg_solve");
  TORCH_CHECK(other.dim() >= 1,
           "other should have at least 1 dimension, but has ", other.dim(), " dimensions instead");

  // Two types of 'other' tensors are supported:
  // - 1-dimensional (1D) tensor or batch of 1D tensors (vector case)
  // - 2-dimensional (2D) tensor or batch of 2D tensors (matrix case)
  // original torch.solve supported only the matrix case, while NumPy works for both cases
  // for the batched input we need to be able to distinguish them
  bool vector_case = linalg_solve_is_vector_rhs(input, other);

  bool is_batched_column_major = false;
  if (vector_case) {
    is_batched_column_major = result.is_contiguous();
  } else if (!vector_case && result.dim() >= 2) {
    is_batched_column_major = result.transpose(-2, -1).is_contiguous();
  }

  // if 'other' is a batch of 2D tensors, then 'input' can be non-batched and will be broadcasted
  auto expected_shape = IntArrayRef(input.sizes().data(), input.dim() - 1);  // input.shape[:-1]
  if (!vector_case && other.dim() > 2) {
    expected_shape = other.sizes();
  }

  bool result_equal_expected_shape = result.sizes().equals(expected_shape);
  bool result_input_same_type = (result.scalar_type() == input.scalar_type());

  // if result is not empty and not in batched column major format
  bool copy_needed = (result.numel() != 0 && !is_batched_column_major);
  copy_needed |= !result_input_same_type;  // or result does not have the same dtype as input
  copy_needed |= (result.numel() != 0 && !result_equal_expected_shape); // or result does not have the expected shape
  // we have to allocate a temporary tensor
  if (copy_needed) {
    Tensor result_tmp = at::empty({0}, input.options());
    result_tmp = linalg_solve_out_info(result_tmp, infos, input, other);
    at::native::resize_output(result, result_tmp.sizes());
    result.copy_(result_tmp);
    return result;
  }
  // else use result's storage directly

  // we need to unsqueeze 'other' because 2-dimensional tensors are expected in the implementation
  Tensor other_ = vector_case ? other.unsqueeze(-1) : other;

  // _linalg_broadcast_batch_dims also includes linearSolveCheckInputs
  // it checks for squareness of 'input' and 'shape' compatibility of 'other' and 'input'
  Tensor other_broadcasted, input_broadcasted;
  std::tie(other_broadcasted, input_broadcasted) = _linalg_broadcast_batch_dims(other_, input, "linalg_solve");

  auto squeezed_other_broadcasted = at::squeeze(other_broadcasted, -1);
  auto squeezed_result_shape = squeezed_other_broadcasted.sizes();

  // if result has no elements we can modify it
  if (result.numel() == 0) {
    if (vector_case) {
      result.resize_(squeezed_result_shape);
    } else {
      at::native::resize_as_(result, other_broadcasted.transpose(-2, -1), MemoryFormat::Contiguous);
      result.transpose_(-2, -1);
    }
  }

  auto expected_result_shape = vector_case ? squeezed_result_shape : other_broadcasted.sizes();
  TORCH_INTERNAL_ASSERT(result.sizes().equals(expected_result_shape));
  TORCH_INTERNAL_ASSERT(result.scalar_type() == input.scalar_type());
  TORCH_INTERNAL_ASSERT(result.device() == input.device());

  // result tensor must be in batched column major order (Fortran contiguous) for 2D inputs
  // or C contiguous for 1D input
  if (vector_case) {
    TORCH_INTERNAL_ASSERT(result.is_contiguous());
  } else {
    TORCH_INTERNAL_ASSERT(result.transpose(-2, -1).is_contiguous());
  }

  // for 1-dimensional 'other', we need to unsqueeze the result before passing to "apply_solve"
  if (vector_case) {
    result = result.unsqueeze_(-1);
  }

  // lu_stub+lu_solve_stub perform calculations in-place and 'result' must be a copy of 'other_broadcasted'
  result.copy_(other_broadcasted);

  auto input_working_copy = cloneBatchedColumnMajor(input_broadcasted);

  TORCH_INTERNAL_ASSERT(infos.scalar_type() == kInt);
  TORCH_INTERNAL_ASSERT(infos.device() == input.device());
  infos.resize_({std::max<int64_t>(1, batchCount(input_broadcasted))});
  // if input is empty infos might not get filled; make sure infos doesn't contain garbage then
  if (input.numel() == 0) {
    infos.fill_(0);
  }

  // compute the LU factorization of 'input_working_copy'
  auto pivots_shape = IntArrayRef(input_broadcasted.sizes().data(), input_broadcasted.dim() - 2).vec(); // input_broadcasted.shape[:-2]
  pivots_shape.push_back(std::min(input.size(-2), input.size(-1)));
  Tensor pivots = at::empty(pivots_shape, input.options().dtype(kInt));
  lu_stub(input.device().type(), input_working_copy, pivots, infos, /*compute_pivots=*/true);

  // solve the linear system using the LU factorization
  lu_solve_stub(input.device().type(), result, input_working_copy, pivots);

  // for 1-dimensional 'other', we need to squeeze the result after "apply_solve"
  if (vector_case) {
    result = result.squeeze_(-1);
  }

  return result;
}

// Solves a system of linear equations matmul(input, x) = other in-place
Tensor& linalg_solve_out(const Tensor& input, const Tensor& other, Tensor& result) {
  auto infos = at::empty({0}, input.options().dtype(kInt));
  result = linalg_solve_out_info(result, infos, input, other);

  // Now check LAPACK/MAGMA error codes
  // batchCheckErrors(Tensor, char*) calls 'infos = infos.to(kCPU)'
  bool vector_case = linalg_solve_is_vector_rhs(input, other);
  if (vector_case ? result.dim() > 1 : result.dim() > 2) {
    batchCheckErrors(infos, "linalg_solve");
  } else {
    singleCheckErrors(infos.item().toInt(), "linalg_solve");
  }

  return result;
}

// Solves a system of linear equations matmul(input, x) = other
Tensor linalg_solve(const Tensor& input, const Tensor& other) {
  Tensor result = at::empty({0}, input.options());
  result = at::linalg_solve_out(result, input, other);
  return result;
}

// ~~~~~~~~~~~~~~~~~~~~~~~~~~~~~~~~~ inverse ~~~~~~~~~~~~~~~~~~~~~~~~~~~~~~~~~~~~

/*
Computes the inverse of n-by-n matrix 'self'
This is an in-place routine, it overwrites the content of 'self'.
'infos_lu' and 'infos_getri' are int Tensors containing error codes for each matrix in the batched input.
'infos_lu' is for holding lapackLU errors, and 'infos_getri' is for holding lapackGetri errors.
For more information see LAPACK's documentation for GETRI and GETRF routines.
*/
template <typename scalar_t>
static void apply_inverse(Tensor& self, Tensor& infos_lu, Tensor& infos_getri) {
#if !AT_BUILD_WITH_LAPACK()
  AT_ERROR("inverse: LAPACK library not found in compilation");
#else
  using value_t = typename c10::scalar_value_type<scalar_t>::type;
  auto self_data = self.data_ptr<scalar_t>();
  auto self_matrix_stride = matrixStride(self);
  auto batch_size = batchCount(self);
  auto n = self.size(-2);
  auto lda = std::max<int64_t>(1, n);

  auto ipiv = at::empty({lda}, self.options().dtype(kInt));
  auto ipiv_data = ipiv.data_ptr<int>();
  auto infos_lu_data = infos_lu.data_ptr<int>();
  auto infos_getri_data = infos_getri.data_ptr<int>();

  // NOLINTNEXTLINE(cppcoreguidelines-init-variables)
  int info;
  // Run once, first to get the optimum work size
  // Since we deal with batches of matrices with the same dimensions, doing this outside
  // the loop saves (batch_size - 1) workspace queries which would provide the same result
  // and (batch_size - 1) calls to allocate and deallocate workspace using at::empty()
  int lwork = -1;
  scalar_t wkopt;
  lapackGetri<scalar_t>(n, self_data, lda, ipiv_data, &wkopt, lwork, &info);
  lwork = std::max<int>(1, real_impl<scalar_t, value_t>(wkopt));
  Tensor work = at::empty({lwork}, self.options());
  auto work_data = work.data_ptr<scalar_t>();

  for (const auto i : c10::irange(batch_size)) {
    scalar_t* self_working_ptr = &self_data[i * self_matrix_stride];
    int* info_lu_working_ptr = &infos_lu_data[i];
    lapackLu<scalar_t>(n, n, self_working_ptr, lda, ipiv_data, info_lu_working_ptr);

    // now compute the actual inverse
    int* info_getri_working_ptr = &infos_getri_data[i];
    lapackGetri<scalar_t>(n, self_working_ptr, lda, ipiv_data, work_data, lwork, info_getri_working_ptr);
  }
#endif
}

Tensor _inverse_helper_cpu(const Tensor& self) {
  auto infos_lu = at::empty({std::max<int64_t>(1, batchCount(self))}, self.options().dtype(kInt));
  auto infos_getri = at::empty({std::max<int64_t>(1, batchCount(self))}, self.options().dtype(kInt));
  auto self_working_copy = cloneBatchedColumnMajor(self);
  AT_DISPATCH_FLOATING_AND_COMPLEX_TYPES(self.scalar_type(), "inverse_cpu", [&]{
    apply_inverse<scalar_t>(self_working_copy, infos_lu, infos_getri);
  });
  if (self.dim() > 2) {
    batchCheckErrors(infos_lu, "inverse_cpu");
    batchCheckErrors(infos_getri, "inverse_cpu");
  } else {
    singleCheckErrors(infos_lu.item().toInt(), "inverse_cpu");
    singleCheckErrors(infos_getri.item().toInt(), "inverse_cpu");
  }
  return self_working_copy;
}

Tensor inverse(const Tensor &self) {
  if (self.numel() == 0) {
    return at::empty_like(self, LEGACY_CONTIGUOUS_MEMORY_FORMAT);
  }
  squareCheckInputs(self, "inverse");
  return at::_inverse_helper(self);
}

Tensor& inverse_out(const Tensor &self, Tensor &result) {
  checkSameDevice("inverse", result, self);
  checkLinalgCompatibleDtype("inverse", result, self);
  Tensor result_tmp = at::inverse(self);
  at::native::resize_output(result, result_tmp.sizes());
  result.copy_(result_tmp);
  return result;
}

// This is a type dispatching helper function for 'apply_inverse'
Tensor& _linalg_inv_out_helper_cpu(Tensor &result, Tensor& infos_lu, Tensor& infos_getri) {
  // This function calculates the inverse matrix in-place
  // result should be in column major order and contain matrices to invert
  // the content of result is overwritten by 'apply_inverse'
  AT_DISPATCH_FLOATING_AND_COMPLEX_TYPES(result.scalar_type(), "linalg_inv_out_cpu", [&]{
    apply_inverse<scalar_t>(result, infos_lu, infos_getri);
  });
  return result;
}

// Computes the inverse matrix of 'input', it is is saved to 'result' in-place
// LAPACK/MAGMA/cuSOLVER error codes are saved in 'infos' tensors, they are not checked here
static Tensor& linalg_inv_out_info(Tensor& result, Tensor& infos_lu, Tensor& infos_getri, const Tensor& input) {
  squareCheckInputs(input, "linalg_inv");
  checkSameDevice("linalg_inv", result, input);
  checkLinalgCompatibleDtype("linalg_inv", result, input);

  TORCH_INTERNAL_ASSERT_DEBUG_ONLY(infos_lu.scalar_type() == kInt);
  TORCH_INTERNAL_ASSERT_DEBUG_ONLY(infos_getri.scalar_type() == kInt);

  TORCH_INTERNAL_ASSERT_DEBUG_ONLY(infos_lu.device() == input.device());
  TORCH_INTERNAL_ASSERT_DEBUG_ONLY(infos_getri.device() == input.device());

  bool result_input_same_type = (result.scalar_type() == input.scalar_type());
  bool result_equal_expected_shape = result.sizes().equals(input.sizes());
  bool is_batched_column_major = false;
  if (result.dim() >= 2) {
    is_batched_column_major = result.transpose(-2, -1).is_contiguous();
  }

  // if result is not empty and not in batched column major format
  bool copy_needed = (result.numel() != 0 && !is_batched_column_major);
  copy_needed |= !result_input_same_type;  // or result does not have the same dtype as input
  copy_needed |= (result.numel() != 0 && !result_equal_expected_shape); // or result does not have the expected shape
  // we have to allocate a temporary tensor

  // similar conditions for infos_lu and infos_getri tensors
  auto expected_info_shape = IntArrayRef(input.sizes().cbegin(), input.sizes().cend() - 2); // input.shape[:-2]
  copy_needed |= (infos_lu.numel() != 0 && !infos_lu.is_contiguous());
  copy_needed |= (infos_lu.numel() != 0 && !(infos_lu.sizes().equals(expected_info_shape)));

  copy_needed |= (infos_getri.numel() != 0 && !infos_getri.is_contiguous());
  copy_needed |= (infos_getri.numel() != 0 && !(infos_getri.sizes().equals(expected_info_shape)));

  if (copy_needed) {
    Tensor result_tmp = at::empty(input.sizes(), input.options());
    result_tmp.transpose_(-2, -1);
    Tensor infos_lu_tmp = at::zeros({expected_info_shape}, input.options().dtype(kInt));
    Tensor infos_getri_tmp = at::zeros({expected_info_shape}, input.options().dtype(kInt));

    result_tmp = linalg_inv_out_info(result_tmp, infos_lu_tmp, infos_getri_tmp, input);

    at::native::resize_output(result, result_tmp.sizes());
    result.copy_(result_tmp);
    at::native::resize_output(infos_lu, infos_lu_tmp.sizes());
    infos_lu.copy_(infos_lu_tmp);
    at::native::resize_output(infos_getri, infos_getri_tmp.sizes());
    infos_getri.copy_(infos_getri_tmp);
    return result;
  }
  // else  use result's storage directly

  // if result has no elements we can modify it
  if (result.numel() == 0) {
    at::native::resize_as_(result, input.transpose(-2, -1), MemoryFormat::Contiguous);
    result.transpose_(-2, -1);
  }

  TORCH_INTERNAL_ASSERT_DEBUG_ONLY(result.sizes().equals(input.sizes()));
  TORCH_INTERNAL_ASSERT_DEBUG_ONLY(result.scalar_type() == input.scalar_type());
  TORCH_INTERNAL_ASSERT_DEBUG_ONLY(result.device() == input.device());

  // result tensor must be in batched column major order (Fortran contiguous)
  TORCH_INTERNAL_ASSERT_DEBUG_ONLY(result.transpose(-2, -1).is_contiguous());

  // if info has no elements we can modify it
  if (infos_lu.numel() == 0) {
    infos_lu.resize_(expected_info_shape);
    infos_lu.fill_(0);
  }
  if (infos_getri.numel() == 0) {
    infos_getri.resize_(expected_info_shape);
    infos_getri.fill_(0);
  }

  // info tensors must be contiguous
  TORCH_INTERNAL_ASSERT_DEBUG_ONLY(infos_lu.is_contiguous());
  TORCH_INTERNAL_ASSERT_DEBUG_ONLY(infos_lu.sizes().equals(expected_info_shape));
  TORCH_INTERNAL_ASSERT_DEBUG_ONLY(infos_getri.is_contiguous());
  TORCH_INTERNAL_ASSERT_DEBUG_ONLY(infos_getri.sizes().equals(expected_info_shape));

  // _linalg_inv_out_helper_ (apply_inverse) performs calculations in-place and result must be a copy of input
  result.copy_(input);

  // TODO: Replace this helper with DECLARE/DEFINE_DISPATCH
  result = at::_linalg_inv_out_helper_(result, infos_lu, infos_getri);
  return result;
}

// Computes the inverse matrix of 'input', it is is saved to 'result' in-place
Tensor& linalg_inv_out(const Tensor &input, Tensor &result) {
  auto info_shape = IntArrayRef(input.sizes().cbegin(), input.sizes().cend() - 2); // input.shape[:-2]
  auto infos_lu = at::zeros({info_shape}, input.options().dtype(kInt));
  auto infos_getri = at::zeros({info_shape}, input.options().dtype(kInt));
  result = linalg_inv_out_info(result, infos_lu, infos_getri, input);

  // Now check LAPACK/MAGMA/cuSOLVER error codes
  if (result.dim() > 2) {
    batchCheckErrors(infos_lu, "linalg_inv_lu");
    batchCheckErrors(infos_getri, "linalg_inv_getri");
  } else {
    singleCheckErrors(infos_lu.item().toInt(), "linalg_inv_lu");
    singleCheckErrors(infos_getri.item().toInt(), "linalg_inv_getri");
  }

  return result;
}

// Computes the inverse matrix of 'input'
Tensor linalg_inv(const Tensor &input) {
  Tensor result, info;
  std::tie(result, info) = at::linalg_inv_ex(input, /*check_errors=*/false);

  // we pass check_errors=false above and do the check here
  // so that the name of the function is correct in the error message
  if (input.dim() > 2) {
    batchCheckErrors(info, "torch.linalg.inv");
  } else {
    singleCheckErrors(info.item<int64_t>(), "torch.linalg.inv");
  }

  return result;
}

std::tuple<Tensor&, Tensor&> linalg_inv_ex_out(const Tensor& input, bool check_errors, Tensor& inverse, Tensor& info) {
  squareCheckInputs(input, "linalg_inv_ex");
  ScalarType info_output_type = ScalarType::Int;
  TORCH_CHECK(
      info.scalar_type() == info_output_type,
      "torch.linalg.inv_ex: ",
      "Expected info to have ", info_output_type, " dtype, but got info with dtype ", info.scalar_type());

  // provided `info` tensor is used to save the information about the LU decomposition of `input`
  // in addition current implementation requires a separate tensor
  // for saving the information about the inversion process after the LU decomposition
  auto expected_info_shape = IntArrayRef(input.sizes().cbegin(), input.sizes().cend() - 2); // input.shape[:-2]
  auto info_inversion = at::zeros({expected_info_shape}, input.options().dtype(kInt));

  linalg_inv_out_info(inverse, info, info_inversion, input);

  if (check_errors) {
    if (input.dim() > 2) {
      batchCheckErrors(info, "torch.linalg.inv_ex");
    } else {
      singleCheckErrors(info.item().toInt(), "torch.linalg.inv_ex");
    }
  }

  return std::tuple<Tensor&, Tensor&>(inverse, info);
}

std::tuple<Tensor, Tensor> linalg_inv_ex(const Tensor& input, bool check_errors) {
  squareCheckInputs(input, "linalg_inv_ex");
  Tensor inverse = at::empty(input.sizes(), input.options(), MemoryFormat::Contiguous);
  inverse.transpose_(-2, -1); // make `inverse` tensor with batched column major format
  auto info_shape = IntArrayRef(input.sizes().cbegin(), input.sizes().cend() - 2); // input.shape[:-2]
  Tensor info = at::zeros({info_shape}, input.options().dtype(kInt));
  std::tie(inverse, info) = at::native::linalg_inv_ex_out(input, check_errors, inverse, info);
  return std::make_tuple(inverse, info);
}

// ~~~~~~~~~~~~~~~~~~~~~~~~~~~~~~ cholesky_solve ~~~~~~~~~~~~~~~~~~~~~~~~~~~~~~~~~

template<typename scalar_t>
static void apply_cholesky_solve(Tensor& b, Tensor& A, bool upper, std::vector<int64_t>& infos) {
#if !AT_BUILD_WITH_LAPACK()
  AT_ERROR("cholesky_solve: LAPACK library not found in compilation");
#else
  char uplo = upper ? 'U' : 'L';

  auto A_data = A.data_ptr<scalar_t>();
  auto b_data = b.data_ptr<scalar_t>();
  auto A_mat_stride = matrixStride(A);
  auto b_mat_stride = matrixStride(b);
  auto batch_size = batchCount(A);
  auto n = A.size(-2);
  auto nrhs = b.size(-1);

  // NOLINTNEXTLINE(cppcoreguidelines-init-variables)
  int info;
  for (const auto i : c10::irange(batch_size)) {
    scalar_t* A_working_ptr = &A_data[i * A_mat_stride];
    scalar_t* b_working_ptr = &b_data[i * b_mat_stride];
    lapackCholeskySolve<scalar_t>(uplo, n, nrhs, A_working_ptr, n, b_working_ptr, n, &info);
    infos[i] = info;
    if (info != 0) {
      return;
    }
  }
#endif
}

Tensor _cholesky_solve_helper_cpu(const Tensor& self, const Tensor& A, bool upper) {
  auto self_working_copy = cloneBatchedColumnMajor(self);
  auto A_working_copy = cloneBatchedColumnMajor(A);
  std::vector<int64_t> infos(batchCount(self), 0);
  AT_DISPATCH_FLOATING_AND_COMPLEX_TYPES(self.scalar_type(), "cholesky_solve_cpu", [&]{
    apply_cholesky_solve<scalar_t>(self_working_copy, A_working_copy, upper, infos);
  });
  if (self.dim() > 2) {
    batchCheckErrors(infos, "cholesky_solve_cpu");
  } else {
    singleCheckErrors(infos[0], "cholesky_solve_cpu");
  }
  return self_working_copy;
}

// Supports arbitrary batch dimensions for self and A
Tensor cholesky_solve(const Tensor& self, const Tensor& A, bool upper) {
  TORCH_CHECK(self.dim() >= 2,
           "b should have at least 2 dimensions, but has ", self.dim(), " dimensions instead");
  TORCH_CHECK(A.dim() >= 2,
           "u should have at least 2 dimensions, but has ", A.dim(), " dimensions instead");
  Tensor self_broadcasted, A_broadcasted;
  std::tie(self_broadcasted, A_broadcasted) = _linalg_broadcast_batch_dims(self, A, "cholesky_solve");
  return at::_cholesky_solve_helper(self_broadcasted, A_broadcasted, upper);
}

Tensor& cholesky_solve_out(const Tensor& self, const Tensor& A, bool upper, Tensor& result) {
  checkSameDevice("cholesky_solve", result, self);
  checkLinalgCompatibleDtype("cholesky_solve", result, self);
  Tensor result_tmp = at::cholesky_solve(self, A, upper);
  at::native::resize_output(result, result_tmp.sizes());
  result.copy_(result_tmp);
  return result;
}

// ~~~~~~~~~~~~~~~~~~~~~~~~~~~~~~~~~ cholesky ~~~~~~~~~~~~~~~~~~~~~~~~~~~~~~~~~~~~

DEFINE_DISPATCH(cholesky_stub);

Tensor cholesky(const Tensor &self, bool upper) {
   TORCH_WARN_ONCE(
    "torch.cholesky is deprecated in favor of torch.linalg.cholesky and will be ",
    "removed in a future PyTorch release.\n",
    "L = torch.cholesky(A)\n",
    "should be replaced with\n",
    "L = torch.linalg.cholesky(A)\n",
    "and\n"
    "U = torch.cholesky(A, upper=True)\n",
    "should be replaced with\n",
    "U = torch.linalg.cholesky(A).transpose(-2, -1).conj().\n"
    "This transform will produce equivalent results for all valid (symmetric positive definite) inputs."
  );
  if (self.numel() == 0) {
    return at::empty_like(self, LEGACY_CONTIGUOUS_MEMORY_FORMAT);
  }
  squareCheckInputs(self, "cholesky");

  auto raw_cholesky_output = cloneBatchedColumnMajor(self);
  auto info_shape = IntArrayRef(
      self.sizes().cbegin(), self.sizes().cend() - 2); // self.shape[:-2]
  auto info = at::empty({info_shape}, self.options().dtype(kInt));

  // fill the raw_cholesky_output with the result
  cholesky_stub(self.device().type(), raw_cholesky_output, info, upper);

  if (self.dim() > 2) {
    batchCheckErrors(info, "cholesky");
  } else {
    singleCheckErrors(info.item<int64_t>(), "cholesky");
  }

  if (upper) {
    return raw_cholesky_output.triu_();
  } else {
    return raw_cholesky_output.tril_();
  }
}

Tensor& cholesky_out(const Tensor &self, bool upper, Tensor &result) {
   TORCH_WARN_ONCE(
    "torch.cholesky is deprecated in favor of torch.linalg.cholesky and will be ",
    "removed in a future PyTorch release.\n",
    "L = torch.cholesky(A)\n",
    "should be replaced with\n",
    "L = torch.linalg.cholesky(A)\n",
    "and\n"
    "U = torch.cholesky(A, upper=True)\n",
    "should be replaced with\n",
    "U = torch.linalg.cholesky(A).transpose(-2, -1).conj().\n"
    "This transform will produce equivalent results for all valid (symmetric positive definite) inputs."
  );
  checkSameDevice("cholesky", result, self);
  checkLinalgCompatibleDtype("cholesky", result, self);
  Tensor result_tmp = at::cholesky(self, upper);
  at::native::resize_output(result, result_tmp.sizes());
  result.copy_(result_tmp);
  return result;
}

void linalg_cholesky_out_info(const Tensor& input, const Tensor& result, const Tensor& info, bool upper) {
  TORCH_INTERNAL_ASSERT_DEBUG_ONLY(input.dim() >= 2);
  TORCH_INTERNAL_ASSERT_DEBUG_ONLY(input.size(-1) == input.size(-2));

  TORCH_INTERNAL_ASSERT_DEBUG_ONLY(result.scalar_type() == input.scalar_type());
  TORCH_INTERNAL_ASSERT_DEBUG_ONLY(result.device() == input.device());

  TORCH_INTERNAL_ASSERT_DEBUG_ONLY(info.scalar_type() == at::kInt);
  TORCH_INTERNAL_ASSERT_DEBUG_ONLY(info.device() == input.device());

  // if result has no elements we can modify it
  if (result.numel() == 0) {
    at::native::resize_as_(result, input.transpose(-2, -1), MemoryFormat::Contiguous);
    result.transpose_(-2, -1);
  }

  // result tensor must be in batched column major order (Fortran contiguous)
  TORCH_INTERNAL_ASSERT_DEBUG_ONLY(result.transpose(-2, -1).is_contiguous());
  TORCH_INTERNAL_ASSERT_DEBUG_ONLY(result.sizes().equals(input.sizes()));

  // cholesky_stub (apply_cholesky) performs calculations in-place and result must be a copy of input
  result.copy_(input);

  // if info has no elements we can modify it
  auto expected_info_shape = IntArrayRef(input.sizes().cbegin(), input.sizes().cend() - 2); // input.shape[:-2]
  if (info.numel() == 0) {
    info.resize_(expected_info_shape);
  }

  // info must be contiguous
  TORCH_INTERNAL_ASSERT_DEBUG_ONLY(info.is_contiguous());
  TORCH_INTERNAL_ASSERT_DEBUG_ONLY(info.sizes().equals(expected_info_shape));
  info.fill_(0);

  cholesky_stub(result.device().type(), result, info, upper);

  if (upper) {
    result.triu_();
  } else {
    result.tril_();
  }
}

<<<<<<< HEAD
std::tuple<Tensor&, Tensor&> linalg_cholesky_ex_out(const Tensor& input, bool check_errors, Tensor& L, Tensor& info) {
  squareCheckInputs(input, "linalg_cholesky_ex");
=======
std::tuple<Tensor&, Tensor&> linalg_cholesky_ex_out(const Tensor& input, bool upper, bool check_errors, Tensor& L, Tensor& info) {
  squareCheckInputs(input);
>>>>>>> ab6165b6
  checkSameDevice("torch.linalg.cholesky_ex", L, input, "L");
  checkLinalgCompatibleDtype("torch.linalg.cholesky_ex", L, input, "L");
  checkSameDevice("torch.linalg.cholesky_ex", info, input, "info");

  // Do not allow type promotion for the `info` tensor, it must be of Int dtype
  // Int is used because current interface to LAPACK and its CUDA implementation use "int" type.
  // https://github.com/pytorch/pytorch/pull/56724#discussion_r618916774
  ScalarType info_output_type = ScalarType::Int;
  TORCH_CHECK(
      info.scalar_type() == info_output_type,
      "torch.linalg.cholesky_ex: ",
      "Expected info to have ", info_output_type, " dtype, but got info with dtype ", info.scalar_type());

  bool L_input_same_type = (L.scalar_type() == input.scalar_type());
  bool L_equal_expected_shape = L.sizes().equals(input.sizes());
  bool is_L_batched_column_major = false;
  if (L.dim() >= 2) {
    is_L_batched_column_major = L.transpose(-2, -1).is_contiguous();
  }

  // if L is not empty and not in batched column major format
  bool copy_needed = (L.numel() != 0 && !is_L_batched_column_major);
  copy_needed |= (L.numel() != 0 && !L_equal_expected_shape); // or L does not have the expected shape
  copy_needed |= !L_input_same_type;  // or L does not have the same dtype as input
  // we have to allocate a temporary tensor

  // similar conditions for info tensor
  auto expected_info_shape = IntArrayRef(input.sizes().cbegin(), input.sizes().cend() - 2); // input.shape[:-2]
  copy_needed |= (info.numel() != 0 && !info.is_contiguous());
  copy_needed |= (info.numel() != 0 && !(info.sizes().equals(expected_info_shape))); // or L does not have the expected shape

  if (copy_needed) {
    Tensor L_tmp = at::empty({0}, input.options());
    Tensor info_tmp = at::empty({0}, input.options().dtype(kInt));
    linalg_cholesky_out_info(input, L_tmp, info_tmp, upper);
    at::native::resize_output(L, L_tmp.sizes());
    L.copy_(L_tmp);
    at::native::resize_output(info, info_tmp.sizes());
    info.copy_(info_tmp);
  } else {
    // use "out" tensors' memory directly
    linalg_cholesky_out_info(input, L, info, upper);
  }

  if (check_errors) {
    if (input.dim() > 2) {
      batchCheckErrors(info, "torch.linalg.cholesky_ex");
    } else {
      singleCheckErrors(info.item<int64_t>(), "torch.linalg.cholesky_ex");
    }
  }

  return std::tuple<Tensor&, Tensor&>(L, info);
}

std::tuple<Tensor, Tensor> linalg_cholesky_ex(const Tensor& input, bool upper, bool check_errors) {
  Tensor L = at::empty({0}, input.options());
  Tensor info = at::empty({0}, input.options().dtype(kInt));
  std::tie(L, info) = at::native::linalg_cholesky_ex_out(input, upper, check_errors, L, info);
  return std::make_tuple(L, info);
}

Tensor linalg_cholesky(const Tensor &self, bool upper) {
  Tensor result, info;
  std::tie(result, info) = at::linalg_cholesky_ex(self, upper, /*check_errors=*/false);

  // we pass check_errors=false above and do the check here
  // so that the name of the function is correct in the error message
  if (self.dim() > 2) {
    batchCheckErrors(info, "torch.linalg.cholesky");
  } else {
    singleCheckErrors(info.item<int64_t>(), "torch.linalg.cholesky");
  }

  return result;
}

Tensor& linalg_cholesky_out(const Tensor &self, bool upper, Tensor &result) {
  // linalg_cholesky_ex_outf includes these checks, but we do it here
  // so that the name of the function is correct in the error message
  checkSameDevice("torch.linalg.cholesky", result, self);
  checkLinalgCompatibleDtype("torch.linalg.cholesky", result, self);

  Tensor info = at::empty({0}, self.options().dtype(kInt));
  std::tie(result, info) = at::linalg_cholesky_ex_outf(self, upper, /*check_errors=*/false, result, info);

  // we pass check_errors=false above and do the check here
  // so that the name of the function is correct in the error message
  if (self.dim() > 2) {
    batchCheckErrors(info, "torch.linalg.cholesky");
  } else {
    singleCheckErrors(info.item<int64_t>(), "torch.linalg.cholesky");
  }

  return result;
}

// ~~~~~~~~~~~~~~~~~~~~~~~~~~~~~~~~~ cholesky_inverse ~~~~~~~~~~~~~~~~~~~~~~~~~~~~~~~~~~~~

DEFINE_DISPATCH(cholesky_inverse_stub);

Tensor& cholesky_inverse_out_info(Tensor& result, Tensor& infos, const Tensor& input, bool upper) {
  TORCH_INTERNAL_ASSERT(input.dim() >= 2);
  TORCH_INTERNAL_ASSERT(input.size(-1) == input.size(-2));

  TORCH_INTERNAL_ASSERT(result.scalar_type() == input.scalar_type());
  TORCH_INTERNAL_ASSERT(result.device() == input.device());

  TORCH_INTERNAL_ASSERT(infos.scalar_type() == at::kInt);
  TORCH_INTERNAL_ASSERT(infos.device() == at::kCPU);
  TORCH_INTERNAL_ASSERT(infos.numel() == std::max<int64_t>(1, batchCount(input)));

  // if result has no elements we can modify it
  if (result.numel() == 0) {
    at::native::resize_as_(result, input.transpose(-2, -1), MemoryFormat::Contiguous);
    result.transpose_(-2, -1);
  }

  // result tensor must be in batched column major order (Fortran contiguous)
  TORCH_INTERNAL_ASSERT(result.transpose(-2, -1).is_contiguous());
  TORCH_INTERNAL_ASSERT(result.sizes().equals(input.sizes()));

  // cholesky_inverse_stub (apply_cholesky_inverse) performs calculations in-place and result must be a copy of input
  result.copy_(input);

  // infos must be contiguous
  TORCH_INTERNAL_ASSERT(infos.is_contiguous());
  infos.fill_(0);

  result = cholesky_inverse_stub(result.device().type(), result, infos, upper);
  return result;
}

Tensor& cholesky_inverse_out(const Tensor &input, bool upper, Tensor &result) {
  squareCheckInputs(input, "cholesky_inverse");
  checkSameDevice("cholesky_inverse", result, input);
  checkLinalgCompatibleDtype("cholesky_inverse", result, input);

  // MAGMA requires 'infos' to reside in CPU memory, therefore we create 'infos' only on CPU for now.
  auto infos = at::zeros({std::max<int64_t>(1, batchCount(input))}, input.options().dtype(kInt).device(kCPU));

  bool result_input_same_type = (result.scalar_type() == input.scalar_type());
  bool result_equal_expected_shape = result.sizes().equals(input.sizes());
  bool is_batched_column_major = false;
  if (result.dim() >= 2) {
    is_batched_column_major = result.transpose(-2, -1).is_contiguous();
  }

  // if result is not empty and not in batched column major format
  bool copy_needed = (result.numel() != 0 && !is_batched_column_major);
  copy_needed |= !result_input_same_type;  // or result does not have the same dtype as input
  copy_needed |= (result.numel() != 0 && !result_equal_expected_shape); // or result does not have the expected shape
  // we have to allocate a temporary tensor
  if (copy_needed) {
    Tensor result_tmp = at::empty({0}, input.options());
    result_tmp = cholesky_inverse_out_info(result_tmp, infos, input, upper);
    at::native::resize_output(result, result_tmp.sizes());
    result.copy_(result_tmp);
  } else {
    // use result's memory directly
    result = cholesky_inverse_out_info(result, infos, input, upper);
  }

  // Now check LAPACK/MAGMA error codes
  if (result.dim() > 2) {
    batchCheckErrors(infos, "cholesky_inverse");
  } else {
    singleCheckErrors(infos.item().toInt(), "cholesky_inverse");
  }
  return result;
}

Tensor cholesky_inverse(const Tensor &input, bool upper) {
  Tensor result = at::empty({0}, input.options());
  result = at::cholesky_inverse_out(result, input, upper);
  return result;
}

// ~~~~~~~~~~~~~~~~~~~~~~~~~~~~~~~~~~~~ lu ~~~~~~~~~~~~~~~~~~~~~~~~~~~~~~~~~~~~~~~

DEFINE_DISPATCH(lu_stub);

std::tuple<Tensor, Tensor, Tensor> _lu_with_info(const Tensor& self, bool compute_pivots, bool check_errors) {
  TORCH_CHECK(self.dim() >= 2,
           "expected tensor with 2 or more dimensions, got size: ", self.sizes(),
           " instead");
  auto m = self.size(-2);
  auto n = self.size(-1);
  auto req_size = self.sizes().vec();
  req_size.pop_back();
  req_size.back() = std::min(m, n);
  auto pivots_tensor = at::empty(req_size, self.options().dtype(kInt));
  req_size.pop_back();
  auto infos_tensor = at::zeros(req_size, self.options().dtype(kInt));

  // lu_stub (apply_lu) requires batched column major (Fortran-contiguous) tensors
  // 'lu' tensor is modified in-place and must be a copy of 'self'
  Tensor lu = cloneBatchedColumnMajor(self);
  lu_stub(self.device().type(), lu, pivots_tensor, infos_tensor, compute_pivots);

  if (check_errors) {
    if (self.dim() > 2) {
      batchCheckErrors(infos_tensor, "lu", /*allow_singular=*/true);
    } else {
      singleCheckErrors(infos_tensor.item<int64_t>(), "lu", /*allow_singular=*/true);
    }
  }
  return std::make_tuple(lu, pivots_tensor, infos_tensor);
}

// ~~~~~~~~~~~~~~~~~~~~~~~~~~~~~~ triangular_solve ~~~~~~~~~~~~~~~~~~~~~~~~~~~~~~~

DEFINE_DISPATCH(triangular_solve_stub);

/*
Solves the matrix equation 'input' @ 'result' = 'other' for the 'result'.
The result of the computation is saved in-place in 'result' tensor,
'clone_input' will be a copy of 'input',
'infos' is used to store information for possible checks for error,
'upper' controls the portion of input matrix to consider in computations,
'transpose' if true then 'input.transpose(-2, -1)' @ 'result' = 'other' is solved,
'unitriangular' if true then the diagonal elements of 'input' are assumed to be 1
and the actual diagonal values are not used.
*/
static std::tuple<Tensor&, Tensor&> triangular_solve_out_info(
    Tensor& result,
    Tensor& clone_input,
    Tensor& infos,
    const Tensor& input,
    const Tensor& other,
    bool upper, bool transpose, bool unitriangular) {
  // These internal asserts make explicit the assumptions in the implementation
  // Error check with the actual error messages are done on the higher level of
  // the hierarchy of calls
  TORCH_INTERNAL_ASSERT(input.dim() >= 2);
  TORCH_INTERNAL_ASSERT(input.size(-2) == input.size(-1));

  TORCH_INTERNAL_ASSERT(input.device() == other.device());
  TORCH_INTERNAL_ASSERT(input.device() == result.device());
  TORCH_INTERNAL_ASSERT(input.device() == clone_input.device());
  TORCH_INTERNAL_ASSERT(input.device() == infos.device());

  TORCH_INTERNAL_ASSERT(input.scalar_type() == other.scalar_type());
  TORCH_INTERNAL_ASSERT(input.scalar_type() == result.scalar_type());
  TORCH_INTERNAL_ASSERT(input.scalar_type() == clone_input.scalar_type());

  TORCH_INTERNAL_ASSERT(infos.scalar_type() == at::kInt);
  TORCH_INTERNAL_ASSERT(infos.numel() == std::max<int64_t>(1, batchCount(input)));
  TORCH_INTERNAL_ASSERT(infos.is_contiguous());

  // if 'result' has no elements we can modify it
  if (result.numel() == 0) {
    result.resize_(other.transpose(-2, -1).sizes(), MemoryFormat::Contiguous);
    result.transpose_(-2, -1);  // make 'result' to have Fortran contiguous memory layout
  }

  // if 'clone_input' has no elements we can modify it
  if (clone_input.numel() == 0) {
    clone_input.resize_(input.transpose(-2, -1).sizes(), MemoryFormat::Contiguous);
    clone_input.transpose_(-2, -1);  // make 'clone_input' to have Fortran contiguous memory layout
  }

  // 'result' and 'clone_input' must be in batched column major order (Fortran contiguous)
  TORCH_INTERNAL_ASSERT(result.transpose(-2, -1).is_contiguous());
  TORCH_INTERNAL_ASSERT(clone_input.transpose(-2, -1).is_contiguous());

  // triangular_solve_stub performs calculations in-place
  // 'result' must be a copy of 'other'
  // 'clone_input' must be a copy of 'input'
  TORCH_INTERNAL_ASSERT(result.sizes().equals(other.sizes()));
  TORCH_INTERNAL_ASSERT(clone_input.sizes().equals(input.sizes()));
  result.copy_(other);
  clone_input.copy_(input);

  triangular_solve_stub(input.device().type(), clone_input, result, infos, upper, transpose, /*conjugate_transpose=*/false, unitriangular);

  return std::tuple<Tensor&, Tensor&>(result, clone_input);
}

// Supports arbitrary batch dimensions for self and A
std::tuple<Tensor, Tensor> triangular_solve(const Tensor& self, const Tensor& A,
                                            bool upper, bool transpose, bool unitriangular) {
  TORCH_CHECK(self.dim() >= 2,
           "torch.triangular_solve: Expected b to have at least 2 dimensions, but it has ", self.dim(), " dimensions instead");
  TORCH_CHECK(A.dim() >= 2,
           "torch.triangular_solve: Expected A to have at least 2 dimensions, but it has ", A.dim(), " dimensions instead");

  Tensor self_broadcasted, A_broadcasted;
  std::tie(self_broadcasted, A_broadcasted) = _linalg_broadcast_batch_dims(self, A, "triangular_solve");

  Tensor result = at::empty({0}, self.options());
  Tensor clone_A = at::empty({0}, self.options());
  Tensor infos = at::zeros({std::max<int64_t>(1, batchCount(self_broadcasted))}, self.options().dtype(kInt));

  triangular_solve_out_info(result, clone_A, infos, A_broadcasted, self_broadcasted, upper, transpose, unitriangular);

  if (self_broadcasted.dim() > 2) {
    batchCheckErrors(infos, "triangular_solve");
  } else {
    singleCheckErrors(infos.item().toInt(), "triangular_solve");
  }

  return std::tuple<Tensor, Tensor>(result, clone_A);
}

std::tuple<Tensor&, Tensor&> triangular_solve_out(const Tensor& self, const Tensor& A, bool upper, bool transpose, bool unitriangular, Tensor& result, Tensor& clone_A) {
  checkSameDevice("triangular_solve", result, self);
  checkLinalgCompatibleDtype("triangular_solve", result, self);
  checkSameDevice("triangular_solve", clone_A, self, "clone_A");
  checkLinalgCompatibleDtype("triangular_solve", clone_A, self, "clone_A");
  Tensor result_tmp, clone_A_tmp;
  std::tie(result_tmp, clone_A_tmp) = at::native::triangular_solve(self, A, upper, transpose, unitriangular);
  at::native::resize_output(result, result_tmp.sizes());
  at::native::resize_output(clone_A, clone_A_tmp.sizes());
  result.copy_(result_tmp);
  clone_A.copy_(clone_A_tmp);
  return std::tuple<Tensor&, Tensor&>(result, clone_A);
}

// ~~~~~~~~~~~~~~~~~~~~~~~~~~~~~~~~~~~~ qr ~~~~~~~~~~~~~~~~~~~~~~~~~~~~~~~~~~~~~~~

DEFINE_DISPATCH(geqrf_stub);

static void geqrf_out_helper(const Tensor& input, const Tensor& QR, const Tensor& tau) {
  TORCH_INTERNAL_ASSERT(input.dim() >= 2);

  TORCH_INTERNAL_ASSERT(input.scalar_type() == QR.scalar_type());
  TORCH_INTERNAL_ASSERT(input.device() == QR.device());

  TORCH_INTERNAL_ASSERT(input.scalar_type() == tau.scalar_type());
  TORCH_INTERNAL_ASSERT(input.device() == tau.device());

  // if 'QR' has no elements we can modify it
  if (QR.numel() == 0) {
    QR.resize_as_(input.transpose(-2, -1), MemoryFormat::Contiguous);
    QR.transpose_(-2, -1); // make Fortran-contiguous
  }

  auto expected_batch_tau_shape = IntArrayRef(input.sizes().data(), input.dim() - 2).vec(); // input.shape[:-2]
  expected_batch_tau_shape.push_back(std::min(input.size(-2), input.size(-1)));
  if (tau.numel() == 0) {
    tau.resize_(expected_batch_tau_shape);
  }

  // QR tensor must be in batched column major order (Fortran contiguous)
  TORCH_INTERNAL_ASSERT(QR.transpose(-2, -1).is_contiguous());
  TORCH_INTERNAL_ASSERT(QR.sizes().equals(input.sizes()));

  // tau tensor must be contiguous
  TORCH_INTERNAL_ASSERT(tau.is_contiguous());
  TORCH_INTERNAL_ASSERT(tau.sizes().equals(expected_batch_tau_shape));

  // geqrf_stub (apply_geqrf) performs calculations in-place and 'QR' must be a copy of input
  QR.copy_(input);
  geqrf_stub(input.device().type(), QR, tau);
}

std::tuple<Tensor&, Tensor&> geqrf_out(const Tensor& input, Tensor& QR, Tensor& tau) {
  TORCH_CHECK(input.dim() >= 2, "torch.geqrf: input must have at least 2 dimensions.");

  checkSameDevice("torch.geqrf", QR, input, "a"); // 'a' is used in documentation and native_functions.yml
  checkSameDevice("torch.geqrf", tau, input, "tau");
  checkLinalgCompatibleDtype("torch.geqrf", QR, input, "a");
  checkLinalgCompatibleDtype("torch.geqrf", tau, input, "tau");

  bool QR_input_same_type = (QR.scalar_type() == input.scalar_type());
  bool tau_input_same_type = (tau.scalar_type() == input.scalar_type());
  bool QR_equal_expected_shape = QR.sizes().equals(input.sizes());

  auto expected_batch_tau_shape = IntArrayRef(input.sizes().data(), input.dim() - 2).vec(); // input.shape[:-2]
  expected_batch_tau_shape.push_back(std::min(input.size(-2), input.size(-1)));
  bool tau_equal_expected_shape = tau.sizes().equals(expected_batch_tau_shape);

  bool is_batched_column_major = false;
  if (QR.dim() >= 2) {
    is_batched_column_major = QR.transpose(-2, -1).is_contiguous();
  }

  // if 'QR' is not empty and not in batched column major format
  bool copy_needed = (QR.numel() != 0 && !is_batched_column_major);
  copy_needed |= (QR.numel() != 0 && !QR_equal_expected_shape); // or 'QR' does not have the expected shape
  copy_needed |= !QR_input_same_type;  // or 'QR' does not have the same dtype as input
  // we have to allocate a temporary tensor

  copy_needed |= (tau.numel() != 0 && !tau.is_contiguous());
  copy_needed |= (tau.numel() != 0 && !tau_equal_expected_shape); // or 'tau' does not have the expected shape
  copy_needed |= !tau_input_same_type;  // or 'tau' does not have the same dtype as input

  if (copy_needed) {
    Tensor QR_tmp = at::empty({0}, input.options());
    Tensor tau_tmp = at::empty({0}, input.options());

    geqrf_out_helper(input, QR_tmp, tau_tmp);

    at::native::resize_output(QR, QR_tmp.sizes());
    QR.copy_(QR_tmp);
    at::native::resize_output(tau, tau_tmp.sizes());
    tau.copy_(tau_tmp);
  } else {
    // use "out" tensors' storage directly
    geqrf_out_helper(input, QR, tau);
  }

  return std::tuple<Tensor&, Tensor&>(QR, tau);
}

std::tuple<Tensor, Tensor> geqrf(const Tensor& input) {
  Tensor QR = at::empty({0}, input.options());
  Tensor tau = at::empty({0}, input.options());
  std::tie(QR, tau) = at::geqrf_outf(input, QR, tau);
  return std::make_tuple(QR, tau);
}

/*
  Computes the QR decomposition using GEQRF and ORGQR operations.
  This is an in-place function and Q, R tensors must have correct shape and be Fortran contiguous.

  Args:
  * `input` - [in] Input tensor for QR decomposition
  * `Q` - [out] Tensor containing the Q matrices of QR decomposition
  * `R` - [out] Tensor containing the R matrices of QR decomposition
  * `compute_q` - controls whether the Q tensor is computed
  * `reduced_mode` - controls the size of Q and R tensors

  For further details, please see the LAPACK documentation for GEQRF and ORGQR.
*/
void linalg_qr_out_helper(const Tensor& input, const Tensor& Q, const Tensor& R, bool compute_q, bool reduced_mode) {

  TORCH_INTERNAL_ASSERT(input.dim() >= 2);

  TORCH_INTERNAL_ASSERT(input.scalar_type() == Q.scalar_type());
  TORCH_INTERNAL_ASSERT(input.device() == Q.device());

  TORCH_INTERNAL_ASSERT(input.scalar_type() == R.scalar_type());
  TORCH_INTERNAL_ASSERT(input.device() == R.device());

  auto m = input.size(-2);
  auto n = input.size(-1);
  auto mn = std::min(m, n);

  // Q must have the expected shape: reduced_mode ? (..., m, min(m, n)) : (..., m, m)
  if (compute_q) {
    auto expected_Q_shape = input.sizes().vec();
    expected_Q_shape.back() = reduced_mode ? mn : m;
    TORCH_INTERNAL_ASSERT(Q.sizes().equals(expected_Q_shape));

    // Q tensor must be in batched column major order (Fortran contiguous)
    TORCH_INTERNAL_ASSERT(Q.transpose(-2, -1).is_contiguous());
  }

  // R must have the expected shape: (reduced_mode || !compute_q) ? (..., min(m,n), n) : (..., m, n)
  auto expected_R_shape = input.sizes().vec();
  expected_R_shape.end()[-2] = (reduced_mode || !compute_q) ? mn : m;
  TORCH_INTERNAL_ASSERT(R.sizes().equals(expected_R_shape));

  // R tensor must be in batched column major order (Fortran contiguous)
  TORCH_INTERNAL_ASSERT(R.transpose(-2, -1).is_contiguous());

  auto tau_shape = input.sizes().vec();
  tau_shape.pop_back();
  tau_shape.back() = mn;
  Tensor tau = at::empty(tau_shape, input.options());

  // geqrf requires m x n workspace input that is modified in-place
  // if m > n and reduced==true we use Q tensor for storing the result of geqrf operation
  // otherwise R tensor is used
  Tensor QR;
  if (m <= n) {
    QR = R;
  } else { // m > n
    if (compute_q) {
      QR = reduced_mode ? Q : R;
    } else {
      // if m > n and compute_q==false we need to allocate an additional temporary tensor
      QR = at::empty(input.transpose(-2, -1).sizes(), input.options());
      QR.transpose_(-2, -1);
    }
  }

  // geqrf_stub (apply_geqrf) performs calculations in-place and 'QR' must be a copy of input
  QR.copy_(input);
  geqrf_stub(input.device().type(), QR, tau);

  // this is for mode='r'
  if (!compute_q) {
    // if m > n we used a temporary tensor to store the result of geqrf
    if (m > n) {
      R.copy_(QR.slice(-2, 0, mn));
    }
    R.triu_();
    return;
  }

  // if Q tensor was used for geqrf copy the result for R from QR
  if (m > n && reduced_mode) {
    R.copy_(Q.slice(-2, 0, n));
  } else {
    Q.slice(-1, 0, n).copy_(R.slice(-1, 0, m));
  }
  R.triu_();

  // Next perform ORGQR for Q using the result from GEQRF
  orgqr_stub(input.device().type(), const_cast<Tensor&>(Q), tau);
}

std::tuple<Tensor, Tensor> _linalg_qr_helper_default(const Tensor& input, c10::string_view mode) {
  bool compute_q, reduced_mode;
  std::tie(compute_q, reduced_mode) = _parse_qr_mode(mode);
  auto m = input.size(-2);
  auto n = input.size(-1);
  auto mn = std::min(m, n);

  // Allocate Q, R tensors with correct shape and memory layout
  Tensor Q;
  if (compute_q) {
    auto Qt_shape = input.sizes().vec();
    Qt_shape.end()[-2] = reduced_mode ? mn : m;
    Qt_shape.end()[-1] = m;
    Q = at::empty(Qt_shape, input.options());
    Q.transpose_(-2, -1); // make 'Q' with Fortran contiguous memory layout
  } else {
    Q = at::empty({0}, input.options());
  }

  auto Rt_shape = input.sizes().vec();
  Rt_shape.end()[-2] = n;
  Rt_shape.end()[-1] = (reduced_mode || !compute_q) ? mn : m;
  Tensor R = at::empty(Rt_shape, input.options());
  R.transpose_(-2, -1); // make 'R' with Fortran contiguous memory layout

  // Now fill Q, R tensors with the result
  linalg_qr_out_helper(input, Q, R, compute_q, reduced_mode);

  return std::make_tuple(Q, R);
}

std::tuple<Tensor,Tensor> linalg_qr(const Tensor& self, c10::string_view mode) {
  TORCH_CHECK(self.dim() >= 2,
              "qr input should have at least 2 dimensions, but has ", self.dim(), " dimensions instead");
  return at::_linalg_qr_helper(self, mode);
}

std::tuple<Tensor&,Tensor&> linalg_qr_out(const Tensor& self, c10::string_view mode, Tensor& Q, Tensor& R) {
  TORCH_CHECK(self.dim() >= 2,
              "torch.linalg.qr: input should have at least 2 dimensions, but has ", self.dim(), " dimensions instead");
  checkSameDevice("torch.linalg.qr", Q, self, "Q");
  checkSameDevice("torch.linalg.qr", R, self, "R");
  checkLinalgCompatibleDtype("torch.linalg.qr", Q, self, "Q");
  checkLinalgCompatibleDtype("torch.linalg.qr", R, self, "R");
  Tensor Q_tmp, R_tmp;
  std::tie(Q_tmp, R_tmp) = at::_linalg_qr_helper(self, mode);
  at::native::resize_output(Q, Q_tmp.sizes());
  Q.copy_(Q_tmp);
  at::native::resize_output(R, R_tmp.sizes());
  R.copy_(R_tmp);
  return std::tuple<Tensor&, Tensor&>(Q, R);
}

std::tuple<Tensor,Tensor> qr(const Tensor& self, bool some) {
  TORCH_WARN_ONCE(
    "torch.qr is deprecated in favor of torch.linalg.qr and will be removed in a future PyTorch release.\n",
    "The boolean parameter 'some' has been replaced with a string parameter 'mode'.\n",
    "Q, R = torch.qr(A, some)\n",
    "should be replaced with\n",
    "Q, R = torch.linalg.qr(A, 'reduced' if some else 'complete')"
  );
  const char* mode = some ? "reduced" : "complete";
  return at::linalg_qr(self, mode);
}

std::tuple<Tensor&,Tensor&> qr_out(const Tensor& self, bool some, Tensor& Q, Tensor& R) {
  TORCH_WARN_ONCE(
    "torch.qr is deprecated in favor of torch.linalg.qr and will be removed in a future PyTorch release.\n",
    "The boolean parameter 'some' has been replaced with a string parameter 'mode'.\n",
    "Q, R = torch.qr(A, some)\n",
    "should be replaced with\n",
    "Q, R = torch.linalg.qr(A, 'reduced' if some else 'complete')"
  );
  const char* mode = some ? "reduced" : "complete";
  return at::linalg_qr_out(Q, R, self, mode);
}

// ~~~~~~~~~~~~~~~~~~~~~~~~~~~~~~~~~~ orgqr ~~~~~~~~~~~~~~~~~~~~~~~~~~~~~~~~~~~~~~

DEFINE_DISPATCH(orgqr_stub);

/*
  The householder_product (orgqr) function allows reconstruction of an orthogonal (or unitary) matrix Q,
  from a sequence of elementary reflectors, such as is produced by the geqrf function.

  Args:
  * `input` - Tensor with the directions of the elementary reflectors below the diagonal.
  * `tau` - Tensor containing the magnitudes of the elementary reflectors.
  * `result` - result Tensor, which will contain the orthogonal (or unitary) matrix Q.

  For further details, please see the LAPACK/MAGMA documentation.
*/
Tensor& householder_product_out_helper(const Tensor& input, const Tensor& tau, Tensor& result) {
  TORCH_INTERNAL_ASSERT(input.dim() >= 2);
  TORCH_INTERNAL_ASSERT(input.size(-2) >= input.size(-1));
  TORCH_INTERNAL_ASSERT(input.size(-1) >= tau.size(-1));

  TORCH_INTERNAL_ASSERT(input.scalar_type() == tau.scalar_type());
  TORCH_INTERNAL_ASSERT(input.device() == tau.device());

  TORCH_INTERNAL_ASSERT(result.scalar_type() == input.scalar_type());
  TORCH_INTERNAL_ASSERT(result.device() == input.device());

  // if result has no elements we can modify it
  if (result.numel() == 0) {
    at::native::resize_as_(result, input.transpose(-2, -1), MemoryFormat::Contiguous);
    result.transpose_(-2, -1);
  }

  // result tensor must be in batched column major order (Fortran contiguous)
  TORCH_INTERNAL_ASSERT(result.transpose(-2, -1).is_contiguous());
  TORCH_INTERNAL_ASSERT(result.sizes().equals(input.sizes()));

  // tau tensor must be contiguous
  Tensor tau_ = tau;
  if (!tau.is_contiguous()) {
    tau_ = at::empty(tau.sizes(), tau.options(), MemoryFormat::Contiguous);
    tau_.copy_(tau);
  }

  // orgqr_stub (apply_orgqr) performs calculations in-place and result must be a copy of input
  result.copy_(input);

  result = orgqr_stub(result.device().type(), result, tau_);
  return result;
}

Tensor& linalg_householder_product_out(const Tensor& input, const Tensor& tau, Tensor& result) {
  TORCH_CHECK(input.dim() >= 2, "torch.linalg.householder_product: input must have at least 2 dimensions.");
  TORCH_CHECK(
      input.size(-2) >= input.size(-1),
      "torch.linalg.householder_product: input.shape[-2] must be greater than or equal to input.shape[-1]");
  TORCH_CHECK(
      input.size(-1) >= tau.size(-1),
      "torch.linalg.householder_product: input.shape[-1] must be greater than or equal to tau.shape[-1]");

  TORCH_CHECK(
      input.dim() - tau.dim() == 1,
      "torch.linalg.householder_product: Expected tau to have one dimension less than input, but got tau.ndim equal to ",
      tau.dim(),
      " and input.ndim is equal to ",
      input.dim());
  if (input.dim() > 2) {
    auto expected_batch_tau_shape = IntArrayRef(input.sizes().data(), input.dim() - 2); // input.shape[:-2]
    auto actual_batch_tau_shape = IntArrayRef(tau.sizes().data(), tau.dim() - 1); // tau.shape[:-1]
    TORCH_CHECK(
        actual_batch_tau_shape.equals(expected_batch_tau_shape),
        "torch.linalg.householder_product: Expected batch dimensions of tau to be equal to input.shape[:-2], but got ",
        actual_batch_tau_shape);
  }

  TORCH_CHECK(
      tau.scalar_type() == input.scalar_type(),
      "torch.linalg.householder_product: tau dtype ",
      tau.scalar_type(),
      " does not match input dtype ",
      input.scalar_type());
  checkSameDevice("torch.linalg.householder_product", tau, input, "tau");
  checkSameDevice("torch.linalg.householder_product", result, input);
  checkLinalgCompatibleDtype("torch.linalg.householder_product", result, input);

  // TODO: uncomment the following when passing incorrectly sized 'result' is not allowed
  // if (result.numel() != 0) {
  //   // Resize messes up the strides, so let's not use at::native::resize_output
  //   TORCH_CHECK(result.sizes().equals(input.sizes()),
  //   "result shape ", result.sizes(), " does not match input shape ", input.sizes());
  // }

  bool result_input_same_type = (result.scalar_type() == input.scalar_type());
  bool result_equal_expected_shape = result.sizes().equals(input.sizes());
  bool is_batched_column_major = false;
  if (result.dim() >= 2) {
    is_batched_column_major = result.transpose(-2, -1).is_contiguous();
  }

  // if result is not empty and not in batched column major format
  bool copy_needed = (result.numel() != 0 && !is_batched_column_major);
  copy_needed |= !result_input_same_type;  // or result does not have the same dtype as input
  copy_needed |= (result.numel() != 0 && !result_equal_expected_shape); // or result does not have the expected shape
  // we have to allocate a temporary tensor
  if (copy_needed) {
    Tensor result_tmp = at::empty({0}, input.options());
    result_tmp = householder_product_out_helper(input, tau, result_tmp);
    at::native::resize_output(result, result_tmp.sizes());
    result.copy_(result_tmp);
  } else {
    // use result's storage directly
    result = householder_product_out_helper(input, tau, result);
  }

  return result;
}

Tensor linalg_householder_product(const Tensor& input, const Tensor& tau) {
  Tensor result = at::empty({0}, input.options());
  result = at::linalg_householder_product_outf(input, tau, result);
  return result;
}

// torch.orgqr is an alias of torch.linalg.householder_product
// torch.linalg.householder_product is the preferred new function
Tensor& orgqr_out(const Tensor& input, const Tensor& tau, Tensor& result) {
  return at::linalg_householder_product_outf(input, tau, result);
}

Tensor orgqr(const Tensor& input, const Tensor& tau) {
  return at::linalg_householder_product(input, tau);
}

DEFINE_DISPATCH(ormqr_stub);

void ormqr_out_helper(const Tensor& input, const Tensor& tau, const Tensor& other, const Tensor& result, bool left, bool transpose) {
  TORCH_INTERNAL_ASSERT_DEBUG_ONLY(input.dim() >= 2);
  TORCH_INTERNAL_ASSERT_DEBUG_ONLY(other.dim() >= 2);

  TORCH_INTERNAL_ASSERT_DEBUG_ONLY(other.size(left ? -2 : -1) >= tau.size(-1));
  TORCH_INTERNAL_ASSERT_DEBUG_ONLY(other.size(left ? -2 : -1) == input.size(-2));

  TORCH_INTERNAL_ASSERT_DEBUG_ONLY(input.scalar_type() == tau.scalar_type());
  TORCH_INTERNAL_ASSERT_DEBUG_ONLY(input.device() == tau.device());

  TORCH_INTERNAL_ASSERT_DEBUG_ONLY(input.scalar_type() == other.scalar_type());
  TORCH_INTERNAL_ASSERT_DEBUG_ONLY(input.device() == other.device());

  TORCH_INTERNAL_ASSERT_DEBUG_ONLY(result.scalar_type() == input.scalar_type());
  TORCH_INTERNAL_ASSERT_DEBUG_ONLY(result.device() == input.device());

  // if 'result' has no elements we can modify it
  if (result.numel() == 0) {
    at::native::resize_as_(result, other.transpose(-2, -1), MemoryFormat::Contiguous);
    result.transpose_(-2, -1);
  }

  // 'result' tensor must be in batched column major order (Fortran contiguous)
  TORCH_INTERNAL_ASSERT_DEBUG_ONLY(result.transpose(-2, -1).is_contiguous());
  TORCH_INTERNAL_ASSERT_DEBUG_ONLY(result.sizes().equals(other.sizes()));

  // 'tau' tensor must be contiguous
  Tensor tau_ = tau;
  if (!tau.is_contiguous()) {
    tau_ = at::empty(tau.sizes(), tau.options(), MemoryFormat::Contiguous);
    tau_.copy_(tau);
  }

  // 'input' tensor must be Fortran contiguous
  Tensor input_ = input;
  if (!input.transpose(-2, -1).is_contiguous()) {
    input_ = at::empty(input.transpose(-2, -1).sizes(), input.options(), MemoryFormat::Contiguous);
    input_.transpose_(-2, -1);
    input_.copy_(input);
  }

  // ormqr_stub (apply_ormqr) performs calculations in-place and 'result' must be a copy of 'other'
  result.copy_(other);

  ormqr_stub(result.device().type(), input_, tau_, result, left, transpose);
}

Tensor& ormqr_out(const Tensor& input, const Tensor& tau, const Tensor& other, bool left, bool transpose, Tensor& result) {
  TORCH_CHECK(input.dim() >= 2, "torch.ormqr: input must have at least 2 dimensions.");
  TORCH_CHECK(other.dim() >= 2, "torch.ormqr: other must have at least 2 dimensions.");

  int64_t left_size_condition = left ? -2 : -1;
  TORCH_CHECK(
      other.size(left_size_condition) >= tau.size(-1),
      "torch.ormqr: other.shape[",
      left_size_condition,
      "] must be greater than or equal to tau.shape[-1]");

  TORCH_CHECK(
      other.size(left_size_condition) == input.size(-2),
      "torch.ormqr: other.shape[",
      left_size_condition,
      "] must be equal to input.shape[-2]");

  TORCH_CHECK(
      input.dim() - tau.dim() == 1,
      "torch.ormqr: ",
      "Expected tau to have one dimension less than input, but got tau.ndim equal to ",
      tau.dim(),
      " and input.ndim is equal to ",
      input.dim());
  TORCH_CHECK(
      input.dim() == other.dim(),
      "torch.ormqr: ",
      "Expected other to have the same number of dimensions as input, but got other.ndim equal to ",
      other.dim(),
      " and input.ndim is equal to ",
      input.dim());

  if (input.dim() > 2) {
    auto expected_batch_shape = IntArrayRef(input.sizes().data(), input.dim() - 2); // input.shape[:-2]
    auto actual_batch_tau_shape = IntArrayRef(tau.sizes().data(), tau.dim() - 1); // tau.shape[:-1]
    TORCH_CHECK(
        actual_batch_tau_shape.equals(expected_batch_shape),
        "torch.ormqr: Expected batch dimensions of tau to be equal to input.shape[:-2], but got ",
        actual_batch_tau_shape);

    auto actual_batch_other_shape = IntArrayRef(other.sizes().data(), other.dim() - 2); // other.shape[:-2]
    TORCH_CHECK(
        actual_batch_other_shape.equals(expected_batch_shape),
        "torch.ormqr: Expected batch dimensions of other to be equal to input.shape[:-2], but got ",
        actual_batch_other_shape);
  }

  TORCH_CHECK(
      tau.scalar_type() == input.scalar_type(),
      "torch.ormqr: Expected input and tau to have the same dtype, but input has dtype", input.scalar_type(),
      " and tau has dtype ", tau.scalar_type());
  TORCH_CHECK(
      other.scalar_type() == input.scalar_type(),
      "torch.ormqr: Expected input and other to have the same dtype, but input has dtype", input.scalar_type(),
      " and other has dtype ", other.scalar_type());
  TORCH_CHECK(
      result.scalar_type() == input.scalar_type(),
      "torch.ormqr: Expected input and result to have the same dtype, but input has dtype", input.scalar_type(),
      " and result has dtype ", result.scalar_type());

  checkSameDevice("torch.ormqr", tau, input, "tau");
  checkSameDevice("torch.ormqr", other, input, "other");
  checkSameDevice("torch.ormqr", result, input);

  bool result_equal_expected_shape = result.sizes().equals(other.sizes());
  bool is_batched_column_major = false;
  if (result.dim() >= 2) {
    is_batched_column_major = result.transpose(-2, -1).is_contiguous();
  }

  // if result is not empty and not in batched column major format
  bool copy_needed = (result.numel() != 0 && !is_batched_column_major);
  copy_needed |= (result.numel() != 0 && !result_equal_expected_shape); // or result does not have the expected shape
  // we have to allocate a temporary tensor
  if (copy_needed) {
    Tensor result_tmp = at::empty({0}, input.options());
    ormqr_out_helper(input, tau, other, result_tmp, left, transpose);
    at::native::resize_output(result, result_tmp.sizes());
    result.copy_(result_tmp);
  } else {
    // use result's storage directly
    ormqr_out_helper(input, tau, other, result, left, transpose);
  }

  return result;
}

Tensor ormqr(const Tensor& input, const Tensor& tau, const Tensor& other, bool left, bool transpose) {
  Tensor result = at::empty({0}, input.options());
  result = at::native::ormqr_out(input, tau, other, left, transpose, result);
  return result;
}

// ~~~~~~~~~~~~~~~~~~~~~~~~~~~~~~~~~~ linalg_eigh ~~~~~~~~~~~~~~~~~~~~~~~~~~~~~~~~

DEFINE_DISPATCH(linalg_eigh_stub);

/*
  Computes eigenvalues and eigenvectors of the tensor 'input'.

  Args:
  * 'input' - input Tensor for eigendecomposition
  * 'values' - Tensor to store computed eigenvalues
  * 'vectors' - Tensor to store computed eigenvectors
  * 'infos' - Tensor to store LAPACK/MAGMA/cuSOLVER error codes
  * 'compute_eigenvectors' - controls whether eigenvectors should be computed
  * 'uplo_str' - controls the portion of input matrix to consider in computations, allowed values are "u", "U", "l", "L"
    "u", "U" - upper triangular portion of the input matrix is used in computations; "l", "L" - lower.
*/
void linalg_eigh_out_info(
    const Tensor& input,
    const Tensor& values,
    const Tensor& vectors,
    const Tensor& infos,
    bool compute_eigenvectors,
    const c10::string_view uplo_str) {
  // These internal asserts make explicit the assumptions in the implementation
  // Error check with the actual error messages are done on the higher level of
  // the hierarchy of calls
  TORCH_INTERNAL_ASSERT_DEBUG_ONLY(input.dim() >= 2);
  TORCH_INTERNAL_ASSERT_DEBUG_ONLY(input.size(-2) == input.size(-1));

  TORCH_INTERNAL_ASSERT_DEBUG_ONLY(input.device() == vectors.device());
  TORCH_INTERNAL_ASSERT_DEBUG_ONLY(input.device() == values.device());

  // eigenvalues are always real-valued
  // NOLINTNEXTLINE(clang-analyzer-deadcode.DeadStores)
  ScalarType real_dtype = toValueType(input.scalar_type());
  TORCH_INTERNAL_ASSERT_DEBUG_ONLY(values.scalar_type() == real_dtype);
  TORCH_INTERNAL_ASSERT_DEBUG_ONLY(input.scalar_type() == vectors.scalar_type());

  TORCH_INTERNAL_ASSERT_DEBUG_ONLY(infos.scalar_type() == at::kInt);
  TORCH_INTERNAL_ASSERT_DEBUG_ONLY(infos.device() == input.device());

  // infos can have the shape equal to input.shape[:-2] or (batchCount(input), ), both would work with the current implementation.
  // infos.shape == input.shape[:-2] might be useful in the future for easier checking the error code for the specific matrix
  // in batched input when we would have a user-exposed way to get infos tensor.
  // 1-dimensional tensor of shape (batchCount(input), ) is currently used for the internal implementation everywhere.
  TORCH_INTERNAL_ASSERT_DEBUG_ONLY(infos.numel() == std::max<int64_t>(1, batchCount(input)));
  TORCH_INTERNAL_ASSERT_DEBUG_ONLY(infos.is_contiguous());

  // if 'vectors' has no elements we can modify it
  if (vectors.numel() == 0) {
    vectors.resize_(input.sizes(), MemoryFormat::Contiguous);
    vectors.transpose_(-2, -1);  // make 'vectors' to have Fortran contiguous memory layout
  }

  // if 'values' has no elements we can modify it
  auto values_shape = IntArrayRef(input.sizes().data(), input.dim()-1);  // input.shape[:-1]
  if (values.numel() == 0) {
    values.resize_(values_shape, MemoryFormat::Contiguous);
  }

  // 'vectors' must be in batched column major order (Fortran contiguous)
  TORCH_INTERNAL_ASSERT_DEBUG_ONLY(vectors.transpose(-2, -1).is_contiguous());
  TORCH_INTERNAL_ASSERT_DEBUG_ONLY(vectors.sizes().equals(input.sizes()));

  // 'values' must be contiguous
  TORCH_INTERNAL_ASSERT_DEBUG_ONLY(values.is_contiguous());
  TORCH_INTERNAL_ASSERT_DEBUG_ONLY(values.sizes().equals(values_shape));

  // linalg_eigh_stub performs calculations in-place and 'vectors' must be a copy of 'input'
  vectors.copy_(input);

  // NOLINTNEXTLINE(cppcoreguidelines-narrowing-conversions,bugprone-narrowing-conversions)
  char uplo = std::toupper(uplo_str[0]);
  bool upper = (uplo == 'U');

  linalg_eigh_stub(input.device().type(), values, vectors, infos, upper, compute_eigenvectors);
}

std::tuple<Tensor, Tensor> linalg_eigh(const Tensor& input, c10::string_view uplo) {
  squareCheckInputs(input, "linalg_eigh");
  checkUplo(uplo);
  ScalarType real_dtype = toValueType(input.scalar_type());
  Tensor values = at::empty({0}, input.options().dtype(real_dtype));
  Tensor vectors = at::empty({0}, input.options());
  Tensor infos = at::zeros({std::max<int64_t>(1, batchCount(input))}, input.options().dtype(kInt));

  linalg_eigh_out_info(input, values, vectors, infos, true, uplo);

  if (input.dim() > 2) {
    batchCheckErrors(infos, "torch.linalg.eigh");
  } else {
    singleCheckErrors(infos.item().toInt(), "torch.linalg.eigh");
  }

  return std::tuple<Tensor, Tensor>(values, vectors);
}

// TODO: it's possible to make the _out variant to be a primal function and implement linalg_eigh on top of _out
// TODO: implement _out variant avoiding copy and using already allocated storage directly
std::tuple<Tensor&, Tensor&> linalg_eigh_out(const Tensor& input, c10::string_view uplo, Tensor& eigvals, Tensor& eigvecs) {
  checkLinalgCompatibleDtype("torch.linalg.eigh", eigvecs, input, "eigenvectors");

  // eigenvalues are always real-valued here
  ScalarType real_dtype = toValueType(input.scalar_type());
  checkLinalgCompatibleDtype("torch.linalg.eigh", eigvals.scalar_type(), real_dtype, "eigenvalues");

  Tensor eigvals_tmp, eigvecs_tmp;
  std::tie(eigvals_tmp, eigvecs_tmp) = at::linalg_eigh(input, uplo);

  at::native::resize_output(eigvals, eigvals_tmp.sizes());
  eigvals.copy_(eigvals_tmp);
  at::native::resize_output(eigvecs, eigvecs_tmp.sizes());
  eigvecs.copy_(eigvecs_tmp);

  return std::tuple<Tensor&, Tensor&>(eigvals, eigvecs);
}

Tensor linalg_eigvalsh(const Tensor& input, c10::string_view uplo) {
  // if input requires grad we must compute the eigenvectors to make this function differentiable
  // the eigenvectors are not exposed to the user
  if (at::GradMode::is_enabled() && input.requires_grad()) {
    Tensor values;
    std::tie(values, std::ignore) = at::linalg_eigh(input, uplo);
    return values;
  }

  ScalarType real_dtype = toValueType(input.scalar_type());
  Tensor values = at::empty({0}, input.options().dtype(real_dtype));
  values = at::linalg_eigvalsh_outf(input, uplo, values);
  return values;
}

Tensor& linalg_eigvalsh_out(const Tensor& input, c10::string_view uplo, Tensor& result) {
  ScalarType real_dtype = toValueType(input.scalar_type());
  checkLinalgCompatibleDtype("torch.linalg.eigvalsh", result.scalar_type(), real_dtype);

  squareCheckInputs(input, "linalg_eigvalsh");
  checkUplo(uplo);

  auto expected_result_shape = IntArrayRef(input.sizes().data(), input.dim()-1);  // input.shape[:-1]
  bool result_equal_expected_shape = result.sizes().equals(expected_result_shape);
  bool expected_result_type = (result.scalar_type() == real_dtype);
  bool copy_needed = !expected_result_type;
  copy_needed |= (result.numel() != 0 && !result_equal_expected_shape);
  copy_needed |= (result.numel() != 0 && !result.is_contiguous());

  Tensor vectors = at::empty({0}, input.options());
  Tensor infos = at::zeros({std::max<int64_t>(1, batchCount(input))}, input.options().dtype(kInt));

  if (copy_needed) { // we have to allocate a temporary tensor
    Tensor result_tmp = at::empty({expected_result_shape}, input.options().dtype(real_dtype));
    linalg_eigh_out_info(input, result_tmp, vectors, infos, /*compute_eigenvectors=*/false, uplo);
    at::native::resize_output(result, result_tmp.sizes());
    result.copy_(result_tmp);
  } else {
    // else use the provided output storage directly
    linalg_eigh_out_info(input, result, vectors, infos, /*compute_eigenvectors=*/false, uplo);
  }

  if (input.dim() > 2) {
    batchCheckErrors(infos, "torch.linalg.eigvalsh");
  } else {
    singleCheckErrors(infos.item().toInt(), "torch.linalg.eigvalsh");
  }

  return result;
}

// ~~~~~~~~~~~~~~~~~~~~~~~~~~~~~~~~~~ symeig ~~~~~~~~~~~~~~~~~~~~~~~~~~~~~~~~~~~~~

template <typename scalar_t>
static void apply_symeig(Tensor& self, Tensor& eigvals, bool eigenvectors, bool upper, std::vector<int64_t>& infos) {
#if !AT_BUILD_WITH_LAPACK()
  AT_ERROR("symeig: LAPACK library not found in compilation");
#else
  using value_t = typename c10::scalar_value_type<scalar_t>::type;
  auto self_data = self.data_ptr<scalar_t>();
  auto eigvals_data = eigvals.data_ptr<value_t>();
  auto self_matrix_stride = matrixStride(self);
  auto eigvals_stride = eigvals.size(-1);
  auto batch_size = batchCount(self);
  auto n = self.size(-1);

  char uplo = upper ? 'U' : 'L';
  char jobz = eigenvectors ? 'V' : 'N';

  // NOLINTNEXTLINE(cppcoreguidelines-init-variables)
  int info;
  // Run once, first to get the optimum work size.
  // Since we deal with batches of matrices with the same dimensions, doing this outside
  // the loop saves (batch_size - 1) workspace queries which would provide the same result
  // and (batch_size - 1) calls to allocate and deallocate workspace using at::empty()
  int lwork = -1;
  scalar_t wkopt;

  Tensor rwork;
  value_t* rwork_data = nullptr;
  if (isComplexType(at::typeMetaToScalarType(self.dtype()))) {
    int64_t lrwork = std::max(int64_t(1), 3 * n - 2);
    ScalarType dtype = toValueType(typeMetaToScalarType(self.dtype()));
    rwork = at::empty({lrwork}, self.options().dtype(dtype));
    rwork_data = rwork.data_ptr<value_t>();
  }

  lapackSymeig<scalar_t, value_t>(jobz, uplo, n, self_data, n, eigvals_data, &wkopt, lwork, rwork_data, &info);
  lwork = std::max<int>(1, real_impl<scalar_t, value_t>(wkopt));
  Tensor work = at::empty({lwork}, self.options());

  for (const auto i : c10::irange(batch_size)) {
    scalar_t* self_working_ptr = &self_data[i * self_matrix_stride];
    value_t* eigvals_working_ptr = &eigvals_data[i * eigvals_stride];

    // now compute the eigenvalues and the eigenvectors (optionally)
    lapackSymeig<scalar_t, value_t>(jobz, uplo, n, self_working_ptr, n, eigvals_working_ptr, work.data_ptr<scalar_t>(), lwork, rwork_data, &info);
    infos[i] = info;
    if (info != 0) {
      return;
    }
  }
#endif
}

std::tuple<Tensor, Tensor> _symeig_helper_cpu(const Tensor& self, bool eigenvectors, bool upper) {
  std::vector<int64_t> infos(batchCount(self), 0);

  auto self_sizes = self.sizes().vec();
  self_sizes.pop_back();
  ScalarType dtype = toValueType(typeMetaToScalarType(self.dtype()));
  auto eigvals = at::empty(self_sizes, self.options().dtype(dtype));

  if (self.numel() == 0) {
    return std::tuple<Tensor, Tensor>(eigvals, at::empty_like(self, LEGACY_CONTIGUOUS_MEMORY_FORMAT));
  }

  auto self_working_copy = cloneBatchedColumnMajor(self);
  AT_DISPATCH_FLOATING_AND_COMPLEX_TYPES(self.scalar_type(), "symeig_cpu", [&]{
    apply_symeig<scalar_t>(self_working_copy, eigvals, eigenvectors, upper, infos);
  });

  if (self.dim() > 2) {
    batchCheckErrors(infos, "symeig_cpu");
  } else {
    singleCheckErrors(infos[0], "symeig_cpu");
  }
  if (eigenvectors) {
    return std::tuple<Tensor, Tensor>(eigvals, self_working_copy);
  } else {
    return std::tuple<Tensor, Tensor>(eigvals, at::empty({0}, self.options()));
  }
}

std::tuple<Tensor, Tensor> symeig(const Tensor& self, bool eigenvectors, bool upper) {
  TORCH_WARN_ONCE(
    "torch.symeig is deprecated in favor of torch.linalg.eigh and will be removed in a future ",
    "PyTorch release.\n",
    "The default behavior has changed from using the upper triangular portion of the matrix by default ",
    "to using the lower triangular portion.\n",
    "L, _ = torch.symeig(A, upper=upper)\n",
    "should be replaced with\n",
    "L = torch.linalg.eigvalsh(A, UPLO='U' if upper else 'L')\n",
    "and\n",
    "L, V = torch.symeig(A, eigenvectors=True)\n"
    "should be replaced with\n",
    "L, V = torch.linalg.eigh(A, UPLO='U' if upper else 'L')"
  );
  squareCheckInputs(self, "linalg_symeig");
  return at::_symeig_helper(self, eigenvectors, upper);
}

std::tuple<Tensor&, Tensor&> symeig_out(const Tensor& self, bool eigenvectors, bool upper, Tensor& vals, Tensor& vecs) {
  TORCH_WARN_ONCE(
    "torch.symeig is deprecated in favor of torch.linalg.eigh and will be removed in a future ",
    "PyTorch release.\n",
    "The default behavior has changed from using the upper triangular portion of the matrix by default ",
    "to using the lower triangular portion.\n",
    "L, _ = torch.symeig(A, upper=upper)\n",
    "should be replaced with\n",
    "L = torch.linalg.eigvalsh(A, UPLO='U' if upper else 'L')\n",
    "and\n",
    "L, V = torch.symeig(A, eigenvectors=True)\n"
    "should be replaced with\n",
    "L, V = torch.linalg.eigh(A, UPLO='U' if upper else 'L')"
  );
  checkSameDevice("symeig", vals, self, "eigenvalues");
  checkSameDevice("symeig", vecs, self, "eigenvectors");
  checkLinalgCompatibleDtype("symeig", vecs, self, "eigenvectors");
  // eigenvalues are always real-valued here
  ScalarType real_dtype = toValueType(self.scalar_type());
  checkLinalgCompatibleDtype("symeig", vals.scalar_type(), real_dtype, "eigenvalues");

  Tensor vals_tmp, vecs_tmp;
  std::tie(vals_tmp, vecs_tmp) = at::symeig(self, eigenvectors, upper);

  at::native::resize_output(vals, vals_tmp.sizes());
  at::native::resize_output(vecs, vecs_tmp.sizes());
  vals.copy_(vals_tmp);
  vecs.copy_(vecs_tmp);
  return std::tuple<Tensor&, Tensor&>(vals, vecs);
}

// ~~~~~~~~~~~~~~~~~~~~~~~~~~~~~~~~~~~~ linalg_eig ~~~~~~~~~~~~~~~~~~~~~~~~~~~~~~~

// This function returns complex-valued eigenvectors that is obtained from LAPACK GEEV's real-valued output
// This function is also used for the MAGMA path because intermediate MAGMA's results live on CPU
template <typename scalar_t>
static void linalg_eig_make_complex_eigenvectors_impl(Tensor& result, const Tensor& complex_values, const Tensor& real_vectors) {
  // From GEEV documentation:
  // Complex conjugate pairs of eigenvalues appear consecutively with the eigenvalue having the positive imaginary part first
  // If the j-th eigenvalue is real, then v(j) = VR(:,j), the j-th column of VR.
  // If the j-th and (j+1)-st eigenvalues form a complex conjugate pair, then v(j) = VR(:,j) + i*VR(:,j+1) and v(j+1) = VR(:,j) - i*VR(:,j+1).

  auto batch_size = batchCount(real_vectors);
  auto n = real_vectors.size(-1);
  auto matrix_stride = matrixStride(real_vectors);

  auto result_data = result.data_ptr<c10::complex<scalar_t>>();
  auto real_vectors_data = real_vectors.data_ptr<scalar_t>();
  auto values_data = complex_values.data_ptr<c10::complex<scalar_t>>();

  for (auto b = decltype(batch_size){0}; b < batch_size; b++) {
    scalar_t* vecs = &real_vectors_data[b * matrix_stride];
    c10::complex<scalar_t>* res = &result_data[b * matrix_stride];
    c10::complex<scalar_t>* vals = &values_data[b * n];
    for (auto j = decltype(n){0}; j < n; j++) {
      if (vals[j].imag() == 0.0) {  // eigenvalue is real, then v(j) = VR(:,j)
        for (auto i = decltype(n){0}; i < n; i++) {
          res[j * n + i] = c10::complex<scalar_t>(vecs[j * n + i], 0);
        }
      } else {
        for (auto i = decltype(n){0}; i < n; i++) {
          res[j * n + i] = c10::complex<scalar_t>(vecs[j * n + i],  vecs[(j+1) * n + i]);      // v(j)   = VR(:,j) + i*VR(:,j+1)
          res[(j+1) * n + i] = c10::complex<scalar_t>(vecs[j * n + i], -vecs[(j+1) * n + i]);  // v(j+1) = VR(:,j) - i*VR(:,j+1)
        }
        j++;
      }
    }
  }
}

static Tensor& linalg_eig_make_complex_eigenvectors(Tensor& complex_vectors, const Tensor& complex_values, const Tensor& real_vectors) {
  // These asserts make explicit the requirements on tensors for 'linalg_eig_make_complex_eigenvectors_impl'
  TORCH_INTERNAL_ASSERT_DEBUG_ONLY(complex_vectors.device() == at::kCPU);
  TORCH_INTERNAL_ASSERT_DEBUG_ONLY(complex_values.device() == at::kCPU);
  TORCH_INTERNAL_ASSERT_DEBUG_ONLY(real_vectors.device() == at::kCPU);

  TORCH_INTERNAL_ASSERT_DEBUG_ONLY(complex_vectors.is_complex());
  TORCH_INTERNAL_ASSERT_DEBUG_ONLY(complex_values.is_complex());
  TORCH_INTERNAL_ASSERT_DEBUG_ONLY(real_vectors.is_floating_point());

  TORCH_INTERNAL_ASSERT_DEBUG_ONLY(complex_vectors.transpose(-2, -1).is_contiguous());
  TORCH_INTERNAL_ASSERT_DEBUG_ONLY(complex_values.is_contiguous());
  TORCH_INTERNAL_ASSERT_DEBUG_ONLY(real_vectors.transpose(-2, -1).is_contiguous());

  AT_DISPATCH_FLOATING_TYPES(real_vectors.scalar_type(), "linalg_eig_make_complex_vector", [&]{
    linalg_eig_make_complex_eigenvectors_impl<scalar_t>(complex_vectors, complex_values, real_vectors);
  });
  return complex_vectors;
}

DEFINE_DISPATCH(linalg_eig_stub);

std::tuple<Tensor&, Tensor&> linalg_eig_out_info(const Tensor& input, Tensor& values, Tensor& vectors, Tensor& infos, bool compute_eigenvectors) {
  // MAGMA doesn't have GPU interface for GEEV routine, it requires inputs to be on CPU
  // therefore we create all intermediate tensors on CPU
  auto options = input.options().device(at::kCPU);

  // These internal asserts make explicit the assumptions in the implementation
  // Error check with the actual error messages are done on the higher level of the hierarchy of calls
  TORCH_INTERNAL_ASSERT_DEBUG_ONLY(input.dim() >= 2);
  TORCH_INTERNAL_ASSERT_DEBUG_ONLY(input.size(-2) == input.size(-1));

  // for real-valued 'input', eigenvalues can be real-valued or complex-valued
  TORCH_INTERNAL_ASSERT_DEBUG_ONLY((toComplexType(input.scalar_type()) == values.scalar_type()) || (input.scalar_type() == values.scalar_type()));
  TORCH_INTERNAL_ASSERT_DEBUG_ONLY(values.device() == at::kCPU);

  // for real-valued 'input', eigenvectors can be real-valued or complex-valued
  if (compute_eigenvectors) {
    TORCH_INTERNAL_ASSERT_DEBUG_ONLY((toComplexType(input.scalar_type()) == vectors.scalar_type()) || (input.scalar_type() == vectors.scalar_type()));
    TORCH_INTERNAL_ASSERT_DEBUG_ONLY(vectors.device() == at::kCPU);
  }

  TORCH_INTERNAL_ASSERT_DEBUG_ONLY(infos.scalar_type() == at::kInt);
  TORCH_INTERNAL_ASSERT_DEBUG_ONLY(infos.device() == at::kCPU);
  TORCH_INTERNAL_ASSERT_DEBUG_ONLY(infos.numel() == std::max<int64_t>(1, batchCount(input)));
  TORCH_INTERNAL_ASSERT_DEBUG_ONLY(infos.is_contiguous());

  // if 'vectors' has no elements we can modify it
  if (vectors.numel() == 0 && compute_eigenvectors) {
    vectors.resize_(input.sizes(), MemoryFormat::Contiguous);
    vectors.transpose_(-2, -1);  // make 'vectors' to have Fortran contiguous memory layout
  }

  // if 'values' has no elements we can modify it
  auto values_shape = IntArrayRef(input.sizes().data(), input.dim()-1);  // input.shape[:-1]
  if (values.numel() == 0) {
    values.resize_(values_shape, MemoryFormat::Contiguous);
  }

  // 'vectors' must be in batched column major order (Fortran contiguous)
  if (compute_eigenvectors) {
    TORCH_INTERNAL_ASSERT_DEBUG_ONLY(vectors.transpose(-2, -1).is_contiguous());
    TORCH_INTERNAL_ASSERT_DEBUG_ONLY(vectors.sizes().equals(input.sizes()));
  }

  // 'values' must be contiguous
  TORCH_INTERNAL_ASSERT_DEBUG_ONLY(values.is_contiguous());
  TORCH_INTERNAL_ASSERT_DEBUG_ONLY(values.sizes().equals(values_shape));

  // if 'input' is complex then use 'values' directly else create a temporary to hold the real and imaginary parts
  // and then use at::complex_out
  Tensor real_imag_values = values;

  // if 'input' is complex then use 'vectors' directly else maybe create a temporary to hold real vectors
  // and then use linalg_eig_make_complex_eigenvectors
  Tensor maybe_complex_vectors = vectors;
  if (!input.is_complex()) {
    // first n elements to hold the real portion of the output and the last n elements to hold the imaginary portion
    auto real_imag_shape = IntArrayRef(input.sizes().data(), input.dim()-2).vec();  // input.shape[:-2]
    real_imag_shape.push_back(input.size(-1) * 2);
    real_imag_values = at::empty(real_imag_shape, options, MemoryFormat::Contiguous);

    // linalg_eig_stub expects real-valued tensor to store eigenvectors
    // output of linalg_eig_stub need to be post-processed later to produce complex-valued eigenvectors
    // we do this post-processing only if 'vectors' is complex-valued
    // otherwise storage of 'vectors' is used directly
    if (vectors.is_complex() && compute_eigenvectors) {
      maybe_complex_vectors = at::empty(input.sizes(), options, MemoryFormat::Contiguous);
      maybe_complex_vectors.transpose_(-2, -1);  // make 'maybe_complex_vectors' to have Fortran contiguous memory layout
    }
  }

  // MAGMA uses a hybrid CPU-GPU algorithm that performs well only for large matrices
  // See: https://github.com/pytorch/pytorch/pull/52491#issuecomment-795685687
  // Here we call CPU path for matrices smaller than 2048x2048
  // that should be in general significantly faster than calling MAGMA
  if (input.size(-1) <= 2048) {
    linalg_eig_stub(at::kCPU, real_imag_values, maybe_complex_vectors, infos, input.to(kCPU), compute_eigenvectors);
  } else {
    linalg_eig_stub(input.device().type(), real_imag_values, maybe_complex_vectors, infos, input, compute_eigenvectors);
  }

  // if input is not complex we need to do some post-processing
  if (!input.is_complex()) {
    // extract real and imaginary parts of the output
    auto real_values = real_imag_values.slice(/*dim=*/-1, /*start=*/0, /*end*/input.size(-1));
    auto imag_values = real_imag_values.slice(/*dim=*/-1, /*start=*/input.size(-1));

    // if the imaginary part is zero we don't need to do anything
    bool is_zero_imag = at::all(imag_values == 0.0).item().toBool();
    if (is_zero_imag) {
      values.copy_(real_values);
      if (compute_eigenvectors) {
        vectors.copy_(maybe_complex_vectors);  // does nothing for !vectors.is_complex() because vectors.is_same(maybe_complex_vectors) == true
      }
      return std::tuple<Tensor&, Tensor&>(values, vectors);
    }

    if (values.is_complex()) {
      values = at::complex_out(values, real_values, imag_values);
    } else {
      TORCH_CHECK(false, "torch.linalg.eig: imaginary part of eigenvalues is non-zero, can't safely cast eigenvalues to non-complex dtype.")
    }
    if (compute_eigenvectors) {
      if (vectors.is_complex()) {
          vectors = linalg_eig_make_complex_eigenvectors(vectors, values, maybe_complex_vectors);
      } else {
        TORCH_CHECK(false, "torch.linalg.eig: imaginary part of eigenvectors is non-zero, can't safely cast eigenvectors to non-complex dtype.")
      }
    }
  }

  return std::tuple<Tensor&, Tensor&>(values, vectors);
}

std::tuple<Tensor&, Tensor&> linalg_eig_out(const Tensor& input, Tensor& values, Tensor& vectors) {
  squareCheckInputs(input, "linalg_eig");

  // unlike NumPy for real-valued inputs the output is always complex-valued
  checkLinalgCompatibleDtype("torch.linalg.eig", values.scalar_type(), toComplexType(input.scalar_type()), "eigenvalues");
  checkLinalgCompatibleDtype("torch.linalg.eig", vectors.scalar_type(), toComplexType(input.scalar_type()), "eigenvectors");
  checkSameDevice("torch.linalg.eig", values, input, "eigenvalues");
  checkSameDevice("torch.linalg.eig", vectors, input, "eigenvectors");

  // MAGMA doesn't have GPU interface for GEEV routine, it requires inputs to be on CPU
  auto options = input.options().device(at::kCPU);
  auto infos = at::zeros({std::max<int64_t>(1, batchCount(input))}, options.dtype(kInt));

  // if result is not empty and not in batched column major format we have to allocate a temporary tensor
  bool is_batched_column_major = false;
  if (vectors.dim() >= 2) {
    is_batched_column_major = vectors.transpose(-2, -1).is_contiguous();
  }

  bool values_expected_type = (values.scalar_type() == toComplexType(input.scalar_type()));
  bool vectors_expected_type = (vectors.scalar_type() == toComplexType(input.scalar_type()));

  auto expected_values_shape = IntArrayRef(input.sizes().data(), input.dim()-1);  // input.shape[:-1]
  bool values_equal_expected_shape = values.sizes().equals(expected_values_shape);
  bool vectors_equal_expected_shape = vectors.sizes().equals(input.sizes());

  // if result is not empty and not in batched column major format
  bool values_tmp_needed = (values.numel() != 0 && !values.is_contiguous());
  bool vectors_tmp_needed = (vectors.numel() != 0 && !is_batched_column_major);
  // or result does not have the expected shape
  values_tmp_needed |= (values.numel() != 0 && !values_equal_expected_shape);
  vectors_tmp_needed |= (vectors.numel() != 0 && !vectors_equal_expected_shape);
  // or result does not have the expected dtype
  values_tmp_needed |= !values_expected_type;
  vectors_tmp_needed |= !vectors_expected_type;
  // we will allocate a temporary tensor and do the copy

  // because MAGMA's GEEV takes CPU inputs and returns CPU outputs
  // "out" tensors that are on GPU device can't be used directly
  values_tmp_needed |= values.is_cuda();
  vectors_tmp_needed |= vectors.is_cuda();

  // determine the appropriate scalar_type for the temporary tensors
  ScalarType values_type = input.scalar_type();
  ScalarType vectors_type = input.scalar_type();
  if (!input.is_complex()) {
    // for real-valued input we can have either real- or complex-valued output
    ScalarType input_complex_dtype = toComplexType(input.scalar_type());
    values_type = values.is_complex() ? input_complex_dtype : values_type;
    vectors_type = vectors.is_complex() ? input_complex_dtype : vectors_type;
  }

  if (values_tmp_needed && vectors_tmp_needed) {
    Tensor values_tmp = at::empty({0}, options.dtype(values_type));
    Tensor vectors_tmp = at::empty({0}, options.dtype(vectors_type));
    std::tie(values_tmp, vectors_tmp) = linalg_eig_out_info(input, values_tmp, vectors_tmp, infos, true);
    at::native::resize_output(values, values_tmp.sizes());
    values.copy_(values_tmp);
    at::native::resize_output(vectors, vectors_tmp.sizes());
    vectors.copy_(vectors_tmp);
  } else if (!values_tmp_needed && vectors_tmp_needed) {
    // use 'values' storage directly
    Tensor vectors_tmp = at::empty({0}, options.dtype(vectors_type));
    std::tie(values, vectors_tmp) = linalg_eig_out_info(input, values, vectors_tmp, infos, true);
    at::native::resize_output(vectors, vectors_tmp.sizes());
    vectors.copy_(vectors_tmp);
  } else if (values_tmp_needed && !vectors_tmp_needed) {
    // use 'vectors' storage directly
    Tensor values_tmp = at::empty({0}, options.dtype(values_type));
    std::tie(values_tmp, vectors) = linalg_eig_out_info(input, values_tmp, vectors, infos, true);
    at::native::resize_output(values, values_tmp.sizes());
    values.copy_(values_tmp);
  } else {
    // use 'values' and 'vectors' storage directly
    std::tie(values, vectors) = linalg_eig_out_info(input, values, vectors, infos, true);
  }

  // Now check LAPACK/MAGMA error codes
  if (input.dim() > 2) {
    batchCheckErrors(infos, "torch.linalg.eig");
  } else {
    singleCheckErrors(infos.item().toInt(), "torch.linalg.eig");
  }

  return std::tuple<Tensor&, Tensor&>(values, vectors);
}

std::tuple<Tensor, Tensor> linalg_eig(const Tensor& input) {
  ScalarType complex_dtype = toComplexType(input.scalar_type());
  Tensor values = at::empty({0}, input.options().dtype(complex_dtype));
  Tensor vectors = at::empty({0}, input.options().dtype(complex_dtype));

  at::linalg_eig_outf(input, values, vectors);

  return std::tuple<Tensor, Tensor>(values, vectors);
}

Tensor& linalg_eigvals_out(const Tensor& input, Tensor& values) {
  squareCheckInputs(input, "linalg_eigvals");

  // unlike NumPy for real-valued inputs the output is always complex-valued
  checkLinalgCompatibleDtype("torch.linalg.eigvals", values.scalar_type(), toComplexType(input.scalar_type()), "eigenvalues");
  checkSameDevice("torch.linalg.eigvals", values, input, "eigenvalues");

  // MAGMA doesn't have GPU interface for GEEV routine, it requires inputs to be on CPU
  auto options = input.options().device(at::kCPU);
  auto infos = at::zeros({std::max<int64_t>(1, batchCount(input))}, options.dtype(kInt));

  bool values_expected_type = (values.scalar_type() == toComplexType(input.scalar_type()));

  auto expected_values_shape = IntArrayRef(input.sizes().data(), input.dim()-1);  // input.shape[:-1]
  bool values_equal_expected_shape = values.sizes().equals(expected_values_shape);

  // if result is not empty and not in batched column major format
  bool values_tmp_needed = (values.numel() != 0 && !values.is_contiguous());
  // or result does not have the expected shape
  values_tmp_needed |= (values.numel() != 0 && !values_equal_expected_shape);
  // or result does not have the expected dtype
  values_tmp_needed |= !values_expected_type;
  // we will allocate a temporary tensor and do the copy

  // because MAGMA's GEEV takes CPU inputs and returns CPU outputs
  // 'values' tensor that is on GPU device can't be used directly
  values_tmp_needed |= values.is_cuda();

  // determine the appropriate scalar_type for the temporary tensors
  ScalarType values_type = input.scalar_type();
  if (!input.is_complex()) {
    // for real-valued input we can have either real- or complex-valued output
    ScalarType input_complex_dtype = toComplexType(input.scalar_type());
    values_type = values.is_complex() ? input_complex_dtype : values_type;
  }

  Tensor vectors;
  if (values_tmp_needed) {
    Tensor values_tmp = at::empty({0}, options.dtype(values_type));
    std::tie(values_tmp, std::ignore) = linalg_eig_out_info(input, values_tmp, vectors, infos, /*compute_eigenvectors=*/false);
    at::native::resize_output(values, values_tmp.sizes());
    values.copy_(values_tmp);
  } else { // use 'values' storage directly
    std::tie(values, std::ignore) = linalg_eig_out_info(input, values, vectors, infos, /*compute_eigenvectors=*/false);
  }

  // Now check LAPACK/MAGMA error codes
  if (input.dim() > 2) {
    batchCheckErrors(infos, "torch.linalg.eigvals");
  } else {
    singleCheckErrors(infos.item().toInt(), "torch.linalg.eigvals");
  }

  return values;
}

Tensor linalg_eigvals(const Tensor& input) {
  // if input requires grad we must compute the eigenvectors to make this function differentiable
  // the eigenvectors are not exposed to the user
  if (at::GradMode::is_enabled() && input.requires_grad()) {
    return std::get<0>(at::linalg_eig(input));
  }

  ScalarType complex_dtype = toComplexType(input.scalar_type());
  Tensor values = at::empty({0}, input.options().dtype(complex_dtype));

  at::linalg_eigvals_outf(input, values);

  return values;
}

// ~~~~~~~~~~~~~~~~~~~~~~~~~~~~~~~~~~~~ eig ~~~~~~~~~~~~~~~~~~~~~~~~~~~~~~~~~~~~~~

DEFINE_DISPATCH(eig_stub);

std::tuple<Tensor&, Tensor&> eig_out(const Tensor& self, bool eigenvectors, Tensor& e, Tensor& v) {
  TORCH_WARN_ONCE(
    "torch.eig is deprecated in favor of torch.linalg.eig and will be removed in a future ",
    "PyTorch release.\n",
    "torch.linalg.eig returns complex tensors of dtype cfloat or cdouble rather than real tensors ",
    "mimicking complex tensors.\n",
    "L, _ = torch.eig(A)\n",
    "should be replaced with\n",
    "L_complex = torch.linalg.eigvals(A)\n",
    "and\n",
    "L, V = torch.eig(A, eigenvectors=True)\n",
    "should be replaced with\n",
    "L_complex, V_complex = torch.linalg.eig(A)"
  );
  TORCH_CHECK(self.dim() == 2, "input should be 2 dimensional");
  TORCH_CHECK(self.size(0) == self.size(1), "input should be square");
  TORCH_CHECK(self.isfinite().all().item<bool>(), "input should not contain infs or NaNs");
  checkSameDevice("torch.eig", e, self, "eigenvalues");
  checkLinalgCompatibleDtype("torch.eig", e, self, "eigenvalues");
  if (eigenvectors) {
    checkSameDevice("torch.eig", v, self, "eigenvectors");
    checkLinalgCompatibleDtype("torch.eig", v, self, "eigenvectors");
  }
  int64_t n = self.size(-1);

  if (isComplexType(at::typeMetaToScalarType(self.dtype()))) {
      at::native::resize_output(e, {n});
  } else {
      at::native::resize_output(e, {n, 2});
  }
  if (eigenvectors) {
      at::native::resize_output(v, self.sizes());
  }

  // optimization: if self is empty, we can immediately return the empty
  // tensors, instead of getting empty tensors from eig_helper
  if (self.numel() == 0) {
      return std::tuple<Tensor&, Tensor&>(e, v);
  }

  Tensor vals_, vecs_;
  std::tie(vals_, vecs_) = eig_stub(self.device().type(), self, eigenvectors);
  e.copy_(vals_);
  if (eigenvectors) {
    v.copy_(vecs_);
  }
  return std::tuple<Tensor&, Tensor&>(e, v);
}

std::tuple<Tensor,Tensor> eig(const Tensor& self, bool eigenvectors) {
  Tensor e = at::empty({0}, self.options());
  Tensor v = at::empty({0}, self.options());
  at::eig_out(e, v, self, eigenvectors);
  return std::tuple<Tensor, Tensor>(e, v);
}

// ~~~~~~~~~~~~~~~~~~~~~~~~~~~~~~~~~~~~ svd ~~~~~~~~~~~~~~~~~~~~~~~~~~~~~~~~~~~~~~

template <typename scalar_t>
static void apply_svd(Tensor& self, Tensor& U, Tensor& S, Tensor& VT,
                      char jobz, std::vector<int64_t>& infos) {
#if !AT_BUILD_WITH_LAPACK()
  AT_ERROR("svd: LAPACK library not found in compilation");
#else
  using value_t = typename c10::scalar_value_type<scalar_t>::type;
  auto self_data = self.data_ptr<scalar_t>();
  auto U_data = U.data_ptr<scalar_t>();
  auto S_data = S.data_ptr<value_t>();
  auto VT_data = VT.data_ptr<scalar_t>();
  auto self_stride = matrixStride(self);
  auto U_stride = jobz == 'N' ? 1 : matrixStride(U);
  auto S_stride = S.size(-1);
  auto VT_stride = jobz == 'N' ? 1 : matrixStride(VT);
  auto batchsize = batchCount(self);

  // NOLINTNEXTLINE(cppcoreguidelines-init-variables)
  int info;
  auto m = self.size(-2);
  auto n = self.size(-1);
  auto lda = std::max<int64_t>(1, m);
  auto ldvt = std::max<int64_t>(1, jobz == 'N' ? 1 : VT.size(-2));
  auto mn = std::min(m, n);
  Tensor iwork = at::empty({8 * mn}, at::kInt);
  auto iwork_data = iwork.data_ptr<int>();
  Tensor rwork;
  value_t* rwork_data = nullptr;
  if (isComplexType(at::typeMetaToScalarType(self.dtype()))) {
    auto lrwork  = computeLRWorkDim(jobz, m, n);
    // rwork is an array of floats or doubles depending on the type
    rwork = at::empty({std::max(int64_t(1), lrwork)}, at::typeMetaToScalarType(S.dtype()));
    rwork_data = rwork.data_ptr<value_t>();
  }

  // Run once, first to get the optimum work size.
  // Since we deal with batches of matrices with the same dimensions, doing this outside
  // the loop saves (batch_size - 1) workspace queries which would provide the same result
  // and (batch_size - 1) calls to allocate and deallocate workspace using at::empty()
  int lwork = -1;
  scalar_t wkopt;
  lapackSvd<scalar_t, value_t>(jobz, m, n, self_data, lda, S_data, U_data, lda, VT_data, ldvt, &wkopt, lwork, rwork_data, iwork_data, &info);
  lwork = std::max<int>(1, real_impl<scalar_t, value_t>(wkopt));
  Tensor work = at::empty({lwork}, self.options());
  auto work_data = work.data_ptr<scalar_t>();

  for (const auto i : c10::irange(batchsize)) {
    scalar_t* self_working_ptr = &self_data[i * self_stride];
    value_t* S_working_ptr = &S_data[i * S_stride];
    scalar_t* U_working_ptr = &U_data[i * U_stride];
    scalar_t* VT_working_ptr = &VT_data[i * VT_stride];

    // Compute S, U (optionally) and VT (optionally)
    lapackSvd<scalar_t, value_t>(jobz, m, n, self_working_ptr, lda,
                        S_working_ptr, U_working_ptr, lda, VT_working_ptr, ldvt, work_data, lwork, rwork_data, iwork_data, &info);
    infos[i] = info;
    if (info != 0) {
      return;
    }
  }
#endif
}

std::tuple<Tensor, Tensor, Tensor> _svd_helper_cpu(const Tensor& self, bool some, bool compute_uv) {
  std::vector<int64_t> infos(batchCount(self), 0);

  char jobz = compute_uv ? (some ? 'S' : 'A') : 'N';

  Tensor U_working_copy, S_working_copy, VT_working_copy;
  std::tie(U_working_copy, S_working_copy, VT_working_copy) = _create_U_S_VT(self, some, compute_uv);

  auto self_working_copy = cloneBatchedColumnMajor(self);

  AT_DISPATCH_FLOATING_AND_COMPLEX_TYPES(self.scalar_type(), "svd_cpu", [&]{
    apply_svd<scalar_t>(self_working_copy, U_working_copy, S_working_copy, VT_working_copy, jobz, infos);
  });

  if (self.dim() > 2) {
    batchCheckErrors(infos, "svd_cpu");
  } else {
    singleCheckErrors(infos[0], "svd_cpu");
  }

  if (compute_uv) {
    // so far we have computed VT, but torch.svd returns V instead. Adjust accordingly.
    // Note that the 'apply_svd' routine returns VT = V^T (for real inputs) or VT = V^H (for complex inputs), not V.
    VT_working_copy = VT_working_copy.conj();
    VT_working_copy.transpose_(-2, -1);
  }
  return std::make_tuple(U_working_copy, S_working_copy, VT_working_copy);
}

std::tuple<Tensor, Tensor, Tensor> svd(const Tensor& self, bool some, bool compute_uv) {
  // TODO: uncomment the following when svd is deprecated not only in docs
  // torch/xla is blocking the transition from at::svd to at::linalg_svd in at::linalg_pinv code
  // see https://github.com/pytorch/xla/issues/2755
  // TORCH_WARN_ONCE(
  //     "torch.svd is deprecated in favor of torch.linalg.svd and will be ",
  //     "removed in a future PyTorch release.\n",
  //     "U, S, V = torch.svd(A, some=some, compute_uv=True) (default)\n",
  //     "should be replaced with\n",
  //     "U, S, Vh = torch.linalg.svd(A, full_matrices=not some)\n",
  //     "V = Vh.transpose(-2, -1).conj()\n",
  //     "and\n",
  //     "_, S, _ = torch.svd(A, some=some, compute_uv=False)\n",
  //     "should be replaced with\n",
  //     "S = torch.linalg.svdvals(A)");

  TORCH_CHECK(self.dim() >= 2,
              "svd input should have at least 2 dimensions, but has ", self.dim(), " dimensions instead");
  return at::_svd_helper(self, some, compute_uv);
}

std::tuple<Tensor&, Tensor&, Tensor&> svd_out(const Tensor& self, bool some, bool compute_uv, Tensor& U, Tensor& S, Tensor& V) {
  checkSameDevice("svd", U, self, "U");
  checkSameDevice("svd", S, self, "S");
  checkSameDevice("svd", V, self, "V");
  checkLinalgCompatibleDtype("svd", U, self, "U");
  checkLinalgCompatibleDtype("svd", V, self, "V");
  // singular values are always real-valued here
  ScalarType real_dtype = toValueType(self.scalar_type());
  checkLinalgCompatibleDtype("svd", S.scalar_type(), real_dtype, "S");

  Tensor U_tmp, S_tmp, V_tmp;
  std::tie(U_tmp, S_tmp, V_tmp) = at::native::svd(self, some, compute_uv);

  at::native::resize_output(U, U_tmp.sizes());
  at::native::resize_output(S, S_tmp.sizes());
  at::native::resize_output(V, V_tmp.sizes());
  U.copy_(U_tmp);
  S.copy_(S_tmp);
  V.copy_(V_tmp);
  return std::tuple<Tensor&, Tensor&, Tensor&>(U, S, V);
}

// ~~~~~~~~~~~~~~~~~~~~~~~~~~~~~~~~~ linalg_svd ~~~~~~~~~~~~~~~~~~~~~~~~~~~~~~~~~~

/* torch.linalg.svd, implemented in terms of torch.svd. There are two main
   differences:

    1. the 2nd parameter is bool some=True, which if effectively the opposite
       of full_matrices=True

    2. svd returns V, while linalg.svd returns Vh = V^T (for real inputs) or Vh = V^H (for complex inputs).
       To accommodate the difference, we transpose() and conj() V upon return
*/

std::tuple<Tensor, Tensor, Tensor> linalg_svd(const Tensor& self, bool full_matrices) {
  TORCH_CHECK(self.dim() >= 2,
              "svd input should have at least 2 dimensions, but has ", self.dim(), " dimensions instead");

  bool some = !full_matrices;
  Tensor U, S, V;
  std::tie(U, S, V) = at::_svd_helper(self, some, /*compute_uv=*/true);

  Tensor Vh = V.conj().transpose(-2, -1);
  return std::make_tuple(U, S, Vh);
}

static void svd_resize_and_copy(const char *name, const Tensor& src, Tensor &dst) {
  TORCH_CHECK(src.device() == dst.device(), "svd output tensor ", name, " is on the wrong device: expected ", src.device(), " got ", dst.device());
  at::native::resize_output(dst, src.sizes());
  dst.copy_(src);
}

std::tuple<Tensor&, Tensor&, Tensor&> linalg_svd_out(const Tensor& self, bool full_matrices, Tensor& U, Tensor& S, Tensor& Vh) {
  checkSameDevice("svd", U, self, "U");
  checkSameDevice("svd", S, self, "S");
  checkSameDevice("svd", Vh, self, "Vh");
  checkLinalgCompatibleDtype("linalg_svd", U, self, "U");
  checkLinalgCompatibleDtype("linalg_svd", Vh, self, "Vh");
  // singular values are always real-valued here
  ScalarType real_dtype = toValueType(self.scalar_type());
  checkLinalgCompatibleDtype("linalg_svd", S.scalar_type(), real_dtype, "S");
  Tensor U_tmp, S_tmp, Vh_tmp;
  std::tie(U_tmp, S_tmp, Vh_tmp) = at::native::linalg_svd(self, full_matrices);
  svd_resize_and_copy("U", U_tmp, U);
  svd_resize_and_copy("S", S_tmp, S);
  svd_resize_and_copy("V", Vh_tmp, Vh);
  return std::tuple<Tensor&, Tensor&, Tensor&>(U, S, Vh);
}

Tensor linalg_svdvals(const Tensor& input) {
  TORCH_CHECK(
      input.dim() >= 2,
      "torch.linalg.svdvals: input should have at least 2 dimensions, but has ",
      input.dim(),
      " dimensions instead");

  Tensor singular_values;

  // if input requires grad we must compute the singular vectors to make this function differentiable
  // the singular vectors are not exposed to the user
  const bool input_requires_grad = (at::GradMode::is_enabled() && input.requires_grad());
  std::tie(std::ignore, singular_values, std::ignore) =
      at::_svd_helper(input, /*some=*/true, /*compute_uv=*/input_requires_grad);
  return singular_values;
}

Tensor& linalg_svdvals_out(const Tensor& input, Tensor& result) {
  checkSameDevice("torch.linalg.svdvals", result, input);

  // singular values are always real-valued
  ScalarType real_dtype = toValueType(input.scalar_type());
  checkLinalgCompatibleDtype(
      "torch.linalg.svdvals", result.scalar_type(), real_dtype);

  Tensor singular_values_tmp;
  std::tie(std::ignore, singular_values_tmp, std::ignore) =
      at::_svd_helper(input, /*some=*/true, /*compute_uv=*/false);

  at::native::resize_output(result, singular_values_tmp.sizes());
  result.copy_(singular_values_tmp);

  return result;
}

// ~~~~~~~~~~~~~~~~~~~~~~~~~~~~~~~~~~~ lstsq ~~~~~~~~~~~~~~~~~~~~~~~~~~~~~~~~~~~~~

DEFINE_DISPATCH(lstsq_stub);

/*
  Solves a least squares problem. That is minimizing the squared Frobenius norm of |B - A X|.

  Input args:
  * 'input' - Tensor containing batches of m-by-n matrix A.
  * 'other' - Tensor containing batches of max(m, n)-by-nrhs matrix B.
  * 'cond' - relative tolerance for determining rank of A.
  * 'driver' - the name of the LAPACK driver that is used to compute the solution.
  Output args (modified in-place):
  * 'solution' - Tensor to store the solution matrix X.
  * 'residuals' - Tensor to store values of the residual sum of squares for each column of the solution.
  * 'rank' - Tensor to store the rank of A.
  * 'singular_values' - Tensor to store the singular values of A.
  * 'infos' - Tensor to store error codes of linear algebra math library.

  For further details, please see the LAPACK documentation for GELS/GELSY/GELSS/GELSD routines.
*/
static void linalg_lstsq_out_info(
    Tensor& solution,
    Tensor& residuals,
    Tensor& rank,
    Tensor& singular_values,
    Tensor& infos,
    const Tensor& input,
    const Tensor& other,
    double rcond,
    std::string& driver) {
  // These internal asserts make explicit the assumptions in the implementation
  // Error check with the actual error messages are done on the higher level of
  // the hierarchy of calls
  TORCH_INTERNAL_ASSERT(input.dim() >= 2);
  TORCH_INTERNAL_ASSERT(other.dim() >= 1);

  auto dim_diff = input.dim() - other.dim();
  TORCH_INTERNAL_ASSERT(0 <= dim_diff && dim_diff <= 1);

  TORCH_INTERNAL_ASSERT(input.scalar_type() == other.scalar_type());
  TORCH_INTERNAL_ASSERT(input.device() == other.device());

  TORCH_INTERNAL_ASSERT(solution.scalar_type() == input.scalar_type());
  TORCH_INTERNAL_ASSERT(solution.device() == input.device());

  TORCH_INTERNAL_ASSERT(residuals.device() == input.device());

  TORCH_INTERNAL_ASSERT(rank.scalar_type() == at::kLong);
  TORCH_INTERNAL_ASSERT(rank.device() == input.device());

  auto real_dtype = toValueType(input.scalar_type());
  TORCH_INTERNAL_ASSERT(singular_values.scalar_type() == real_dtype);
  TORCH_INTERNAL_ASSERT(singular_values.device() == input.device());

  TORCH_INTERNAL_ASSERT(infos.scalar_type() == at::kInt);
  TORCH_INTERNAL_ASSERT(infos.device() == input.device());
  TORCH_INTERNAL_ASSERT(infos.numel() == std::max<int64_t>(1, batchCount(input)));
  TORCH_INTERNAL_ASSERT(infos.is_contiguous());

  bool vector_case = linalg_solve_is_vector_rhs(input, other);
  // we need to unsqueeze 'other' because 2-dimensional tensors are expected in the implementation
  Tensor other_2d = vector_case ? other.unsqueeze(-1) : other;

  TORCH_INTERNAL_ASSERT(input.size(-2) == other_2d.size(-2));

  std::vector<int64_t> expected_solution_shape = broadcast_batch_size(input, other_2d, input.dim() - 2);
  // the actual shape of the solution returned is (*, n,) or (*, n, nrhs)
  // but LAPACK requires extra dimensions to store raw residuals
  // so the expected shape is (*, max(m, n),) or (*, max(m, n), nrhs)
  auto m = input.size(-2);
  auto n = input.size(-1);
  auto nrhs = other.size(-1);
  expected_solution_shape.push_back(std::max(m, n));
  if (!vector_case) {
    expected_solution_shape.push_back(nrhs);
  }

  // if 'solution' has no elements we can modify it
  if (solution.numel() == 0) {
    if (vector_case) {
      solution.resize_(expected_solution_shape, MemoryFormat::Contiguous);
    } else {
      auto shape_transposed = expected_solution_shape;
      std::swap(shape_transposed.end()[-1], shape_transposed.end()[-2]);
      solution.resize_(shape_transposed, MemoryFormat::Contiguous);
      solution.transpose_(-2, -1);
    }
  }

  // if 'solution' is non-empty it must have the expected shape
  TORCH_INTERNAL_ASSERT(solution.sizes().equals(expected_solution_shape));

  // 'solution' must be in batched column major order (Fortran contiguous) for 2D inputs
  // or C contiguous for 1D input
  if (vector_case) {
    TORCH_INTERNAL_ASSERT(solution.is_contiguous());
  } else {
    TORCH_INTERNAL_ASSERT(solution.transpose(-2, -1).is_contiguous());
  }

  // for 1-dimensional 'other', we need to unsqueeze the 'solution' before passing to "apply_solve"
  if (vector_case) {
    solution = solution.unsqueeze_(-1);
  }

  // _linalg_lstsq_helper_ performs calculations in-place and 'solution' must be a copy of other_2d
  solution.narrow(-2, 0, other_2d.size(-2)).copy_(other_2d);

  // if 'rank' is empty we might resize it
  auto input_batch_shape = IntArrayRef(input.sizes().cbegin(), input.sizes().cend() - 2);
  if (rank.numel() == 0 && driver != "gels") { // gels driver doesn't set 'rank'
    rank.resize_(input_batch_shape, MemoryFormat::Contiguous);
  }

  // if 'rank' is non-empty it must have the expected shape and be contiguous
  if (driver != "gels") {
    TORCH_INTERNAL_ASSERT(rank.sizes().equals(input_batch_shape));
    TORCH_INTERNAL_ASSERT(rank.is_contiguous());
  }

  // if 'singular_values' is empty we might resize it
  auto singular_values_shape = input_batch_shape.vec();
  singular_values_shape.push_back(std::min(m, n));
  if (singular_values.numel() == 0 && (driver == "gelsd" || driver == "gelss")) {
    singular_values.resize_(singular_values_shape, MemoryFormat::Contiguous);
  }

  // if 'singular_values' is non-empty it must have the expected shape and be contiguous
  if (driver == "gelsd" || driver == "gelss") {
    TORCH_INTERNAL_ASSERT(singular_values.sizes().equals(singular_values_shape));
    TORCH_INTERNAL_ASSERT(singular_values.is_contiguous());
  }

  // 'input' is modified in-place so we need a column-major copy
  auto input_working_copy = copyBatchedColumnMajor(input);

  // now the actual call that computes the result in-place (apply_lstsq)
  lstsq_stub(input.device().type(), input_working_copy, solution, rank, singular_values, infos, rcond, driver);

  // residuals are available only if m > n and drivers other than gelsy used
  if (m > n && driver != "gelsy") {
    // if the driver is gelss or gelsd then the residuals are available only if rank == n
    bool compute_residuals = true;
    if (driver == "gelss" || driver == "gelsd") {
      if (input.dim() == 2) {
        compute_residuals = (rank.item().toInt() == n);
      } else {
        // it is not clear what to do if some matrices have rank < n in case of batched input
        // For now let's compute the residuals only if all matrices have rank equal to n
        // This behaviour may be changed in the future
        // See https://github.com/pytorch/pytorch/issues/56483
        compute_residuals = at::all(rank == n).item().toBool();
      }
    }
    if (compute_residuals) {
      // LAPACK stores residuals data for postprocessing in rows n:(m-n)
      auto raw_residuals = solution.narrow(/*dim=*/-2, /*start=*/n, /*length*/m - n);
      if (raw_residuals.is_complex()) {
        raw_residuals.mul_(raw_residuals.conj());
        raw_residuals = at::real(raw_residuals);
      } else {
        raw_residuals.pow_(2);
      }
      at::sum_out(residuals, raw_residuals, /*dim=*/-2, /*keepdim=*/false, /*dtype*/real_dtype);
    }
  }
  solution = solution.narrow(/*dim=*/-2, /*start=*/0, /*length*/n);
  if (m == 0) {
    solution.zero_();
  }

  // for 1-dimensional 'other', we need to squeeze the solution after "apply_lstsq"
  if (vector_case) {
    solution = solution.squeeze_(-1);
  }
}

static std::string get_default_lstsq_driver(c10::optional<c10::string_view> driver, const Tensor& input) {
  // if `driver` is empty, we set driver_str to "gels" if working with CUDA tensors,
  // otherwise to "gelsy" driver.
  std::string driver_str;
  // check whether the user provided name is a valid driver name
  if (driver.has_value()) {
    driver_str = std::string(driver.value());
    // convert `driver_str` to lower case inplace.
    std::transform(driver_str.begin(), driver_str.end(), driver_str.begin(),
      [](unsigned char c) { return std::tolower(c); });
    static std::unordered_set<c10::string_view> allowed_drivers = {
      "gels", "gelsy", "gelsd", "gelss"
    };
    if (input.device() == at::kCPU) {
      TORCH_CHECK(
        allowed_drivers.find(driver_str) != allowed_drivers.end(),
        "torch.linalg.lstsq: parameter `driver` should be one of "
        "(gels, gelsy, gelsd, gelss)"
      );
    } else { // else if (input.is_cuda())
      TORCH_CHECK(
        driver_str == "gels",
        "torch.linalg.lstsq: `driver` other than `gels` is not supported on CUDA"
      );
    }
  } else {
    // if driver name is not provided, set to default 'gelsy' if on CPU,
    // or to `gels` if on CUDA.
    driver_str = input.is_cuda() ? "gels" : "gelsy";
  }
  return driver_str;
}

std::tuple<Tensor&, Tensor&, Tensor&, Tensor&> linalg_lstsq_out(
    const Tensor& input,
    const Tensor& other,
    c10::optional<double> rcond,
    c10::optional<c10::string_view> driver,
    Tensor& solution,
    Tensor& residuals,
    Tensor& rank,
    Tensor& singular_values) {
  TORCH_CHECK(input.dim() >= 2, "torch.linalg.lstsq: input must have at least 2 dimensions.");
  TORCH_CHECK(other.dim() >= 1, "torch.linalg.lstsq: other must have at least 1 dimension.");
  TORCH_CHECK(
      input.scalar_type() == other.scalar_type(),
      "torch.linalg.lstsq: Expected input and other to have the same dtype, but got input's dtype ",
      input.scalar_type(),
      " and other's dtype ",
      other.scalar_type());

  auto dim_diff = input.dim() - other.dim();
  TORCH_CHECK(
      0 <= dim_diff && dim_diff <= 1,
      "torch.linalg.lstsq: input.dim() must be greater or equal to other.dim() and (input.dim() - other.dim()) <= 1");
  Tensor other_2d = dim_diff ? other.unsqueeze(-1) : other;
  TORCH_CHECK(
      input.size(-2) == other_2d.size(-2),
      dim_diff ? "torch.linalg.lstsq: input.size(-2) should match other.size(-1)"
               : "torch.linalg.lstsq: input.size(-2) should match other.size(-2)");

  checkSameDevice("torch.linalg.lstsq", other, input, "other");
  checkSameDevice("torch.linalg.lstsq", solution, input, "solution");
  checkSameDevice("torch.linalg.lstsq", residuals, input, "residuals");
  checkSameDevice("torch.linalg.lstsq", rank, input, "rank");
  checkSameDevice("torch.linalg.lstsq", singular_values, input, "singular_values");

  // 'solution' is expected to have same dtype as input
  checkLinalgCompatibleDtype("torch.linalg.lstsq", solution, input, "solution");

  // 'residuals' is expected to have real float dtype
  ScalarType real_dtype = c10::toValueType(input.scalar_type());
  checkLinalgCompatibleDtype("torch.linalg.lstsq", residuals.scalar_type(), real_dtype, "solution");

  // 'rank' is expected to have integer dtype
  // actual LAPACK calls use int32_t type for rank, but we promote it to int64_t
  // to be consistent with torch.linalg.matrix_rank output dtype
  ScalarType rank_expected_type = ScalarType::Long;
  checkLinalgCompatibleDtype("torch.linalg.lstsq", rank.scalar_type(), rank_expected_type, "rank");

  // 'singular_values' is expected to have real float dtype
  checkLinalgCompatibleDtype("torch.linalg.lstsq", singular_values.scalar_type(), real_dtype, "singular_values");

  std::string driver_name = get_default_lstsq_driver(driver, input);

  // set default rcond value
  double rcond_value = rcond.has_value()
    ? rcond.value()
    : _get_epsilon(c10::toValueType(input.scalar_type())) * std::max<int64_t>(input.size(-2), input.size(-1));

  auto infos = at::zeros({std::max<int64_t>(1, batchCount(input))}, input.options().dtype(kInt));

  // now check whether the provided output tensors can be used directly

  // Two types of 'other' tensors are supported:
  // - 1-dimensional (1D) tensor or batch of 1D tensors (vector case)
  // - 2-dimensional (2D) tensor or batch of 2D tensors (matrix case)
  // original torch.lstsq supported only the matrix case, while NumPy works for both cases
  // for the batched input we need to be able to distinguish them
  // auto expected_batched_rhs_shape = IntArrayRef(input.sizes().data(), input.dim() - 1); // input.shape[:-1]
  // bool vector_case = other.dim() == 1 || (input.dim() - 1 == other.dim() && other.sizes().equals(expected_batched_rhs_shape));
  bool vector_case = linalg_solve_is_vector_rhs(input, other);

  // provided output tensor can be used directly if:
  // 1. the shape matches the expected shape
  // 2. the dtype matches the expected dtype
  // 3. the tensor is contiguous

  // Checks for the 'solution' tensor
  std::vector<int64_t> expected_solution_shape = broadcast_batch_size(input, other_2d, input.dim() - 2);
  // the actual shape of the shape of the solution returned in (*, n,) or (*, n, nrhs)
  // but LAPACK requires extra dimensions so the expected shape is (*, max(m, n),) or (*, max(m, n), nrhs)
  expected_solution_shape.push_back(std::max(input.size(-1), input.size(-2)));
  if (!vector_case && other.dim() > 2) {
    expected_solution_shape.push_back(other.size(-1));
  }

  bool solution_equal_expected_shape = solution.sizes().equals(expected_solution_shape);
  bool solution_input_same_type = (solution.scalar_type() == input.scalar_type());

  bool is_solution_batched_column_major = false;
  if (vector_case) {
    is_solution_batched_column_major = solution.is_contiguous();
  } else if (!vector_case && solution.dim() >= 2) {
    is_solution_batched_column_major = solution.transpose(-2, -1).is_contiguous();
  }

  // 'residuals' is not checked here because at::sum_out(residuals, ...) does that

  auto input_batch_shape = IntArrayRef(input.sizes().cbegin(), input.sizes().cend() - 2);

  // Checks for the 'rank' tensor
  // rank is a scalar value for each matrix in the batch so
  // rank's expected shape is equal to input.shape[0:input.ndim-2]
  bool rank_equal_expected_shape = true;
  bool rank_equal_expected_type = true;
  bool rank_is_contiguous = true;
  if (driver_name != "gels") { // gels driver doesn't set 'rank'
    rank_equal_expected_shape = rank.sizes().equals(input_batch_shape);
    rank_equal_expected_type = (rank.scalar_type() == at::kLong);
    rank_is_contiguous = rank.is_contiguous();
  }

  // Checks for the 'singular_values' tensor
  // singular values are computed only with "gelsd" and "gelss" drivers currently
  bool singular_values_equal_expected_shape = true;
  bool singular_values_equal_expected_type = true;
  bool singular_values_is_contiguous = true;
  if (driver_name == "gelsd" || driver_name == "gelss") {
    auto singular_values_shape = input_batch_shape.vec();
    singular_values_shape.push_back(std::min(input.size(-1), input.size(-2)));
    singular_values_equal_expected_shape = singular_values.sizes().equals(singular_values_shape);
    singular_values_equal_expected_type = (singular_values.scalar_type() == real_dtype);
    singular_values_is_contiguous = singular_values.is_contiguous();
  }

  // if solution is not empty and not in batched column major format
  bool copy_needed = (solution.numel() != 0 && !is_solution_batched_column_major);
  copy_needed |= !solution_input_same_type;  // or solution does not have the same dtype as input
  copy_needed |= (solution.numel() != 0 && !solution_equal_expected_shape); // or solution does not have the expected shape

  copy_needed |= !rank_equal_expected_type;
  copy_needed |= (rank.numel() != 0 && !rank_equal_expected_shape);
  copy_needed |= (rank.numel() != 0 && !rank_is_contiguous);

  copy_needed |= !singular_values_equal_expected_type;
  copy_needed |= (singular_values.numel() != 0 && !singular_values_equal_expected_shape);
  copy_needed |= (singular_values.numel() != 0 && !singular_values_is_contiguous);

  if (copy_needed) { // we have to allocate temporary tensors
    Tensor solution_tmp = at::empty({0}, input.options());
    Tensor residuals_tmp = at::empty({0}, input.options().dtype(real_dtype));
    Tensor rank_tmp = at::empty({0}, input.options().dtype(at::kLong));
    Tensor singular_values_tmp = at::empty({0}, input.options().dtype(real_dtype));

    linalg_lstsq_out_info(solution_tmp, residuals_tmp, rank_tmp, singular_values_tmp, infos, input, other, rcond_value, driver_name);

    at::native::resize_output(solution, solution_tmp.sizes());
    solution.copy_(solution_tmp);

    at::native::resize_output(residuals, residuals_tmp.sizes());
    residuals.copy_(residuals_tmp);

    at::native::resize_output(rank, rank_tmp.sizes());
    rank.copy_(rank_tmp);

    at::native::resize_output(singular_values, singular_values_tmp.sizes());
    singular_values.copy_(singular_values_tmp);
  } else {
    // else use the provided output storage directly
    linalg_lstsq_out_info(solution, residuals, rank, singular_values, infos, input, other, rcond_value, driver_name);
  }

  if (infos.numel() > 1) {
    batchCheckErrors(infos, "torch.linalg.lstsq");
  } else {
    singleCheckErrors(infos.item<int64_t>(), "torch.linalg.lstsq");
  }

  return std::tuple<Tensor&, Tensor&, Tensor&, Tensor&>(solution, residuals, rank, singular_values);
}

std::tuple<Tensor, Tensor, Tensor, Tensor> linalg_lstsq(
    const Tensor& input, const Tensor& other,
    c10::optional<double> rcond,
    c10::optional<c10::string_view> driver) {
  Tensor solution = at::empty({0}, input.options());
  Tensor residuals = at::empty({0}, input.options().dtype(toValueType(input.scalar_type())));
  Tensor rank = at::empty({0}, input.options().dtype(at::kLong));
  Tensor singular_values = at::empty({0}, input.options().dtype(toValueType(input.scalar_type())));
  std::tie(solution, residuals, rank, singular_values) =
      at::linalg_lstsq_outf(input, other, rcond, driver, solution, residuals, rank, singular_values);
  return std::make_tuple(solution, residuals, rank, singular_values);
}

// ~~~~~~~~~~~~~~~~~~~~~~~~~~~~~~~~~ lu_solve ~~~~~~~~~~~~~~~~~~~~~~~~~~~~~~~~~~~~

DEFINE_DISPATCH(lu_solve_stub);
DEFINE_DISPATCH(lu_solve_trans_stub);

// Supports arbitrary batch dimensions for self and LU_data (implicitly LU_pivots also)
Tensor _lu_solve_trans(const Tensor& self, const Tensor& LU_data, const Tensor& LU_pivots, const c10::string_view trans_str) {
  auto trans = std::toupper(trans_str[0]);
  switch (trans) {
    case 'N':
    case 'T':
    case 'C':
      break;
    default:
      TORCH_CHECK(false,
                  "lu_solve: wrong `trans` parameter, it must be one of 'N', 'T' or 'C'");
  }
  TORCH_CHECK(self.dim() >= 2,
              "b should have at least 2 dimensions, but has ", self.dim(), " dimensions instead");
  TORCH_CHECK(LU_data.dim() >= 2,
              "LU_data should have at least 2 dimensions, but has ", LU_data.dim(), " dimensions instead");
  TORCH_CHECK(LU_pivots.size(-1) == LU_data.size(-1),
              "Number of pivots per batch should be same as the dimension of the matrix");
  TORCH_CHECK(LU_pivots.dtype() == at::kInt,
              "LU_pivots should be a Tensor of scalar type Int");
  TORCH_CHECK(LU_pivots.device() == LU_data.device(),
              "Expected LU_pivots and LU_data to be on the same device, "
              "but found LU_pivots on ", LU_pivots.device(), " and LU_data on ",
              LU_data.device(), " instead");

  // We check whether the batch dimensions of LU_pivots match the batch dimensions of LU_data
  // e.g.: LU_pivots.sizes() = 4 x 3 x 2, LU_data.sizes() = 4 x 3 x 2 x 2 is a pair of correct inputs
  // e.g.: LU_pivots.sizes() = 4 x 3 x 2, LU_data.sizes() = 12 x 2 x 2 is a pair of incorrect inputs
  IntArrayRef pivots_sizes(LU_pivots.sizes().data(), LU_pivots.dim() - 1);
  IntArrayRef lu_sizes(LU_data.sizes().data(), LU_data.dim() - 2);
  TORCH_CHECK(pivots_sizes == lu_sizes,
              "batch dimensions of LU_pivots doesn't match batch dimensions of LU_data");

  Tensor self_broadcasted, LU_data_broadcasted;
  std::tie(self_broadcasted, LU_data_broadcasted) = _linalg_broadcast_batch_dims(self, LU_data, "lu_solve");

  // Now, we need to broadcast pivots too for the batch dimensions to match
  IntArrayRef new_pivots_sizes(LU_data_broadcasted.sizes().data(), LU_data_broadcasted.dim() - 1);
  Tensor LU_pivots_broadcasted = LU_pivots.expand(new_pivots_sizes);

  // lu_solve_trans_stub (apply_lu_solve) requires batched column major (Fortran-contiguous) tensors
  // 'result' tensor is modified in-place and must be a copy of 'self_broadcasted'
  Tensor result = cloneBatchedColumnMajor(self_broadcasted);

  // if LU_data is Fortran-contiguous no need to make a copy
  bool is_LU_data_batched_column_major = LU_data_broadcasted.transpose(-2, -1).is_contiguous();
  Tensor LU_data_working_copy = is_LU_data_batched_column_major ? LU_data_broadcasted : cloneBatchedColumnMajor(LU_data_broadcasted);
  Tensor LU_pivots_working_copy = LU_pivots_broadcasted.is_contiguous() ? LU_pivots_broadcasted : LU_pivots_broadcasted.contiguous();

  lu_solve_trans_stub(self.device().type(), result, LU_data_working_copy, LU_pivots_working_copy, trans);
  return result;
}

Tensor lu_solve(const Tensor& self, const Tensor& LU_data, const Tensor& LU_pivots) {
  return at::native::_lu_solve_trans(self, LU_data, LU_pivots, "N");
}

Tensor& lu_solve_out(const Tensor& self, const Tensor& LU_data, const Tensor& LU_pivots, Tensor& result) {
  checkSameDevice("lu_solve", result, self);
  checkLinalgCompatibleDtype("lu_solve", result, self);
  Tensor result_tmp = at::lu_solve(self, LU_data, LU_pivots);
  at::native::resize_output(result, result_tmp.sizes());
  result.copy_(result_tmp);
  return result;
}

// ~~~~~~~~~~~~~~~~~~~~~~~~~~~~~~~ legacy_lstsq ~~~~~~~~~~~~~~~~~~~~~~~~~~~~~~~

// This wraps Lapack's gels routine, which uses a QR or LQ factorization to
// solve any linear system, minimizing ||A.X - B||
// A & B must be fortran-contiguous matrixes.
// On exit, A is overwritten with the QR/LQ factorization of input A
//          B is overwritten with the solution vectors
template <typename scalar_t>
static void apply_lstsq(const Tensor& B, const Tensor& A) {
#if !AT_BUILD_WITH_LAPACK()
  TORCH_INTERNAL_ASSERT(false, "lstsq: LAPACK library not found in compilation");
#else

  int m, n, nrhs, lda, ldb, info, lwork;
  scalar_t wkopt = 0.0;
  lwork = -1; // work length
  m = A.size(0);
  n = A.size(1);
  nrhs = B.size(1);
  info = 0;
  lda = m;
  ldb = (m > n) ? m : n;

  auto B_data = B.data_ptr<scalar_t>();
  auto A_data = A.data_ptr<scalar_t>();

  // get info how much space is needed
  lapackGels<scalar_t>('N', m, n, nrhs, A_data, lda, B_data, ldb, &wkopt, lwork, &info);

  lwork = static_cast<int>(wkopt);
  Tensor work_tensor = at::empty({lwork}, A.scalar_type());
  auto work = work_tensor.data_ptr<scalar_t>();

  lapackGels<scalar_t>('N', m, n, nrhs, A_data, lda, B_data, ldb, work, lwork, &info);

  TORCH_CHECK(
      info >= 0,
      "Lapack Error in gels : Illegal argument ", -info);
  TORCH_CHECK(
      info == 0,
      "Lapack Error in gels: The ", info, "-th diagonal element of the ",
      "triangular factor of A is zero");
#endif
}

std::tuple<Tensor, Tensor> legacy_lstsq(const Tensor& B, const Tensor& A) {
  TORCH_WARN_ONCE(
    "torch.lstsq is deprecated in favor of torch.linalg.lstsq and will be removed in a future PyTorch release.\n",
    "torch.linalg.lstsq has reversed arguments and does not return the QR decomposition in "
    "the returned tuple (although it returns other information about the problem).\n",
    "To get the qr decomposition consider using torch.linalg.qr.\n",
    "The returned solution in torch.lstsq stored the residuals of the solution in the ",
    "last m - n columns of the returned value whenever m > n. In torch.linalg.lstsq, the ",
    "residuals in the field 'residuals' of the returned named tuple.\n",
    "The unpacking of the solution, as in\n",
    "X, _ = torch.lstsq(B, A).solution[:A.size(1)]\n",
    "should be replaced with\n",
    "X = torch.linalg.lstsq(A, B).solution");

  TORCH_CHECK(A.scalar_type() == B.scalar_type(), "Exepected A and B dtypes to match but found ",
              A.scalar_type(), " and ", B.scalar_type());
  TORCH_CHECK(A.dim() == 2, "Expected A to have 2 dimensions, but got ", A.dim());
  TORCH_CHECK(A.numel() != 0, "A should not be empty");
  TORCH_CHECK(B.dim() == 1 || B.dim() == 2, "Expected B to have 1 or 2 "
      "dimensions, but got ", B.dim());
  TORCH_CHECK(B.numel() != 0, "B should not be empty");
  TORCH_CHECK(A.size(0) == B.size(0), "Expected A and B to have same size "
      "at dim 0, but A has ", A.size(0), " rows and B has ", B.size(0), " rows");

  const auto a_sizes = A.sizes();
  const auto ldb = std::max(a_sizes[0], a_sizes[1]);

  auto A_working = cloneBatchedColumnMajor(A);
  auto B_working = copyBatchedColumnMajor(B.dim() == 1 ? B.unsqueeze(1) : B, ldb);

  AT_DISPATCH_FLOATING_TYPES(B.scalar_type(), "lstsq_cpu", [&] {
    apply_lstsq<scalar_t>(B_working, A_working);
  });

  return std::tuple<Tensor, Tensor>(B_working, A_working);
}

std::tuple<Tensor&,Tensor&> legacy_lstsq_out(
    const Tensor& B, const Tensor& A, Tensor& B_out, Tensor& A_out) {
  const auto dtype = A.scalar_type();
  TORCH_CHECK(B.scalar_type() == dtype, "exepected A and B dtypes to match but found ",
              A.scalar_type(), " and ", B.scalar_type());
  TORCH_CHECK(A_out.scalar_type() == dtype, "A_out to have scalar type ", dtype,
              " but found", A_out.scalar_type());
  TORCH_CHECK(B_out.scalar_type() == dtype, "A_out to have scalar type ", dtype,
              " but found", B_out.scalar_type());
  Tensor A_tmp, B_tmp;
  std::tie(B_tmp, A_tmp) = native::legacy_lstsq(B, A);
  resize_output(A_out, A_tmp.sizes());
  A_out.copy_(A_tmp);
  resize_output(B_out, B_tmp.sizes());
  B_out.copy_(B_tmp);
  return std::tuple<Tensor&, Tensor&>(B_out, A_out);
}

Tensor _det_lu_based_helper_backward_helper(
  const Tensor& det_grad,
  const Tensor& det,
  const Tensor& self,
  const Tensor& lu,
  const Tensor& pivs
) {
  auto eps = at::native::_get_epsilon(c10::toValueType(self.scalar_type()));
  auto n = self.size(-1);
  auto eps_tensor = at::tensor(eps, self.options());
  auto condition_diagonal = [&](const Tensor& x) {
    auto x_diag = x.diagonal(0, -2, -1);
    auto x_diag_conditioned = at::where(
      x_diag == 0.0,
      eps_tensor,
      x_diag
    );
    x_diag.copy_(x_diag_conditioned);
  };

  // create a matrix d := (det_grad * det.conj()) I
  // NOTE: we do not use the shorter version
  // auto d = at::zeros_like(self);
  // d.diagonal(0, -2, -1).copy_((det_grad * det.conj()).unsqueeze(-1));
  // to avoid in-place operations to eliminate potential issues with Vmap
  auto det_expanded_sizes = det.sizes().vec();
  det_expanded_sizes.push_back(n);
  auto d_diag = det_grad * det.conj();
  auto d = at::diag_embed(d_diag.unsqueeze(-1).expand(det_expanded_sizes));
  // make sure that d is Fortran-contiguous. The transposition is sufficient as d is a diagonal square matrix
  d = d.transpose(-2, -1);

  if (self.device().type() == at::kCPU) {
    // we want to condition the diagonal of the lu Tensor, but it is not allowed
    // to modify arguments of backward functions in-place, hence the cloning.
    auto lu_clone = lu.clone();
    condition_diagonal(lu_clone);

    auto trans = self.is_complex() ? 'C' : 'T';

    // d is modified in-place and will contain the result
    lu_solve_trans_stub(self.device().type(), d, lu_clone, pivs, trans);
    return d;
  }
  // lu_solve is less stable than two triangular_solve for CUDA tensors.
  else {
    Tensor p, l, u;
    std::tie(p, l, u) = at::lu_unpack(lu, pivs, /*unpack_data=*/true, /*unpack_pivots=*/true);

    if (self.is_complex()) {
      // Tensors u_h and l_h should be physically conjugated prior to applying kernel stubs,
      // as .conj() is lazy and will not materialize conjugated output.
      l.conj_physical_();
      u.conj_physical_();
    }

    auto infos = at::zeros({std::max<int64_t>(1, batchCount(self))}, self.options().dtype(kInt));

    // triangular_solve_stub performs operations in-place.
    // Tensor d will contain the result
    condition_diagonal(u);

    // Solve u^h x = d
    // note that d = c I for some scalar c, hence
    // d u_h^{-1} = c I u_h^{-1} = u_h^{-1} c I = u_h^{-1} d.
    // NOTE: u is contigious and upper-triangular,
    // but from the Fortran respective it is lower-triangular and already transposed.
    // Since u is conjugated in-place in the code above, it is sufficient
    // to just run triangular_solve with upper=false.
    triangular_solve_stub(
      self.device().type(), u, d, infos,
      /*upper=*/false,
      /*transpose=*/false,
      /*conjugate_transpose=*/false,
      /*unitriangular=*/false);

    // After this operation d will contain a row-wise permuted grad wrt to self
    // The same notes as for the system involving u apply here.
    triangular_solve_stub(
      self.device().type(), l, d, infos,
      /*upper=*/true,
      /*transpose=*/false,
      /*conjugate_transpose=*/false,
      /*unitriangular=*/true);

    // multiply by p to restore the row order
    return at::matmul(p, d);
  }
}

}}  // namespace at::native<|MERGE_RESOLUTION|>--- conflicted
+++ resolved
@@ -1364,13 +1364,8 @@
   }
 }
 
-<<<<<<< HEAD
-std::tuple<Tensor&, Tensor&> linalg_cholesky_ex_out(const Tensor& input, bool check_errors, Tensor& L, Tensor& info) {
+std::tuple<Tensor&, Tensor&> linalg_cholesky_ex_out(const Tensor& input, bool upper, bool check_errors, Tensor& L, Tensor& info) {
   squareCheckInputs(input, "linalg_cholesky_ex");
-=======
-std::tuple<Tensor&, Tensor&> linalg_cholesky_ex_out(const Tensor& input, bool upper, bool check_errors, Tensor& L, Tensor& info) {
-  squareCheckInputs(input);
->>>>>>> ab6165b6
   checkSameDevice("torch.linalg.cholesky_ex", L, input, "L");
   checkLinalgCompatibleDtype("torch.linalg.cholesky_ex", L, input, "L");
   checkSameDevice("torch.linalg.cholesky_ex", info, input, "info");
