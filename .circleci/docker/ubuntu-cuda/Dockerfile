ARG UBUNTU_VERSION
ARG CUDA_VERSION
ARG CUDNN_VERSION

FROM nvidia/cuda:${CUDA_VERSION}-cudnn${CUDNN_VERSION}-devel-ubuntu${UBUNTU_VERSION}

ARG UBUNTU_VERSION
ARG CUDA_VERSION
ARG CUDNN_VERSION

ENV DEBIAN_FRONTEND noninteractive

# Install common dependencies (so that this step can be cached separately)
ARG EC2
ADD ./common/install_base.sh install_base.sh
RUN bash ./install_base.sh && rm install_base.sh

# Install user
ADD ./common/install_user.sh install_user.sh
RUN bash ./install_user.sh && rm install_user.sh

# Install katex
ARG KATEX
ADD ./common/install_katex.sh install_katex.sh
RUN bash ./install_katex.sh && rm install_katex.sh

# Install conda and other packages (e.g., numpy, coverage, pytest)
ENV PATH /opt/conda/bin:$PATH
ARG ANACONDA_PYTHON_VERSION
ADD ./common/install_conda.sh install_conda.sh
RUN bash ./install_conda.sh && rm install_conda.sh

# Install gcc
ARG GCC_VERSION
ADD ./common/install_gcc.sh install_gcc.sh
RUN bash ./install_gcc.sh && rm install_gcc.sh

# Install clang
ARG CLANG_VERSION
ADD ./common/install_clang.sh install_clang.sh
RUN bash ./install_clang.sh && rm install_clang.sh

# (optional) Install protobuf for ONNX
ARG PROTOBUF
ADD ./common/install_protobuf.sh install_protobuf.sh
RUN if [ -n "${PROTOBUF}" ]; then bash ./install_protobuf.sh; fi
RUN rm install_protobuf.sh
ENV INSTALLED_PROTOBUF ${PROTOBUF}

# (optional) Install database packages like LMDB and LevelDB
ARG DB
ADD ./common/install_db.sh install_db.sh
RUN if [ -n "${DB}" ]; then bash ./install_db.sh; fi
RUN rm install_db.sh
ENV INSTALLED_DB ${DB}

# (optional) Install vision packages like OpenCV and ffmpeg
ARG VISION
ADD ./common/install_vision.sh install_vision.sh
RUN if [ -n "${VISION}" ]; then bash ./install_vision.sh; fi
RUN rm install_vision.sh
ENV INSTALLED_VISION ${VISION}

<<<<<<< HEAD
# (optional) Install non-default CMake version
ARG CMAKE_VERSION
ADD ./common/install_cmake.sh install_cmake.sh
RUN if [ -n "${CMAKE_VERSION}" ]; then bash ./install_cmake.sh; fi
RUN rm install_cmake.sh
=======
ADD ./common/install_openssl.sh install_openssl.sh
ENV OPENSSL_ROOT_DIR /opt/openssl
RUN bash ./install_openssl.sh
>>>>>>> 339eba11

# Install ccache/sccache (do this last, so we get priority in PATH)
ADD ./common/install_cache.sh install_cache.sh
ENV PATH /opt/cache/bin:$PATH
RUN bash ./install_cache.sh && rm install_cache.sh
ENV CUDA_NVCC_EXECUTABLE=/opt/cache/lib/nvcc

# Add jni.h for java host build
ADD ./common/install_jni.sh install_jni.sh
ADD ./java/jni.h jni.h
RUN bash ./install_jni.sh && rm install_jni.sh

# Install Open MPI for CUDA
ADD ./common/install_openmpi.sh install_openmpi.sh
RUN if [ -n "${CUDA_VERSION}" ]; then bash install_openmpi.sh; fi
RUN rm install_openmpi.sh

# Include BUILD_ENVIRONMENT environment variable in image
ARG BUILD_ENVIRONMENT
ENV BUILD_ENVIRONMENT ${BUILD_ENVIRONMENT}

# AWS specific CUDA build guidance
ENV TORCH_CUDA_ARCH_LIST Maxwell
ENV TORCH_NVCC_FLAGS "-Xfatbin -compress-all"

# Install LLVM dev version (Defined in the pytorch/builder github repository)
COPY --from=pytorch/llvm:9.0.1 /opt/llvm /opt/llvm

USER jenkins
CMD ["bash"]<|MERGE_RESOLUTION|>--- conflicted
+++ resolved
@@ -61,17 +61,15 @@
 RUN rm install_vision.sh
 ENV INSTALLED_VISION ${VISION}
 
-<<<<<<< HEAD
+ADD ./common/install_openssl.sh install_openssl.sh
+ENV OPENSSL_ROOT_DIR /opt/openssl
+RUN bash ./install_openssl.sh
+
 # (optional) Install non-default CMake version
 ARG CMAKE_VERSION
 ADD ./common/install_cmake.sh install_cmake.sh
 RUN if [ -n "${CMAKE_VERSION}" ]; then bash ./install_cmake.sh; fi
 RUN rm install_cmake.sh
-=======
-ADD ./common/install_openssl.sh install_openssl.sh
-ENV OPENSSL_ROOT_DIR /opt/openssl
-RUN bash ./install_openssl.sh
->>>>>>> 339eba11
 
 # Install ccache/sccache (do this last, so we get priority in PATH)
 ADD ./common/install_cache.sh install_cache.sh
