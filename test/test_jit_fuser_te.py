import operator
import unittest
import contextlib
import math
import torch
import torch.nn.functional as F
from torch.testing import FileCheck
from typing import List

# these needs to be set before `common_utils`
# infers `GRAPH_EXECUTOR`.
# this file **requires** these settings
# and setting them after `GRAPH_EXECUTOR` is
# inferred erroneously runs or skips
# some tests
torch._C._jit_set_profiling_executor(True)
torch._C._jit_set_profiling_mode(True)

from torch.testing._internal.common_utils import run_tests, ProfilingMode, GRAPH_EXECUTOR, \
    enable_profiling_mode_for_profiling_tests, TestCase
from torch.testing._internal.jit_utils import JitTestCase, \
    RUN_CUDA, RUN_CUDA_HALF, RUN_CUDA_MULTI_GPU, warmup_backward, set_fusion_group_inlining

from torch.testing._internal.common_methods_invocations import op_db
from torch.testing._internal.common_device_type import ops, onlyCPU, instantiate_device_type_tests

from textwrap import dedent
from itertools import product, permutations

from test_jit import backward_graph, get_lstm_inputs, get_milstm_inputs, \
    LSTMCellC, LSTMCellF, LSTMCellS, MiLSTMCell

from torch.testing._internal.te_utils import CudaCodeGenExecuted

from jit.test_fuser_common import TestFuserCommon  # noqa: F401

FUSION_GROUP = 'prim::TensorExprGroup'
LLVM_ENABLED = torch._C._llvm_enabled()

def strip_profiling_nodes(nodes):
    profiling_opcodes = set(['prim::BailoutTemplate', 'prim::BailOut'])
    return [n for n in nodes if n.kind() not in profiling_opcodes]

def warmup_forward(f, *args, profiling_count=2):
    for i in range(profiling_count):
        results = f(*args)

    return results

@contextlib.contextmanager
def texpr_reductions_enabled():
    old = torch._C._jit_set_texpr_reductions_enabled(True)
    try:
        yield
    finally:
        torch._C._jit_set_texpr_reductions_enabled(old)

@contextlib.contextmanager
def inline_fusion_groups():
    old_inlining = torch._C._debug_get_fusion_group_inlining()
    torch._C._debug_set_fusion_group_inlining(True)
    try:
        yield
    finally:
        torch._C._debug_set_fusion_group_inlining(old_inlining)

class TestTEFuser(JitTestCase):
    def setUp(self):
        self.old_cpu_fuser_state = torch._C._jit_can_fuse_on_cpu()
        self.old_must_use_cpu_state = torch._C._jit_get_te_must_use_llvm_cpu()
        self.old_gpu_fuser_state = torch._C._jit_can_fuse_on_gpu()

        torch._C._jit_override_can_fuse_on_cpu(True)
        # TODO: force LLVM. need to add it to asan, mac, windows builds + sandcastle
        # torch._C._jit_set_te_must_use_llvm_cpu(True)
        torch._C._jit_override_can_fuse_on_gpu(True)

        self.old_profiling_executor = torch._C._jit_set_profiling_executor(True)
        self.old_profiling_mode = torch._C._jit_set_profiling_mode(True)

        self.old_fusion_inlining = torch._C._debug_get_fusion_group_inlining()
        torch._C._debug_set_fusion_group_inlining(False)

        self.texpr_fuser_state = torch._C._jit_texpr_fuser_enabled()
        torch._C._jit_set_texpr_fuser_enabled(True)

        self.old_te_must_use_llvm_cpu = torch._C._jit_get_te_must_use_llvm_cpu()
        torch._C._jit_set_te_must_use_llvm_cpu(False)

        # TODO: CPU fuser currently is disabled when multithreading.
        self.old_fuse_parallel = torch._C._jit_texpr_parallel_cpu_enabled()
        torch._C._jit_set_texpr_parallel_cpu_enabled(True)

        self.devices = ['cpu'] if not torch.cuda.is_available() else ['cpu', 'cuda']
        self.int_dtypes = [
            torch.int8,
            torch.int16,
            torch.int32,
            torch.int64,
            torch.bool,
        ]
        self.fp_dtypes = [
            # TODO: Add back when https://github.com/pytorch/pytorch/issues/55905 is closed
            # torch.float16,
            torch.float32,
            torch.float64,
        ]
        self.dtypes = self.int_dtypes + self.fp_dtypes

    def tearDown(self):
        torch._C._jit_set_profiling_executor(self.old_profiling_executor)
        torch._C._jit_set_profiling_mode(self.old_profiling_mode)

        torch._C._jit_override_can_fuse_on_gpu(self.old_gpu_fuser_state)
        torch._C._jit_override_can_fuse_on_cpu(self.old_cpu_fuser_state)
        torch._C._jit_set_te_must_use_llvm_cpu(self.old_must_use_cpu_state)
        torch._C._debug_set_fusion_group_inlining(self.old_fusion_inlining)

        torch._C._jit_set_texpr_fuser_enabled(self.texpr_fuser_state)
        torch._C._jit_set_te_must_use_llvm_cpu(self.old_te_must_use_llvm_cpu)
        torch._C._jit_set_texpr_parallel_cpu_enabled(self.old_fuse_parallel)

    def assertLastGraphAllFused(self):
        self.assertAllFused(torch.jit.last_executed_optimized_graph())

    def findFusionGroups(self, graph):
        result = []
        for n in graph.nodes():
            if n.kind() == FUSION_GROUP:
                result.append(n.g('Subgraph'))
                continue
            for block in n.blocks():
                result += self.findFusionGroups(block)
        return result

    def test_typecheck(self):
        a = torch.ones(1)

        def fused_kernel(a, b):
            return (a + b) * 2.

        scripted = self.checkScript(fused_kernel, (a, a))
        graph = scripted.graph_for(a, a)
        # double check we fused
        fusion_groups = self.findFusionGroups(graph)
        self.assertEqual(len(fusion_groups), 1)
        # we use a bigger tensor now (size 2)
        # if we won't trigger a recompilation
        # we will still create a tensor up to (size 1)
        # if the type check fails
        a = torch.ones(2)
        # shape changed if we don't trigger recompilation
        # we would compute the wrong result silently
        self.assertEqual(scripted(a, a), fused_kernel(a, a))

    def test_sum_simple(self):
        def func(x):
            x2 = x * x
            return x2.sum()

        with texpr_reductions_enabled():
            a = torch.tensor(list(x for x in range(0, 15)), dtype=torch.float, device='cpu')
            a = a.reshape(5, 3)
            scripted = self.checkScript(func, (a,))
            self.assertLastGraphAllFused()

    def test_nop(self):
        pass

    def test_sum_dim(self):
        def func(x):
            return x.sum((0, )) * 2

        def func_neg(x):
            return x.sum((-2, )) * 2

        with texpr_reductions_enabled():
            a = torch.tensor(list(x for x in range(0, 15)), dtype=torch.float, device='cpu')
            a = a.reshape(5, 3)
            scripted = self.checkScript(func, (a,))
            self.assertLastGraphAllFused()
            scripted = self.checkScript(func_neg, (a,))
            self.assertLastGraphAllFused()

    def test_sum_keepdim_cast(self):
        def func(x):
            return x.sum((0, ), keepdim=True, dtype=torch.double) * 2

        with texpr_reductions_enabled():
            a = torch.tensor(list(x for x in range(0, 15)), dtype=torch.float, device='cpu')
            a = a.reshape(5, 3)

            self.checkScript(func, (a,))
            self.assertLastGraphAllFused()

    def test_abs(self):
        for device in self.devices:
            def func(x):
                return x.abs() * 2

            a = torch.randn(5, device=device)
            scripted = self.checkScript(func, (a,))
            self.assertLastGraphAllFused()

    def test_unsqueeze_size_calculation(self):
        for device in self.devices:
            def foo(b, d):
                x = d.unsqueeze(1)
                y = x * 42.
                z = b + y
                r = z / 42.
                return r

            inputs = (torch.rand(20, 28, device=device, requires_grad=True), torch.rand(20, device=device))
            scripted = self.checkScript(foo, inputs)
            self.assertAllFused(scripted.graph_for(*inputs))

    def test_zero_element_tensors(self):
        for device in self.devices:
            def decode(sin_t, cos_t):
                theta = torch.atan2(sin_t.float(), cos_t.float())
                return theta

            sin = torch.zeros(0, device=device)
            cos = torch.zeros(0, device=device)
            inputs = [sin, cos]
            ge = self.checkScript(decode, inputs)

    def test_arg_configurations_smoke(self):
        # A smoke test to make sure we won't use the same kernel for contiguous
        # and non-contiguous arguments.
        # TODO: add optionally enabled debug counters to the fuser to verify
        #       that we really can tell the difference between configurations
        for device in self.devices:
            def f(x, y):
                z1, z2 = (x + y).chunk(2, dim=1)
                return z1 * z2

            x = torch.randn(4, 4, dtype=torch.float, device=device)
            y = torch.randn(4, 4, dtype=torch.float, device=device)
            traced_f = torch.jit.trace(f, (x, y,))
            self.assertEqual(traced_f(x.t().contiguous(), y), traced_f(x.t(), y))

    def test_broadcast(self):
        for device in self.devices:
            def scaleshift(x, scale, shift):
                return x * scale + shift

            inputs = [
                torch.randn(4, 4, dtype=torch.float, device=device),
                torch.randn(4, dtype=torch.float, device=device),
                torch.randn(4, dtype=torch.float, device=device),
            ]
            self.checkScript(scaleshift, inputs)

    @unittest.skipIf(not RUN_CUDA, "fuser requires CUDA")
    @unittest.skipIf(not RUN_CUDA_HALF, "no half support")
    @unittest.skipIf(GRAPH_EXECUTOR != ProfilingMode.LEGACY, "no half support with profiling on")
    def test_cuda_half(self):
        x = torch.randn(4, 4, dtype=torch.half, device='cuda')
        y = torch.randn(4, 4, dtype=torch.half, device='cuda')

        funcs = [
            self.fn_test_comparison_gt_lt,
            self.fn_test_relu,
            self.fn_test_exp
        ]

        # Note: Non fused inputs must be float to prevent loss of precision
        inputs = (x.float(), y.float())
        fusion_inputs = (x, y)
        for fn in funcs:
            local_inputs = [t.clone().requires_grad_() for t in inputs]
            local_fusion_inputs = [t.clone().requires_grad_() for t in fusion_inputs]

            # Verifies outputs
            fusion = torch.jit.trace(fn, local_fusion_inputs, check_trace=False)
            outputs = fn(*local_inputs)
            fusion_outputs = fusion(*local_fusion_inputs)
            outputs_half = [t.half() for t in outputs]
            self.assertEqual(outputs_half, fusion_outputs)

            # Verifies gradients
            for output, fusion_output in zip(outputs_half, fusion_outputs):
                grads = torch.autograd.grad(
                    output.float().sum(), local_inputs, allow_unused=True, retain_graph=True)
                fusion_grads = torch.autograd.grad(
                    fusion_output.sum(), local_fusion_inputs, allow_unused=True, retain_graph=True)
                grads_half = [t.half() for t in grads]
                self.assertEqual(grads_half, fusion_grads)

    def test_checks_cat_inputs(self):
        # single fusion node causes error
        with set_fusion_group_inlining(True):
            for device in self.devices:
                # We shouldn't treat cat nodes as broadcasting. All their inputs
                # need to be checked for having the same map size, before we can
                # run the kernel.
                def f(x, y):
                    return torch.cat([x + 2 * x + x ** 2, y + 4 * y + y ** 3], dim=0)

                # NOTE: y is broadcastable to x, but output of f(x, y) should have
                # shape 3x4, and not 4x4.
                x = torch.randn(2, 4, dtype=torch.float, device=device)
                y = torch.randn(1, 4, dtype=torch.float, device=device)

                scripted = self.checkScript(f, (x, y))
                self.assertEqual(scripted(x, y).shape, (3, 4))
                self.assertAllFused(scripted.graph_for(x, y))

    def test_chunk(self):
        for device in self.devices:
            def fn(x):
                a, b, c = x.chunk(3, 1)
                return a * b + c

            inputs = [torch.randn(10, 6, dtype=torch.float, device=device)]

            self.checkScript(fn, inputs)
            self.assertLastGraphAllFused()

    def test_chunk_correctness(self):
        for device in self.devices:
            def chunk_4_0(x):
                x0, x1, x2, x3 = x.chunk(4, 0)
                return x0 + x1 + x2 + x3

            def chunk_4_1(x):
                x0, x1, x2, x3 = x.chunk(4, 1)
                return x0 + x1 + x2 + x3

            def chunk_4_last(x):
                x0, x1, x2, x3 = x.chunk(4, 2)
                return x0 + x1 + x2 + x3

            fns = [chunk_4_0, chunk_4_1, chunk_4_last]
            tensors = [
                # splitSize = 1
                torch.randn(4, 4, 4, dtype=torch.float, device=device),

                # contiguous case
                torch.randn(12, 8, 16, dtype=torch.float, device=device),

                # non-contiguous case
                torch.randn(12, 8, 16, dtype=torch.float, device=device).transpose(1, 2),
            ]

            for tensor in tensors:
                for fn in fns:
                    self.checkScript(fn, [tensor])
                    self.assertLastGraphAllFused()

    def test_chunk_distributes(self):
        for device in self.devices:
            def f(x, y):
                z1, z2 = (x + y).chunk(2, dim=1)
                return z1 * z2

            x = torch.randn(4, 4, dtype=torch.float, device=device)
            y = torch.randn(4, 4, dtype=torch.float, device=device)

            ge = self.checkTrace(f, (x, y))
            graph = ge.graph_for(x, y)
            # XXX: The old fuser does broadcast_tensors but the new fuser doesn't.
            # FileCheck().check("broadcast_tensors").check('with ' + FUSION_GROUP + '_') \
            #     .check_count('ConstantChunk', 2, exactly=True).run(str(graph))
            FileCheck().check("with " + FUSION_GROUP + "_").check_count(
                "ConstantChunk", 1, exactly=True
            ).run(str(graph))

    def test_chunk_motion_deduplicates_inputs(self):
        for device in self.devices:
            def func1(x):
                z = x * x
                z0, z1 = z.chunk(2)
                return z0 * z1

            def func2(x):
                z = x * x * x
                z0, z1 = z.chunk(2)
                return z0 * z1

            inputs = [
                torch.tensor([1.1, 1.2], device=device, dtype=torch.float),
            ]
            for func in [func1, func2]:
                self.checkScript(func, inputs)
                self.assertLastGraphAllFused()

    def test_chunk_multiple(self):
        for device in self.devices:
            # The arguments are intentionally used out of order as a test to see
            # if the fusion compiler adds extra args in the correct order
            def fn(s, x, y, z):
                z1, z2 = z.chunk(2, 2)
                x1, x2, x3 = x.chunk(3, 1)
                y1, y2 = y.chunk(2, 0)
                return s + x1 + x2 + x3 + y1 + y2 + z1 + z2

            inputs = [
                torch.randn(5, 2, 3, dtype=torch.float, device=device),
                torch.randn(5, 6, 3, dtype=torch.float, device=device),
                torch.randn(10, 2, 3, dtype=torch.float, device=device),
                torch.randn(5, 2, 6, dtype=torch.float, device=device),
            ]

            ge = self.checkScript(fn, inputs)
            self.assertAllFused(ge.graph_for(*inputs))

    def test_minmax(self):
        for device in self.devices:
            def tmax(a, b):
                return torch.max(2 * a, b)

            def tmin(a, b):
                return torch.min(2 * a, b)

            a = torch.randn(4, 4, dtype=torch.float)
            b = torch.randn(4, 4, dtype=torch.float)
            nan = torch.tensor(float('nan'), dtype=torch.float)

            for f, inputs, device in product(
                    (tmax, tmin),
                    ([a, b], [a, nan], [b, nan]),
                    self.devices):
                inputs = [t.to(device) for t in inputs]
                s = self.checkScript(f, inputs)
                self.assertAllFused(s.graph_for(*inputs))

    def test_clamp(self):
        for device in self.devices:
            def func2(a, b):
                return torch.clamp(a + b, min=0, max=2)

            def funcInf(a, b):
                return torch.clamp(a + b, min=0, max=float('inf'))

            def funcNegInf(a, b):
                return torch.clamp(a + b, min=float('-inf'), max=0)

            def funcOptMin(a, b):
                return torch.clamp(a + b, max=2)

            def funcOptMax(a, b):
                return torch.clamp(a + b, min=0)

            a = torch.randn(4, 4, dtype=torch.float, device=device, requires_grad=True)
            b = torch.randn(4, 4, dtype=torch.float, device=device)
            nan = torch.tensor(float('nan'), dtype=torch.float, device=device)

            funcs = (func2, funcInf, funcNegInf, funcOptMin, funcOptMax)
            for f, inputs in product(funcs, [[a, b], [a, nan]]):
                inp1, inp2 = inputs
                s = self.checkScript(f, (inp1, inp2), profiling=ProfilingMode.PROFILING)
                self.assertAllFused(s.graph_for(inp1, inp2), except_for={'aten::size', 'aten::_size_if_not_equal'})
                c = s(inp1, inp2)
                with enable_profiling_mode_for_profiling_tests():
                    warmup_backward(c.sum())
                graph = backward_graph(s)
                self.assertAllFused(graph, except_for={'aten::Float', 'aten::_grad_sum_to_size'})

    def test_clamp_double(self):
        for device in self.devices:
            def clamp_double(x, eta: float):
                return 1 - x.clamp(eta, 1 - eta)

            x = torch.tensor([1.0, 1.0], dtype=torch.double, device=device)
            eta = 1e-9
            s = self.checkScript(clamp_double, (x, eta), profiling=ProfilingMode.PROFILING, atol=1e-10, rtol=1e-5)
            self.assertAllFused(s.graph_for(x, eta))

    def test_clamp_int(self):
        for device in self.devices:
            def clamp_int(x, eta: int):
                return x.clamp(0, eta)

            x = torch.tensor([1, 1], device=device)
            eta = 1 << 32
            s = self.checkScript(clamp_int, (x, eta), profiling=ProfilingMode.PROFILING)
            self.assertAllFused(s.graph_for(x, eta))

    def test_add_bool(self):
        sizes = [(1,), (2,), (4, 4)]
        for device, size in product(self.devices, sizes):
            def f(x, y, z):
                return x + y + z

            x = torch.randint(0, 2, size, dtype=torch.bool, device=device)
            y = torch.randint(0, 2, size, dtype=torch.bool, device=device)
            z = torch.randint(0, 2, size, dtype=torch.bool, device=device)
            ge = self.checkTrace(f, (x, y, z), inputs_require_grads=False)
            self.assertAllFused(ge.graph_for(x, y, z))

    def test_mul_bool(self):
        for device in self.devices:
            def f(x, y, z):
                return x * y * z

            x = torch.randint(0, 2, (4, 4), dtype=torch.bool, device=device)
            y = torch.randint(0, 2, (4, 4), dtype=torch.bool, device=device)
            z = torch.randint(0, 2, (4, 4), dtype=torch.bool, device=device)

            ge = self.checkTrace(f, (x, y, z), inputs_require_grads=False)
            self.assertAllFused(ge.graph_for(x, y, z))

    def test_div_bool(self):
        for device in self.devices:
            def f(x, y, z):
                return (x + y) / z

            x = torch.randint(0, 2, (4, 4), dtype=torch.bool, device=device)
            y = torch.randint(0, 2, (4, 4), dtype=torch.bool, device=device)
            z = torch.ones_like(x, dtype=torch.bool, device=device)

            ge = self.checkTrace(f, (x, y, z), inputs_require_grads=False)
            self.assertAllFused(ge.graph_for(x, y, z))

    def test_bitwise_ops(self):
        def apply(fn):
            return lambda x, y, z: fn(fn(x, y), z)

        binary_ops = [
            operator.__and__,
            operator.__or__,
            operator.__xor__,
            operator.__lshift__,
            operator.__rshift__,
        ]
        devices = self.devices
        for dtype, op, device in product(self.int_dtypes, binary_ops, devices):
            try:
                x = self.data_for(dtype, device)
                y = self.data_for(dtype, device)
                z = self.data_for(dtype, device)
                fn = apply(op)
                ref = fn(x, y, z)
            except Exception:
                # If eager mode doesn't support a dtype/op/device combo,
                # neither does the fuser.  Catch everything to avoid needing to
                # guess what errors might be thrown by eager.
                continue
            try:
                t = torch.jit.trace(fn, (x, y, z))
                self.assertEqual(ref, t(x, y, z))
                self.assertAllFused(t.graph_for(x, y, z))
            except Exception as e:
                raise RuntimeError(
                    " ".join(["Failed:", str(dtype), op.__name__, device])
                )

    def test_minmax_int_ops(self):
        def apply(fn):
            return lambda x, y, z: fn(fn(x, y), z)

        binary_ops = [
            torch.min,
            torch.max
        ]
        devices = self.devices
        for dtype, op, device in product(self.int_dtypes, binary_ops, devices):
            try:
                x = self.data_for(dtype, device)
                y = self.data_for(dtype, device)
                z = self.data_for(dtype, device)
                fn = apply(op)
                ref = fn(x, y, z)
            except Exception:
                # If eager mode doesn't support a dtype/op/device combo,
                # neither does the fuser.  Catch everything to avoid needing to
                # guess what errors might be thrown by eager.
                continue
            try:
                t = torch.jit.trace(fn, (x, y, z))
                self.assertEqual(ref, t(x, y, z))
                self.assertAllFused(t.graph_for(x, y, z))
            except Exception as e:
                raise RuntimeError(
                    " ".join(["Failed:", str(dtype), op.__name__, device])
                )

    def test_comparison_eq_ne(self):
        for device in self.devices:
            def f(x, y):
                mask = (x == 0).type_as(x)
                z = x * mask + y
                mask = (x != 0).type_as(x)
                z = z * mask + y
                return z

            x = torch.randn(4, 4, dtype=torch.float, device=device)
            y = torch.randn(4, 4, dtype=torch.float, device=device)

            ge = self.checkTrace(f, (x, y))
            self.assertAllFused(ge.graph_for(x, y))

    @staticmethod
    def fn_test_comparison_gt_lt(x, y):
        mask = (x > 0).type_as(x)
        z = x * mask + y
        mask = (x < 0).type_as(x)
        z = z * mask + y
        return z

    def test_comparison_gt_lt(self):
        for device in self.devices:
            x = torch.randn(4, 4, dtype=torch.float, device=device)
            y = torch.randn(4, 4, dtype=torch.float, device=device)

            ge = self.checkTrace(self.fn_test_comparison_gt_lt, (x, y))
            self.assertAllFused(ge.graph_for(x, y))

    def test_comparison_ge_le(self):
        for device in self.devices:
            def f(x, y):
                mask = (x >= 0).type_as(x)
                z = x * mask + y
                mask = (x <= 0).type_as(x)
                z = z * mask + y
                return z

            x = torch.randn(4, 4, dtype=torch.float, device=device)
            y = torch.randn(4, 4, dtype=torch.float, device=device)

            ge = self.checkTrace(f, (x, y))
            self.assertAllFused(ge.graph_for(x, y))
            x.requires_grad_(True)
            y.requires_grad_(True)
            self.assertAllFused(ge.graph_for(x, y), except_for=("aten::size", "prim::BroadcastSizes",
                                                                "aten::_size_if_not_equal"))

    def test_addcmul(self):
        for device in self.devices:
            t = torch.randn(1, 4, dtype=torch.float, device=device)
            t1 = torch.randn(4, 1, dtype=torch.float, device=device)
            t2 = torch.randn(1, 4, dtype=torch.float, device=device)

            def foo(t, t1, t2):
                return t.addcmul(t + 1, t2, value=0.1)

            ge = self.checkTrace(foo, (t, t1, t2), allow_unused=True)
            graph = ge.graph_for(t, t1, t2)
            fusion_groups = self.findFusionGroups(graph)
            self.assertEqual(len(fusion_groups), 1)
            FileCheck().check("aten::add(").check("aten::addcmul(").run(str(fusion_groups[0]))

    # TODO: We leak CUDA memory here because the traced graph holds onto a
    # constant-ified tensor. Since the Python-global CompilationUnit is alive
    # until the end of the process, the memory is effectively leaked.
    # Removed `_cuda` suffix from this test which disables leak-checking.
    # If this is a real problem, we'll need to revisit Torchscript Function
    # lifetimes in Python.
    def test_lerp(self):
        for device in self.devices:
            start = torch.randn(4, 1, dtype=torch.float, device=device)
            end = torch.randn(1, 4, dtype=torch.float, device=device)
            weight = torch.tensor(0.5, dtype=torch.float, device=device)

            # scalar weight overload
            def foo_weight_scalar(start, end):
                return torch.lerp(start + 1, end, 0.5)

            # tensor weight overload
            def foo_weight_tensor(start, end):
                return torch.lerp(start + 1, end, weight)

            ge_weight_scalar = self.checkTrace(foo_weight_scalar, (start, end))
            graph = ge_weight_scalar.graph_for(start, end)
            self.assertAllFused(graph)

            # TODO: uncomment when TE enables support for scalar tensors
            # ge_weight_tensor = self.checkTrace(foo_weight_tensor, (start, end))
            # graph = ge_weight_tensor.graph_for(start, end)
            # self.assertAllFused(graph)

    def test_concat(self):
        # disabling concat causes error with single concat node
        with set_fusion_group_inlining(True):
            for device in self.devices:
                hx = torch.randn(3, 20, dtype=torch.float, device=device)
                cx = torch.randn(3, 20, dtype=torch.float, device=device)

                def foo(hx, cx):
                    return torch.cat((hx + cx, hx * cx))

                ge = self.checkTrace(foo, (hx, cx))
                graph = ge.graph_for(hx, cx)
                self.assertAllFused(graph)
                # XXX: TE fuser can handle concats in a fusion group.
                # FileCheck().check("FusedConcat").check_next("return").run(str(graph))

    def test_remove_output_used_only_in_size(self):
        for device in self.devices:
            def test_fuse(a, b):
                c = a + b
                d = c + b
                return d

            scripted_f = torch.jit.script(test_fuse)
            x = torch.ones(1, requires_grad=True, device=device)
            y = torch.ones(1, requires_grad=True, device=device)
            warmup_forward(scripted_f, x, y, profiling_count=3)
            g = scripted_f.graph_for(x, y)
            diff_nodes = g.findAllNodes('prim::DifferentiableGraph')
            self.assertEqual(len(diff_nodes), 1)
            g = diff_nodes[0].g('Subgraph')
            if_nodes = [n for n in g.nodes() if n.kind() == 'prim::If']
            self.assertEqual(len(if_nodes), 1)
            # the if node and the fusion group inside it should only have one output
            self.assertEqual(len(list(if_nodes[0].outputs())), 1)

    def test_concat_invariant(self):
        for device in self.devices:
            # Invariant: the output of prim::FusedConcat may
            # not be an input to any node inside the FusionGroup.
            def fn(x, y, z):
                x1 = x + y
                y1 = x - y
                w = torch.cat([x1, y1])
                return w + z

            x = torch.randn(2, 2, dtype=torch.float, device=device)
            y = torch.randn(2, 2, dtype=torch.float, device=device)
            z = torch.randn(4, 2, dtype=torch.float, device=device)
            ge = self.checkTrace(fn, (x, y, z))
            graph = ge.graph_for(x, y, z)
            self.assertAllFused(graph, except_for={'aten::add'})
            # XXX: TE fuser can handle concats inside a fusion group.
            # FileCheck().check("FusedConcat").check_next("return").run(str(graph))

    @staticmethod
    def fn_test_exp(x, y):
        return (x + .5 * y).exp()

    def test_exp(self):
        for device in self.devices:
            x = torch.randn(4, 4, dtype=torch.float, device=device)
            y = torch.randn(4, 4, dtype=torch.float, device=device)

            ge = self.checkTrace(self.fn_test_exp, (x, y))
            self.assertAllFused(ge.graph_for(x, y))

    def test_threshold(self):
        for device in self.devices:
            def f(x):
                return torch.threshold(x, 0, -10) + x + x + x

            x = torch.tensor([-1, -0.5, 0, 1, 2, 3], device=device)
            scripted = self.checkScript(f, (x,))
            self.assertAllFused(scripted.graph_for(x))

    def test_scalar_arg(self):
        for device in self.devices:
            def fn_test_scalar_arg(x: torch.Tensor, p: float) -> torch.Tensor:
                return p * (x * x + x)

            x = torch.randn(4, 4, dtype=torch.float, device=device)
            p = 3
            scripted = self.checkScript(fn_test_scalar_arg, (x, p))
            self.assertAllFused(scripted.graph_for(x, p))

            x.requires_grad_(True)

            # use another function otherwise we will bailout
            # and won't be able to do fused checks
            def fn_test_scalar_arg_requires_grad(x: torch.Tensor, p: float) -> torch.Tensor:
                return p * (x * x + x)

            scripted = torch.jit.script(fn_test_scalar_arg_requires_grad)
            out = scripted(x, p)
            out = scripted(x, p)
            out = scripted(x, p)
            self.assertAllFused(scripted.graph_for(x, p), except_for=("aten::size", "prim::BroadcastSizes",
                                                                      "aten::_size_if_not_equal"))

    @unittest.skipIf(not RUN_CUDA, "fuser requires CUDA")
    @unittest.skipIf(not RUN_CUDA_MULTI_GPU, "needs non-zero device")
    def test_fusion_reuse_multi_gpu(self):
        def fn(x, y):
            return x * y * x * y

        inputs_cpu = [
            torch.randn(4, 4, dtype=torch.float),
            torch.randn(4, 4, dtype=torch.float),
        ]
        inputs_cuda0 = [x.cuda(0) for x in inputs_cpu]
        inputs_cuda1 = [y.cuda(1) for y in inputs_cpu]

        # Should not crash; these should compile different kernels.
        ge = self.checkScript(fn, inputs_cpu)
        self.assertAllFused(ge.graph_for(*inputs_cpu))
        ge(*inputs_cuda0)
        ge(*inputs_cuda1)

    # TODO: we're currently not checking 'device' in the type info when pulling
    # nodes into a fusion group. We should fix that and re-enable this test.
    @unittest.skipIf(not RUN_CUDA, "fuser requires CUDA")
    @unittest.skipIf(not RUN_CUDA_MULTI_GPU, "needs non-zero device")
    def test_kernel_cache_multi_gpu(self):
        def not_fusible(x):
            return x

        def fn(x, y, z):
            x_out = x * x * x * x * x  # fusion: lambda x. x * x * x * x * x
            y_out = y * y * y * y * y
            z_out = z * z * z * z * z
            return not_fusible(x_out), not_fusible(y_out), not_fusible(z_out)

        inputs = [
            torch.randn(4, 4, dtype=torch.float),
            torch.randn(4, 4, dtype=torch.float, device='cuda:0'),
            torch.randn(4, 4, dtype=torch.float, device='cuda:1'),
        ]

        prev_cache_size = torch._C._jit_debug_fuser_num_cached_kernel_specs()

        # There are 3 FusionGroups. Because they have the same graph, they
        # should reuse the same KernelSpec in the KernelSpec cache.
        ge = self.checkScript(fn, inputs)
        self.assertGraphContainsExactly(
            ge.graph_for(*inputs), FUSION_GROUP, 3, True)
        new_cache_size = torch._C._jit_debug_fuser_num_cached_kernel_specs()
        # XXX: This assumes that the same kernel isn't already used by another test
        # FIXME: Use the TE fuser's way of querying the cache.
        # self.assertEqual(new_cache_size - prev_cache_size, 1)

    @unittest.skipIf(not RUN_CUDA_MULTI_GPU, "needs non-zero device")
    def test_nonzero_device_cuda(self):
        device = 'cuda:' + str(1)
        x = torch.tensor([0.4], dtype=torch.float, device=device)
        y = torch.tensor([0.7], dtype=torch.float, device=device)

        def doit(x, y):
            return torch.sigmoid(torch.tanh(x * (x + y) + x))

        ge = self.checkTrace(doit, (x, y))
        self.assertAllFused(ge.graph_for(x, y))

    def test_lstm(self):
        for device in self.devices:
            inputs = get_lstm_inputs(device, training=True)
            module = self.checkScript(LSTMCellS, inputs)
            self.assertAllFused(module.graph_for(inputs))

    def test_lstm_concat(self):
        # single fusion node causes error
        with set_fusion_group_inlining(True):
            for device in self.devices:
                inputs = get_lstm_inputs(device)
                ge = self.checkTrace(LSTMCellC, inputs)
                graph = ge.graph_for(*inputs)
                self.assertLastGraphAllFused()
                # XXX: TE fuser can handle concats inside a fusion group.
                # FileCheck().check("FusedConcat").check_next("return").run(str(graph))

    def test_lstm_gates_permutations(self):
        for device in self.devices:
            # lstm has gates = x.mm(w_ih.t()) + hx.mm(w_hh.t()) + b_ih + b_hh.
            # Test that any permutation of this will still result in one FusionGroup.
            choices = ['x.mm(w_ih.t())', 'hx.mm(w_hh.t())', 'b_ih', 'b_hh']
            template = dedent('''
            def cell(x, hx, cx, w_ih, w_hh, b_ih, b_hh):
                gates = {} + {} + {} + {}
                ingate, forgetgate, cellgate, outgate = gates.chunk(4, 1)
                return ingate * forgetgate * cellgate * outgate
            ''')
            for permutation in permutations(choices, len(choices)):
                code = template.format(*permutation)
                scope = {}
                exec(code, globals(), scope)
                cu = torch.jit.CompilationUnit(code)

                inputs = get_lstm_inputs(device, training=False)
                self.assertEqual(cu.cell(*inputs), scope['cell'](*inputs))
                forward_graph = cu.cell.graph_for(*inputs)
                self.assertGraphContainsExactly(forward_graph, FUSION_GROUP, 1)

    # TODO: Fuser doesn't work at all when inputs require grad. Fix that
    def test_lstm_traced(self):
        for device in self.devices:
            inputs = get_lstm_inputs(device)
            ge = self.checkTrace(LSTMCellF, inputs)
            graph = ge.graph_for(*inputs)
            fusion_groups = self.findFusionGroups(graph)
            self.assertEqual(len(fusion_groups), 1)
            FileCheck().check("Chunk").check("aten::sigmoid").check("aten::tanh").run(str(fusion_groups[0]))

    def test_milstm(self):
        for device in self.devices:
            inputs = get_milstm_inputs(device, training=True)
            module = self.checkScript(MiLSTMCell, inputs)
            forward_graph = module.graph_for(*inputs)
            self.assertGraphContainsExactly(
                forward_graph, FUSION_GROUP, 1, consider_subgraphs=True)
            FileCheck().check("DifferentiableGraph").check("TupleConstruct") \
                .check_next("return").check(FUSION_GROUP).run(str(forward_graph))
            hy, cy = module(*inputs)
            warmup_backward((hy + cy).sum())

    @unittest.skipIf(not RUN_CUDA, "fuser requires CUDA")
    @unittest.skip("rand_like is not supported yet")
    def test_rand_cuda(self):
        class M(torch.jit.ScriptModule):
            __constants__ = ['d']

            def __init__(self):
                super(M, self).__init__()
                self.d = torch.device('cuda')

            @torch.jit.script_method
            def create(self, x):
                return x * x + x + torch.rand_like(x)

        x = torch.zeros([3, 4, 5], dtype=torch.float, device='cuda')
        m = M()
        out1 = m.create(x)
        cx = CudaCodeGenExecuted()
        out2 = m.create(x)
        assert cx.elapsed_value() == 1
        self.assertNotEqual(out1, out2)
        self.assertTrue(torch.all(out1 >= 0))
        self.assertTrue(torch.all(out1 < 1))
        self.assertTrue(torch.all(out2 >= 0))
        self.assertTrue(torch.all(out2 < 1))
        self.assertAllFused(m.create.graph_for(x))

    @staticmethod
    def fn_test_relu(x, y):
        return F.relu(x + .5 * y)

    def test_relu(self):
        for device in self.devices:
            x = torch.randn(4, 4, dtype=torch.float, device=device)
            y = torch.randn(4, 4, dtype=torch.float, device=device)

            ge = self.checkTrace(self.fn_test_relu, (x, y))
            self.assertAllFused(ge.graph_for(x, y))

    def test_erf(self):
        for device in self.devices:
            def fn_test_erf(x):
                return F.relu(torch.erf(x) - torch.erfc(x))

            x = torch.randn(4, 4, dtype=torch.float, device=device)
            ge = self.checkScript(fn_test_erf, (x,), profiling=ProfilingMode.PROFILING)
            self.assertAllFused(ge.graph_for(x))
            x.requires_grad_(True)
            ge = self.checkScript(fn_test_erf, (x,), profiling=ProfilingMode.PROFILING)
            self.assertAllFused(ge.graph_for(x), except_for=("aten::size", "prim::BroadcastSizes",
                                                             "aten::_size_if_not_equal"))

    @unittest.skipIf(not RUN_CUDA, "fuser requires CUDA")
    @unittest.skip("rand_like is not supported yet")
    def test_rand_broadcast_cuda(self):
        def fn_test_rand(x, y):
            r = torch.rand_like(y)
            return r * x + x

        # If using profiling, a different function is needed to test different
        # shapes, or we'll use a cached script.
        def fn_test_rand2(x, y):
            r = torch.rand_like(y)
            return r * x * x

        x = torch.randn(4, 4, dtype=torch.float, device='cuda')
        y = torch.randn(4, 4, dtype=torch.float, device='cuda')
        script_f = torch.jit.script(fn_test_rand)
        warmup_forward(script_f, x, y)
        out = script_f(x, y)
        self.assertAllFused(script_f.graph_for(x, y))
        x.requires_grad_(True)
        out = script_f(x, y)
        self.assertAllFused(script_f.graph_for(x, y), except_for=("aten::size", "prim::BroadcastSizes",
                                                                  "aten::_size_if_not_equal"))

        # test that broadcasting random produces correct results
        x = torch.ones(4, 4, dtype=torch.float, device='cuda')
        y = torch.ones(4, dtype=torch.float, device='cuda')
        script_f = torch.jit.script(fn_test_rand2)
        warmup_forward(script_f, x, y)
        out = script_f(x, y)
        # TODO(#38095): Replace assertEqualIgnoreType. See issue #38095
        self.assertEqualIgnoreType(out[0, :] + torch.zeros(4, 4, device='cuda'), out)

    @unittest.skipIf(not RUN_CUDA, "fuser requires CUDA")
    @unittest.skip("rand_like is not supported yet")
    def test_rand_diamond(self):
        def fn_test_diamond(x, y):
            r = torch.rand_like(y)
            a = x + r
            b = y - r
            return a + b

        x = torch.randn(4, 4, dtype=torch.float, device='cuda')
        y = torch.randn(4, 4, dtype=torch.float, device='cuda')
        script_f = torch.jit.script(fn_test_diamond)
        warmup_forward(script_f, x, y)
        cx = CudaCodeGenExecuted()
        out = script_f(x, y)
        assert cx.elapsed_value() == 1
        self.assertEqual(out, x + y)

    @unittest.skip("Reenable when TE will add support for 0-dim tensors")
    def test_scalar(self):
        def fn(x, y):
            return 2 * x + y

        x = torch.tensor(0.1, dtype=torch.float, device='cpu')
        y = torch.tensor(1, dtype=torch.float, device='cpu')
        ge = self.checkScript(fn, (x, y))
        self.assertAllFused(ge.graph_for(x, y))

    def test_small_constant(self):
        for device in self.devices:
            def fn_test_small_constant(x, y):
                return (1e-8 * x + 5e-9 * y) * 1e8
            x = torch.randn(4, 4, dtype=torch.float, device=device)
            y = torch.randn(4, 4, dtype=torch.float, device=device)

            ge = self.checkTrace(fn_test_small_constant, (x, y))
            self.assertAllFused(ge.graph_for(x, y))

    # Currently we don't pull constants into fusion groups, because in some
    # cases it could remove the constant from the original graph and now our
    # fusion group needs to return that constant for its other users.
    # Instead of never pulling constants into the fusion group, we should just
    # be more careful at how we rewrite its users.
    # TODO: fix that and reenable the test.
    def test_tensor_scalar_ops(self):
        for device in self.devices:
            def should_fuse(x):
                z = 3.
                y = x + z
                return x * y

            def should_fuse_scalar(x, z):
                y = x + int(z)
                return x * y

            inputs = [torch.randn(2, 2, dtype=torch.float, device=device)]
            ge = self.checkScript(should_fuse, inputs)
            graph = ge.graph_for(*inputs)
            fusion_groups = self.findFusionGroups(graph)
            self.assertEqual(len(fusion_groups), 1)
            FileCheck().check("aten::add").check("aten::mul").run(str(fusion_groups[0]))

            inputs = [
                torch.randn(2, 2, dtype=torch.float, device=device),
                torch.tensor(3., dtype=torch.float, device=device),
            ]
            ge = self.checkScript(should_fuse_scalar, inputs)
            # Check that the fused graph computes correct results when the scalar
            # input changes.
            inputs = [
                torch.randn(2, 2, dtype=torch.float, device=device),
                torch.tensor(7., dtype=torch.float, device=device),
            ]
            self.assertEqual(ge(*inputs), should_fuse_scalar(*inputs))
            # The TE fuser supports fusion of non-constant scalars
            self.assertGraphContainsExactly(
                ge.graph_for(*inputs), FUSION_GROUP, 1, consider_subgraphs=True)

    def test_where_and_typing(self):
        for device in self.devices:
            def f(x, y):
                mask = x > y
                res = torch.where(mask, x, y)
                return mask, res

            x = torch.randn(4, 4, dtype=torch.double, device=device)
            y = torch.randn(4, 4, dtype=torch.double, device=device)

            script_f = self.checkScript(f, (x, y))
            self.assertAllFused(script_f.graph_for(x, y), except_for={'prim::TupleConstruct'})

    def test_disabled(self):
        old_cpu_fuser_state = torch._C._jit_can_fuse_on_cpu()
        torch._C._jit_override_can_fuse_on_cpu(False)

        def fn(a):
            return a ** 2 + a

        x = torch.randn(4, dtype=torch.float, device="cpu")
        s = self.checkScript(fn, (x,))
        g = s.graph_for(x)
        self.assertEqual(len(self.findFusionGroups(g)), 0)

        torch._C._jit_override_can_fuse_on_cpu(old_cpu_fuser_state)

    def data_for(self, dtype, device="cuda", size=None):
        if size is None:
            v = torch.arange(1, 3, dtype=torch.float, device=device)
        else:
            v = torch.rand(*size, device=device)
        if dtype == torch.bool:
            return v > 2
        elif dtype in [torch.qint8, torch.quint8, torch.qint32]:
            return torch.quantize_per_tensor(v, 0.1, 1, dtype=dtype)
        else:
            return v.to(dtype)

    def test_torch_to(self):
        # test no op
        @torch.jit.script
        def foo(x):
            return x.to(torch.float)

        foo(torch.tensor([3.], dtype=torch.float))
        foo(torch.tensor([3.], dtype=torch.float))
        FileCheck().check_not("TensorExpr").run(torch.jit.last_executed_optimized_graph())

        # test not fusing non-const inputs
        @torch.jit.script
        def foo(x, dtype: int):
            return x.to(dtype)

        foo(torch.tensor([3.], dtype=torch.float), torch.int)
        foo(torch.tensor([3.], dtype=torch.float), torch.int)
        FileCheck().check_not("TensorExpr").run(torch.jit.last_executed_optimized_graph())

        # test not fusing to_pinned inputs
        @torch.jit.script
        def foo(x, dtype: int):
            return x.to(pin_memory=True)

        foo(torch.tensor([3.], dtype=torch.float), torch.int)
        foo(torch.tensor([3.], dtype=torch.float), torch.int)
        FileCheck().check_not("TensorExpr").run(torch.jit.last_executed_optimized_graph())


        # test across-device not supported
        if torch.cuda.is_available():
            @torch.jit.script
            def foo(x):
                return x.to(device="cuda")

            foo(torch.tensor([3.], dtype=torch.float))
            foo(torch.tensor([3.], dtype=torch.float))
            FileCheck().check_not("TensorExpr").run(torch.jit.last_executed_optimized_graph())

        sizes = [(1, 4), (4, 4)]
        # reuses cast impl, smaller dtype set for faster test
        dtypes = [
            torch.bool,
            torch.int,
            # TODO: Add back when https://github.com/pytorch/pytorch/issues/55905 is closed
            # torch.float16,
            torch.float32,
            torch.float64,
        ]

        class MyMod(torch.nn.Module):
            def __init__(self, dtype):
                super(MyMod, self).__init__()
                self.dtype = dtype

            def forward(self, x):
                return x.to(self.dtype)

        bad_dtypes = []
        for dtype, output_dtype, device, size in product(dtypes, dtypes, self.devices, sizes):
            if dtype == output_dtype:
                continue

            x = self.data_for(dtype, device, size=size)
            mod = MyMod(output_dtype)
            ref = mod.forward(x)
            # use freezing to make non-Tensor args to `to` constant
            mod = torch.jit.freeze(torch.jit.script(mod.eval()))
            warmup_forward(mod.forward, x)
            self.assertEqual(ref, mod.forward(x))
            self.assertLastGraphAllFused()

    @unittest.skip("Temporarily disabled")
    def test_masked_fill(self):
        dtypes = [
            torch.int8,
            torch.int16,
            torch.int32,
            torch.int64,
            # TODO: Add back when https://github.com/pytorch/pytorch/issues/55905 is closed
            # torch.float16,
            torch.float32,
            torch.float64,
            torch.bool,
        ]
        sizes = [(2,), (4, 4)]
        for self_dtype, device, scalar_val, size in product(dtypes, self.devices, [0.4, 3], sizes):
            input_v = self.data_for(self_dtype, device, size=size)
            mask = self.data_for(torch.bool, device, size=size)

            def fn(input_v, mask):
                return torch.masked_fill(input_v, mask, scalar_val)
            ref = fn(input_v, mask)
            try:
                t = torch.jit.trace(fn, (input_v, mask))
                torch.testing.assert_allclose(ref, t(input_v, mask))
                print(torch.jit.last_executed_optimized_graph())
                self.assertLastGraphAllFused()
            except Exception as e:
                raise RuntimeError(
                    " ".join(["Failed:", str(self_dtype), op.__name__, device, str(size)])
                )

    def test_isnan(self):
        x = torch.rand([4])
        x[0] = float('nan')
        inputs = [
            x,
            torch.tensor([float('nan'), .5])
        ]
        dtypes = [
            torch.int8,
            torch.int16,
            torch.int32,
            torch.int64,
            # TODO: Add back when https://github.com/pytorch/pytorch/issues/55905 is closed
            # torch.float16,
            torch.float32,
            torch.float64,
            torch.bool,
        ]

        for inp, device, dtype in product(inputs, self.devices, dtypes):
            # TODO
            if dtype == torch.float16 and not LLVM_ENABLED:
                continue

            inp = inp.to(device=device, dtype=dtype)
            try:
                f = torch.jit.trace(lambda x: x.isnan(), (inp,))
                warmup_forward(f, inp)
                self.assertEqual(f(inp), inp.isnan())
                self.assertLastGraphAllFused()
            except Exception as e:
                raise RuntimeError(
                    " ".join(["Failed:", str(dtype), 'isnan', device])
                )

    def test_unary_ops(self):
        def apply(fn):
            return lambda x: fn(x)

        unary_ops = [
            torch.lgamma,
            torch.sigmoid,
            torch.reciprocal,
            torch.neg,
            torch.relu,
            F.relu6,
            torch.log,
            torch.log10,
            torch.log1p,
            torch.log2,
            torch.exp,
            torch.expm1,
            torch.erf,
            torch.erfc,
            torch.cos,
            torch.sin,
            torch.tan,
            torch.acos,
            torch.asin,
            torch.cosh,
            torch.sinh,
            torch.atan,
            torch.tanh,
            F.hardtanh,
            F.hardsigmoid,
            F.hardswish,
            torch.sqrt,
            torch.rsqrt,
            F.gelu,
            torch.abs,
            torch.ceil,
            torch.floor,
            torch.round,
            torch.trunc,
            torch.frac,
            F.hardshrink,
            F.leaky_relu,
            lambda x: torch.threshold(x, 0, -10),
            lambda x: torch.clamp(x, -10, 10),
        ]
        sizes = [(1,), (2,), (4, 4)]
        for dtype, op, device, size in product(self.dtypes, unary_ops, self.devices, sizes):
            try:
                x = self.data_for(dtype, device, size=size)
                fn = apply(op)
                ref = fn(x)
            except Exception:
                # If eager mode doesn't support a dtype/op/device combo,
                # neither does the fuser.  Catch everything to avoid needing to
                # guess what errors might be thrown by eager.
                continue
            try:
                t = torch.jit.trace(fn, (x,))
                torch.testing.assert_allclose(ref, t(x))
                self.assertAllFused(t.graph_for(x))
            except Exception as e:
                raise RuntimeError(
                    " ".join(["Failed:", str(dtype), op.__name__, device, str(size)])
                )

    def test_binary_ops(self):
        def apply(fn):
            return lambda x, y: fn(x, y)

        binary_ops = [
            operator.__and__,
            operator.__or__,
            operator.__xor__,
            torch.add,
            torch.sub,
            torch.mul,
            torch.min,
            torch.max,
            lambda x, y: torch.lerp(x, y, 0.5),
            torch.atan2,
            torch.div,
            torch.eq,
            torch.ne,
            torch.ge,
            torch.gt,
            torch.lt,
            torch.fmod,
            torch.remainder,
            lambda x, y: y.type_as(x),
        ]
        fp_only = [
            torch.fmod,
            torch.remainder,
        ]
        devices = self.devices
        for dtype, op, device in product(self.dtypes, binary_ops, devices):
            try:
                x = self.data_for(dtype, device)
                y = self.data_for(dtype, device)
                fn = apply(op)
                ref = fn(x, y)
            except Exception:
                # If eager mode doesn't support a dtype/op/device combo,
                # neither does the fuser.  Catch everything to avoid needing to
                # guess what errors might be thrown by eager.
                continue
            try:
                t = torch.jit.trace(fn, (x, y))
                self.assertEqual(ref, t(x, y))
                if op not in fp_only or dtype.is_floating_point:
                    self.assertAllFused(t.graph_for(x, y))
            except Exception as e:
                raise RuntimeError(
                    " ".join(["Failed:", str(dtype), op.__name__, device])
                )

    def test_matmul(self):
        def fn(x, y):
            return torch.matmul(x, y)

        devices = ['cpu']  # No cuda support for ext calls yet
        sizes = [[[128, 128], [128, 128]],
                 [[10, 10], [10, 10]],
                 [[1, 16], [16, 128]],
                 [[128], [128]],
                 [[128], [128, 128]],
                 [[3], [3]],
                 [[3, 4], [4]],
                 [[10, 3, 4], [4]],
                 [[10, 3, 4], [10, 4, 5]],
                 [[10, 3, 4], [4, 5]],
                 ]

        # Only 2D x 2D matrix multiply is supported. For non-supported sizes we
        # still want to run results verification to test that we didn't
        # accidentally fuse it, but we skip the 'is-fused' check.
        # TODO: add support for other shape combinations and make this set empty:
        skip_is_fused_check_sizes = ["[[128], [128]]",
                                     "[[128], [128, 128]]",
                                     "[[3], [3]]",
                                     "[[3, 4], [4]]",
                                     "[[10, 3, 4], [4]]",
                                     "[[10, 3, 4], [10, 4, 5]]",
                                     "[[10, 3, 4], [4, 5]]",
                                     ]
        for dtype, size, device in product(self.dtypes, sizes, devices):
            try:
                size_x, size_y = size
                x = self.data_for(dtype, device, size=size_x)
                y = self.data_for(dtype, device, size=size_y)
                ref = fn(x, y)
            except Exception as e:
                # If eager mode doesn't support a dtype/op/device combo,
                # neither does the fuser.  Catch everything to avoid needing to
                # guess what errors might be thrown by eager.
                continue
            try:
                t = torch.jit.trace(fn, (x, y))
                t(x, y)
                self.assertEqual(ref, t(x, y))
                if not str(size) in skip_is_fused_check_sizes:
                    self.assertAllFused(t.graph_for(x, y))
            except Exception as e:
                raise RuntimeError(
                    " ".join(["Failed:", str(dtype), device])
                )

    def test_binary_tensor_scalar_ops(self):
        def apply_with_scalar(fn, scalar):
            return lambda x: fn(x, scalar)

        # FIXME: Fails in IR Eval: torch.int64 and_ cpu
        binary_ops = [
            operator.__and__,
            operator.__or__,
            operator.__xor__,
            torch.add,
            torch.sub,
            torch.mul,
            torch.eq,
            torch.ne,
            torch.ge,
            torch.lt,
            torch.gt,
        ]
        devices = self.devices
        # Maybe we should split this into separate tests to speed it up by
        # only using  scalar values relevant to particular ops
        scalars = [1.5, 3, 0, -2.0, -1]
        for dtype, op, device, scalar in product(self.dtypes, binary_ops, devices, scalars):
            try:
                x = self.data_for(dtype, device)
                fn = apply_with_scalar(op, scalar)
                ref = fn(x)
            except Exception:
                # If eager mode doesn't support a dtype/op/device combo,
                # neither does the fuser.  Catch everything to avoid needing to
                # guess what errors might be thrown by eager.
                continue
            try:
                t = torch.jit.trace(fn, (x))
                self.assertEqual(ref, t(x))
                self.assertAllFused(t.graph_for(x))
            except Exception as e:
                raise RuntimeError(
                    " ".join(["Failed:", str(dtype), op.__name__, device])
                )

    def test_binary_div_ops(self):
        def apply_with_scalar(fn, scalar):
            return lambda x: fn(x, scalar)

        binary_ops = [
            torch.div,
            torch.remainder,
            torch.fmod,
        ]
        devices = self.devices
        # Maybe we should split this into separate tests to speed it up by
        # only using  scalar values relevant to particular ops
        scalars = [1.5, 3, -2.0, -1]  # skip 0
        for dtype, op, device, scalar in product(self.dtypes, binary_ops, devices, scalars):
            try:
                x = self.data_for(dtype, device)
                fn = apply_with_scalar(op, scalar)
                ref = fn(x)
            except Exception:
                # If eager mode doesn't support a dtype/op/device combo,
                # neither does the fuser.  Catch everything to avoid needing to
                # guess what errors might be thrown by eager.
                continue
            try:
                t = torch.jit.trace(fn, (x))
                self.assertEqual(ref, t(x))
            except Exception as e:
                raise RuntimeError(
                    "Failed: {} {} {} {}".format(dtype, op.__name__, device, scalar)
                )

    def test_binary_pow(self):
        def apply_with_scalar(fn, scalar):
            return lambda x: fn(x, scalar)

        dtypes = [
            # FIXME: 'pow' fails with dtype=torch.float16/device=cuda/scalar=0
            # torch.float16,
            torch.float32,
            torch.float64,
            # torch.bool intentionally not included
        ]
        binary_ops = [
            torch.pow,
        ]
        # Maybe we should split this into separate tests to speed it up by
        # only using  scalar values relevant to particular ops
        scalars = [1.5, 3, 0, -2.0, -1]
        for dtype, op, device, scalar in product(dtypes, binary_ops, self.devices, scalars):
            try:
                x = self.data_for(dtype, device)
                fn = apply_with_scalar(op, scalar)
                ref = fn(x)
            except Exception:
                # If eager mode doesn't support a dtype/op/device combo,
                # neither does the fuser.  Catch everything to avoid needing to
                # guess what errors might be thrown by eager.
                continue
            try:
                t = torch.jit.trace(fn, (x))
                self.assertEqual(ref, t(x))
                self.assertAllFused(t.graph_for(x))
            except Exception as e:
                raise RuntimeError(
                    " ".join(["Failed:", str(dtype), op.__name__, device])
                )

    def test_ternary_ops(self):
        def apply(fn):
            return lambda x, y, z: fn(x, y, z)

        ternary_ops = [
            torch.lerp,
            torch.addcmul,
        ]
        devices = self.devices
        for dtype, op, device in product(self.dtypes, ternary_ops, devices):
            try:
                x = self.data_for(dtype, device)
                y = self.data_for(dtype, device)
                z = self.data_for(dtype, device)
                fn = apply(op)
                ref = fn(x, y, z)
            except Exception:
                # If eager mode doesn't support a dtype/op/device combo,
                # neither does the fuser.  Catch everything to avoid needing to
                # guess what errors might be thrown by eager.
                continue
            try:
                t = torch.jit.trace(fn, (x, y, z))
                self.assertEqual(ref, t(x, y, z))
                self.assertAllFused(t.graph_for(x, y, z))
            except Exception as e:
                raise RuntimeError(
                    " ".join(["Failed:", str(dtype), op.__name__, device])
                )

    def test_ternary_norm_ops(self):
        def apply(fn):
            return lambda x, y, z: fn(x, y, z)

        ternary_ops = [
            F.batch_norm,
        ]
        devices = self.devices
        for dtype, op, device in product(self.dtypes, ternary_ops, devices):
            try:
                x = self.data_for(dtype, device, size=[5, 3, 128, 128])
                y = self.data_for(dtype, device, size=[3])
                z = self.data_for(dtype, device, size=[3])
                fn = apply(op)
                ref = fn(x, y, z)
            except Exception:
                # If eager mode doesn't support a dtype/op/device combo,
                # neither does the fuser.  Catch everything to avoid needing to
                # guess what errors might be thrown by eager.
                continue
            try:
                t = torch.jit.trace(fn, (x, y, z))
                self.assertEqual(ref, t(x, y, z))
                self.assertAllFused(t.graph_for(x, y, z))
            except Exception as e:
                raise RuntimeError(
                    " ".join(["Failed:", str(dtype), op.__name__, device])
                )


    @unittest.skip("FIXME: fuser doesn't include ListConstruct nodes to the group causing a failure")
    def test_list_ops(self):
        def apply(fn):
            return lambda x, y, z: fn([x * x, y * y, z * z])

        devices = self.devices
        list_ops = [
            torch.cat,
        ]
        for dtype, op, device in product(self.dtypes, list_ops, devices):
            try:
                x = self.data_for(dtype, device, size=[5, 4, 1, 7])
                y = self.data_for(dtype, device, size=[5, 4, 1, 7])
                z = self.data_for(dtype, device, size=[5, 4, 1, 7])
                fn = apply(op)
                ref = fn(x, y, z)
            except Exception:
                # If eager mode doesn't support a dtype/op/device combo,
                # neither does the fuser.  Catch everything to avoid needing to
                # guess what errors might be thrown by eager.
                continue
            try:
                t = torch.jit.trace(fn, (x, y, z))
                self.assertEqual(ref, t(x, y, z))
                self.assertAllFused(t.graph_for(x, y, z))
            except Exception as e:
                raise RuntimeError(
                    " ".join(["Failed:", str(dtype), op.__name__, device])
                )

    def test_where_ops(self):
        def apply(fn):
            return lambda cond, x, y: fn(cond, x, y)

        ops = [
            torch.where,
            lambda cond, x, y: torch.where(cond, x, 3.1415),
            lambda cond, x, y: torch.where(cond, 42, y),
        ]
        devices = self.devices
        for dtype, op, device in product(self.dtypes, ops, devices):
            try:
                cond = self.data_for(torch.bool, device)
                x = self.data_for(dtype, device)
                y = self.data_for(dtype, device)
                fn = apply(op)
                ref = fn(cond, x, y)
            except Exception:
                # If eager mode doesn't support a dtype/op/device combo,
                # neither does the fuser.  Catch everything to avoid needing to
                # guess what errors might be thrown by eager.
                continue
            try:
                t = torch.jit.trace(fn, (cond, x, y))
                self.assertEqual(ref, t(cond, x, y))
                self.assertAllFused(t.graph_for(cond, x, y))
            except Exception as e:
                raise RuntimeError(
                    " ".join(["Failed:", str(dtype), op.__name__, device])
                )

    def test_unsupported_dtypes(self):
        for device in self.devices:
            def fn(x):
                return x * x + x

            unsupported_dtypes = [
                torch.uint8,
                torch.bfloat16,
                torch.complex32,
                torch.complex64,
                torch.complex128,
                torch.qint8,
                torch.quint8,
                torch.qint32,
            ]
            for dtype in unsupported_dtypes:
                try:
                    x = self.data_for(dtype, device)
                    ref = fn(x)
                except Exception:
                    # If eager mode doesn't support a dtype/op/device combo,
                    # neither does the fuser.  Catch everything to avoid needing to
                    # guess what errors might be thrown by eager.
                    continue
                t = torch.jit.trace(fn, (x,))
                self.assertEqual(ref, t(x))
                self.assertEqual(len(self.findFusionGroups(t.graph_for(x))), 0)

    def test_superslomo(self):
        devices = self.devices.copy()
        if not LLVM_ENABLED:
            devices.remove("cpu")
        for device in devices:
            # Test extracted from Super-SloMo: https://github.com/avinashpaliwal/Super-SloMo
            # A few interesting things happen here: strided inputs of mixed size,
            # plus outputs of mixed shapes.  The latter characteristic happened to
            # expose a memory corruption bug due to not properly guarding the
            # outputs.
            def eager(t0, t1, t2, t3, t4):
                t5 = torch.mul(t0, t4)
                t6 = torch.mul(t2, t3)
                t7 = torch.mul(t6, t1)
                t9 = torch.add(t5, t7)
                t11 = torch.add(t0, t6)
                ft_p = torch.div(t9, t11)
                return (ft_p, t11, t9, t6)

            t0 = torch.rand(1, 6, 352, 352, device=device).transpose(0, 1)
            t1 = torch.rand(6, 3, 352, 352, device=device)
            t2 = torch.rand(6, device=device)[None, None, None, :].permute(3, 0, 1, 2)
            t3 = torch.rand(6, 1, 352, 352, device=device)
            t4 = torch.rand(6, 3, 352, 352, device=device)
            inputs = [t0, t1, t2, t3, t4]

            script = torch.jit.script(eager)
            for _ in range(4):
                for pair in zip(script(*inputs), eager(*inputs)):
                    test, ref = pair
                    torch.testing.assert_allclose(test, ref)
                    self.assertAllFused(script.graph_for(*inputs))

    def test_sub_gt_and(self):
        for device in self.devices:
            def eager(t1, t2, t3, t4, t: float):
                w = t1 - t2
                h = t3 - t4
                k = (w > t) & (h > t)
                assert k.dtype == torch.bool
                if t > 0.5:
                    # Putting a use of k in a never-executed conditional prevents
                    # profiling its type, which leaves it as "Tensor".  If we
                    # propagate Tensor back to the definition of k, we have to be
                    # careful not to create a fusion group containing it.
                    return k + 1
                return w
            t = torch.rand(8, dtype=torch.float, device=device)
            scripted = self.checkScript(eager, (t, t, t, t, 0.1))

    def test_chunk_mul_one(self):
        for device in self.devices:
            def eager(x):
                z, y, w = torch.chunk(x, 3, -1)
                return z * 3, y, w
            x = torch.rand(64, 1, 3072, dtype=torch.float, device=device)
            z, y, w = eager(x)
            script = self.checkScript(eager, (x,))

    def test_eq_unsqueeze_type_as(self):
        for device in self.devices:
            def eager(a, b):
                mask = b == 1
                mask = torch.unsqueeze(mask, -1)
                x = mask.type_as(a)
                return x, mask
            a = torch.rand(1, 64, 1024, device=device, dtype=torch.float)
            b = torch.randint(-2, 2, (1, 64), device=device, dtype=torch.long)
            script = self.checkScript(eager, (a, b))

    def test_neg_pow(self):
        def eager_tt(a: torch.Tensor, b: torch.Tensor):
            return torch.neg(torch.pow(a, b))

        def eager_ts(a: torch.Tensor, b: float):
            return torch.neg(torch.pow(a, b))

        def eager_st(a: float, b: torch.Tensor):
            return torch.neg(torch.pow(a, b))

        a = torch.rand(1, dtype=torch.float)
        b = torch.rand(1, dtype=torch.float)
        s = b.item()
        script = self.checkScript(eager_tt, (a, b))
        self.assertAllFused(script.graph_for(a, b))
        script = self.checkScript(eager_ts, (a, s))
        self.assertAllFused(script.graph_for(a, s))
        script = self.checkScript(eager_st, (s, b))
        self.assertAllFused(script.graph_for(s, b))

    @unittest.skipIf(not LLVM_ENABLED, "Too slow to run with the TE interpreter")
    def test_conv2d_depthwise(self):
        def eager(input, weight, bias):
            return torch.conv2d(input, weight, bias, stride=1, padding=1, groups=72)

        input = torch.rand((1, 72, 56, 56), dtype=torch.float)
        weight = torch.rand((72, 1, 3, 3), dtype=torch.float)
        bias = torch.rand((72), dtype=torch.float)

        script = self.checkScript(eager, (input, weight, bias))
        self.assertAllFused(script.graph_for(input, weight, bias))

    def test_conv2d(self):
        def eager(input, weight, bias):
            return torch.conv2d(input, weight, bias, stride=1, padding=1, groups=1)

        input = torch.rand((1, 64, 56, 56), dtype=torch.float)
        weight = torch.rand((64, 64, 3, 3), dtype=torch.float)
        bias = torch.rand((64), dtype=torch.float)

        script = self.checkScript(eager, (input, weight, bias))
        FileCheck().check_not("TensorExpr").run(torch.jit.last_executed_optimized_graph())

    def test_type_as_cat(self):
        with inline_fusion_groups():
            def eager(x, y):
                return torch.cat((x, y.type_as(x)), dim=1)
            for dtype1, dtype2 in product(self.dtypes, self.dtypes):
                x = torch.randint(2, (1, 13,)).to(dtype1)
                zero = torch.tensor([[0]]).to(dtype2)
                one = torch.tensor([[1]]).to(dtype2)
                script = torch.jit.trace(eager, (x, zero))
                for _ in range(3):
                    torch.testing.assert_allclose(
                        script(x, zero),
                        eager(x, zero))
                    torch.testing.assert_allclose(
                        script(x, one),
                        eager(x, one))
                self.assertAllFused(script.graph_for(x, one))

    def test_to_device(self):
        def eager(x):
            return x.to(device="cpu").relu()
        x = torch.rand(8)
        script = self.checkScript(eager, (x,))
        self.assertAllFused(script.graph_for(x))

    def test_dims(self):
        def eager(x, y):
            return x / (y + 0.0001)
        x = torch.linspace(-1, 1, 768, dtype=torch.float32).as_strided((1, 1, 768), (768, 1, 1))
        y = torch.tensor([[[2.0]]], dtype=torch.float32)
        script = self.checkScript(eager, (x, y))
        self.assertAllFused(script.graph_for(x, y))

    def test_unsqueeze_var_dim(self):
        def eager(x, y, z: int):
            return x * torch.unsqueeze(y, dim=z)
        x = torch.rand(4, 4, 64).permute(1, 0, 2)
        y = torch.rand(4, 4)
        z = 2
        script = self.checkScript(eager, (x, y, z))

    def _test_fwd_bwd(self, fn):
        x = torch.arange(-10, 10, dtype=torch.float32, requires_grad=True)
        xs = torch.arange(-10, 10, dtype=torch.float32, requires_grad=True)
        script = torch.jit.script(fn)
        for i in range(11):
            y = fn(x)
            g0 = torch.rand_like(y)
            y.backward(g0)

            ys = script(xs)
            ys.backward(g0)

            with torch.no_grad():
                x -= 0.1 * x.grad
                xs -= 0.1 * xs.grad
                x.grad = None
                xs.grad = None
        torch.testing.assert_allclose(y, ys)

    def test_relu_fwd_bwd(self):
        def eager(x):
            return torch.relu(x * 1.01)
        self._test_fwd_bwd(eager)

    def test_hardswish_fwd_bwd(self):
        def eager(x):
            return F.hardswish(x) * 1.01
        self._test_fwd_bwd(eager)

    def test_hardsigmoid_fwd_bwd(self):
        def eager(x):
            return F.hardsigmoid(x) * 1.01
        self._test_fwd_bwd(eager)

    def test_dynamic_cat(self):
        with inline_fusion_groups():
            @torch.jit.script
            def repro(xs: List[torch.Tensor], ys: List[torch.Tensor], zs: List[torch.Tensor]):
                return [
                    torch.cat([x, torch.cat([y, z], dim=-1)], dim=-1)
                    for x, y, z in zip(xs, ys, zs)
                ]
            for _ in range(3):
                N = 3
                xs = [torch.ones(21) for _ in range(N)]
                # Note: concat of ys and zs will have the same size for each
                # pair, even though the individual ys and zs do not.
                ys = [torch.ones(N - i) for i in range(N)]
                zs = [torch.ones(i) for i in range(N)]
                repro(xs, ys, zs)

    def test_scalar_only_inputs(self):
        def eager(b: float):
            a = torch.ones(1)
            return a * b

        script = self.checkScript(eager, (1.0,))


works_list = [
    '__radd__',
    '__rdiv__',
    '__rmul__',
    '__rmod__',
    'abs',
    'acos',
    'add',
    'addcmul',
    'asin',
    'atan',
    'atan2',
    'ceil',
    'clamp',
    'clamp.scalar',
    'cos',
    'cosh',
    'div.no_rounding_mode',
    'div.true_rounding',
    'eq',
    'erf',
    'erfc',
    'exp',
    'expand',
    'expand_as',
    'expm1',
    'floor',
    'fmod',
    'fmod.autodiffed',
    'ge',
    'gt',
    'le',
    'lerp',
    'lgamma',
    'log',
    'log10',
    'log1p',
    'log2',
    'lt',
    'masked_fill',
    'max.binary',
    'min.binary',
    'mm',
    'mul',
    'ne',
    'neg',
    'nn.functional.gelu',
    'nn.functional.hardshrink',
    'nn.functional.hardsigmoid',
    'nn.functional.hardswish',
    'nn.functional.hardtanh',
    'nn.functional.leaky_relu',
    'nn.functional.relu6',
    'permute',
    'pow',
    'reciprocal',
    'remainder',
    'remainder.autodiffed',
    'reshape',
    'round',
    'rsqrt',
    'sigmoid',
    'sin',
    'sinh',
    'sqrt',
    'sub',
    'sum',
    'tan',
    'tanh',
    'transpose',
    'true_divide',
    'trunc',
    'unsqueeze',
    'view',
    'where',
]

known_failures = [
    'matmul',
    'frac',
    '__rmatmul__'
]

# If your OpInfo test causes this test to fail, add it here
skip_ops = [
<<<<<<< HEAD
=======
    # Causing SIGSEGV
    # Reference: https://github.com/pytorch/pytorch/pull/59442/checks?check_run_id=2746156896
    't',
>>>>>>> 94cc681f
    'conj'
]

def get_name(op):
    l = [op.name]
    if op.variant_test_name != '':
        l.append(op.variant_test_name)
    return '.'.join(l)

class TestNNCOpInfo(TestCase):
    def te_compile(self, device, dtype, op):
        # If adding new OpInfo tests cause this test to fail, add it into here
        skip_ops = []
        if op.name in skip_ops:
            return
        sample_inputs_itr = op.sample_inputs(device, dtype, requires_grad=False)
        is_compiling = False
        for sample_input in sample_inputs_itr:
            arg_values = [sample_input.input] + list(sample_input.args)
            kwarg_values = sample_input.kwargs
            param_names = []
            param_values = []
            fx_args = []
            for idx, v in enumerate(arg_values):
                if isinstance(v, torch.Tensor):
                    param_names.append(f"arg_{idx}")
                    param_values.append(v)
                    fx_args.append(param_names[-1])
                else:
                    fx_args.append(f'{repr(v)}')

            for k, v in kwarg_values.items():
                if isinstance(v, torch.Tensor):
                    param_names.append(k)
                    param_values.append(v)
                    fx_args.append(f'{k} = {k}')
                else:
                    fx_args.append(f'{k} = {repr(v)}')

            code = f"""
def f({', '.join(param_names)}):
    return op.op({', '.join(fx_args)})"""
            g = {'torch': torch, 'inf' : math.inf, 'op': op}
            exec(code, g)
            f = g['f']
            f.__module__ = 'test'
            out = f(*param_values)

            # NNC currently oftens segfault when asked to lower ops with 0-dim tensor outputs
            if isinstance(out, torch.Tensor) and out.dim() == 0:
                continue
            else:
                is_compiling = True

            ts_g = torch.jit.trace(f, param_values)
            kernel = torch._C._te.TensorExprKernel(ts_g.graph)
            correct_val = f(*param_values)
            self.assertEqual(kernel.run(tuple(param_values)), correct_val)
            self.assertEqual(kernel.fallback(tuple(param_values)), correct_val)

        # If all sample inputs have scalar output, we won't have tested it and
        # we consider the op to be not working
        if not is_compiling:
            raise RuntimeError("Skipped all inputs")

    @onlyCPU
    @unittest.skipIf(not LLVM_ENABLED, "Compiles with TensorExprKernel")
    @ops([op for op in op_db if get_name(op) in works_list], allowed_dtypes=(torch.float,))
    def test_working(self, device, dtype, op):
        self.te_compile(device, dtype, op)

    @onlyCPU
    @unittest.skipIf(not LLVM_ENABLED, "Compiles with TensorExprKernel")
    @ops([op for op in op_db if get_name(op) in known_failures], allowed_dtypes=(torch.float,))
    def test_failures(self, device, dtype, op):
        try:
            self.te_compile(device, dtype, op)
        except Exception as e:
            pass
        else:
            raise RuntimeError("Expected test to fail. If it now works, move op into works_list")

    @onlyCPU
    @unittest.skipIf(not LLVM_ENABLED, "Compiles with TensorExprKernel")
    @ops([op for op in op_db if get_name(op) not in works_list + known_failures], allowed_dtypes=(torch.float,))
    def test_unsupported(self, device, dtype, op):
        if get_name(op) in skip_ops:
            return
        try:
            self.te_compile(device, dtype, op)
        except Exception as e:
            pass
        else:
            raise RuntimeError("Expected test to fail. If it now works, move op into works_list")


only_for = ("cpu", "cuda")
instantiate_device_type_tests(TestNNCOpInfo, globals(), only_for=only_for)

if __name__ == '__main__':
    run_tests()<|MERGE_RESOLUTION|>--- conflicted
+++ resolved
@@ -1958,12 +1958,9 @@
 
 # If your OpInfo test causes this test to fail, add it here
 skip_ops = [
-<<<<<<< HEAD
-=======
     # Causing SIGSEGV
     # Reference: https://github.com/pytorch/pytorch/pull/59442/checks?check_run_id=2746156896
     't',
->>>>>>> 94cc681f
     'conj'
 ]
 
