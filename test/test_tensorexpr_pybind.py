import torch
import numpy as np
import torch._C._te as te

from torch.testing._internal.common_utils import run_tests
from torch.testing._internal.jit_utils import JitTestCase
import unittest

LLVM_ENABLED = torch._C._llvm_enabled()


def construct_adder(n: int, dtype=te.Dtype.Float):
    dN = te.ExprHandle.int(n)
    A = te.Placeholder('A', dtype, [dN])
    B = te.Placeholder('B', dtype, [dN])

    def compute(i):
        return A.load([i]) + B.load([i])

    C = te.Compute('C', [te.DimArg(dN, 'i')], compute)

    loopnest = te.LoopNest([C])
    loopnest.prepare_for_codegen()
    stmt = te.simplify(loopnest.root_stmt())

    return te.construct_codegen('ir_eval', stmt, [A, B, C])


class TestTensorExprPyBind(JitTestCase):
    def test_simple_sum(self):
        n = 32
        cg = construct_adder(n)

<<<<<<< HEAD
        tA = torch.randn(n)
        tB = torch.randn(n)
        tC = torch.empty(n)
        cg.call([tA, tB, tC])
        torch.testing.assert_allclose(tA + tB, tC)
=======
            tA = torch.randn(n)
            tB = torch.randn(n)
            tC = torch.empty(n)
            cg.call([tA, tB, tC])
            torch.testing.assert_close(tA + tB, tC)
>>>>>>> dc5fa4f4

    def test_call_raw(self):
        n = 16
        cg = construct_adder(n, dtype=torch.float64)

<<<<<<< HEAD
        tA = torch.randn(n, dtype=torch.float64)
        tB = torch.randn(n, dtype=torch.float64)
        tC = torch.empty(n, dtype=torch.float64)
        cg.call_raw([tA.data_ptr(), tB.data_ptr(), tC.data_ptr()])
        torch.testing.assert_allclose(tA + tB, tC)
=======
            tA = torch.randn(n, dtype=torch.float64)
            tB = torch.randn(n, dtype=torch.float64)
            tC = torch.empty(n, dtype=torch.float64)
            cg.call_raw([tA.data_ptr(), tB.data_ptr(), tC.data_ptr()])
            torch.testing.assert_close(tA + tB, tC)
>>>>>>> dc5fa4f4

    def test_external_calls(self):
        dtype = torch.float32

        ONE = te.ExprHandle.int(1)
        FOUR = te.ExprHandle.int(4)
        A = te.BufHandle('A', [ONE, FOUR], dtype)
        B = te.BufHandle('B', [FOUR, ONE], dtype)
        C = te.BufHandle('C', [ONE, ONE], dtype)

        s = te.ExternalCall(C, "nnc_aten_matmul", [A, B], [])

        loopnest = te.LoopNest(s, [C])
        loopnest.prepare_for_codegen()
        codegen = te.construct_codegen('ir_eval', s, [te.BufferArg(x) for x in [A, B, C]])

<<<<<<< HEAD
        tA = torch.ones(1, 4)
        tB = torch.ones(4, 1)
        tC = torch.empty(1, 1)
        codegen.call([tA, tB, tC])
        torch.testing.assert_allclose(torch.matmul(tA, tB), tC)
=======
            tA = torch.ones(1, 4)
            tB = torch.ones(4, 1)
            tC = torch.empty(1, 1)
            codegen.call([tA, tB, tC])
            torch.testing.assert_close(torch.matmul(tA, tB), tC)
>>>>>>> dc5fa4f4

    def test_dynamic_shape(self):
        dN = te.VarHandle(torch.int32)
        A = te.BufHandle(torch.float64)
        B = te.BufHandle(torch.float64)

        def compute(i):
            return A.load(i) - B.load(i)

        C = te.Compute('C', [dN], compute)

        loopnest = te.LoopNest([C])
        loopnest.prepare_for_codegen()

        cg = te.construct_codegen(
            'ir_eval',
            loopnest.simplify(),
            [A, B, C, dN])

<<<<<<< HEAD
        def test_with_shape(n):
            tA = torch.randn(n, dtype=torch.double)
            tB = torch.randn(n, dtype=torch.double)
            tC = torch.empty(n, dtype=torch.double)
            cg.call([tA, tB, tC, n])
            torch.testing.assert_allclose(tA - tB, tC)
=======
            def test_with_shape(n):
                tA = torch.randn(n, dtype=torch.double)
                tB = torch.randn(n, dtype=torch.double)
                tC = torch.empty(n, dtype=torch.double)
                cg.call([tA, tB, tC, n])
                torch.testing.assert_close(tA - tB, tC)
>>>>>>> dc5fa4f4

        test_with_shape(8)
        test_with_shape(31)

    def test_dtype_error(self):
        one = te.ExprHandle.int(1)
        te.Placeholder([one], torch.float32)  # ok
        te.Placeholder([one])  # ok
        self.assertRaises(TypeError,
                          lambda: te.Placeholder([one], "float55"))

    @unittest.skipIf(not LLVM_ENABLED, "LLVM backend not enabled")
    def test_kernel_with_tensor_inputs(self):
        def f(a, b, c):
            return a + b + c

        device, size = 'cpu', (4, 4)
        x = torch.rand(size, device=device)
        y = torch.rand(size, device=device)
        z = torch.rand(size, device=device)

        graph_str = """
graph(%a.1 : Float(4, 4, strides=[4, 1], requires_grad=0, device=cpu),
      %b.1 : Float(4, 4, strides=[4, 1], requires_grad=0, device=cpu),
      %c.1 : Float(4, 4, strides=[4, 1], requires_grad=0, device=cpu)):
  %6 : int = prim::Constant[value=1]()
  %7 : Float(4, 4, strides=[4, 1], requires_grad=0, device=cpu) = aten::add(%a.1, %b.1, %6)
  %3 : Float(4, 4, strides=[4, 1], requires_grad=0, device=cpu) = aten::add(%7, %c.1, %6)
  return (%3)
        """
        graph = torch._C.parse_ir(graph_str)

        kernel = torch._C._te.TensorExprKernel(graph)
        res1 = kernel.run((x, y, z))
        res2 = kernel.fallback((x, y, z))
        correct = f(x, y, z)
        np.testing.assert_allclose(res1.numpy(), correct.numpy(), atol=2e-3)
        np.testing.assert_allclose(res2.numpy(), correct.numpy(), atol=2e-3)

    @unittest.skipIf(not LLVM_ENABLED, "LLVM backend not enabled")
    def test_kernel_with_scalar_inputs(self):
        def f(a, b, c):
            return a + b + c

        x = torch.tensor(0.1, dtype=torch.float, device='cpu')
        y = torch.tensor(0.6, dtype=torch.float, device='cpu')
        z = torch.tensor(0.7, dtype=torch.float, device='cpu')

        graph_str = """
graph(%a.1 : Float(requires_grad=0, device=cpu),
      %b.1 : Float(requires_grad=0, device=cpu),
      %c.1 : Float(requires_grad=0, device=cpu)):
  %3 : int = prim::Constant[value=1]()
  %6 : Float(requires_grad=0, device=cpu) = aten::add(%a.1, %b.1, %3)
  %9 : Float(requires_grad=0, device=cpu) = aten::add(%6, %c.1, %3)
  return (%9)
        """
        graph = torch._C.parse_ir(graph_str)

        kernel = torch._C._te.TensorExprKernel(graph)
        res1 = kernel.run((x, y, z))
        res2 = kernel.fallback((x, y, z))
        correct = f(x, y, z)
        np.testing.assert_allclose(res1.numpy(), correct.numpy(), atol=2e-3)
        np.testing.assert_allclose(res2.numpy(), correct.numpy(), atol=2e-3)

    @unittest.skipIf(not LLVM_ENABLED, "LLVM backend not enabled")
    def test_kernel_shape_prop(self):
        device, size = 'cpu', (4, 4)
        x = torch.rand(size, device=device)
        y = torch.rand(size, device=device)

        graph_str = """
graph(%a : Tensor, %b : Tensor):
  %c : Float(4, 4, strides=[4, 1], requires_grad=0, device=cpu) = aten::mul(%a, %b)
  return (%c)
        """
        graph = torch._C.parse_ir(graph_str)

        exception_thrown = False
        try:
            kernel = torch._C._te.TensorExprKernel(graph)
        except RuntimeError:
            # Graph doesn't have shape info for inputs => compilation should
            # fail
            exception_thrown = True
            pass
        assert exception_thrown

        # Inject shape info and try compiling again
        example_inputs = [torch.rand(4, 4), torch.rand(4, 4)]
        torch._C._te.annotate_input_shapes(graph, example_inputs)

        # TODO: once we have shape propagation as well we should erase type
        # info for %c from the input IR and run shape propagation here - it
        # should be able to reconstruct that info

        # Now compilation should pass
        kernel = torch._C._te.TensorExprKernel(graph)

        res = kernel.run((x, y))
        correct = torch.mul(x, y)
        np.testing.assert_allclose(res.numpy(), correct.numpy(), atol=1e-5)

    @unittest.skipIf(not LLVM_ENABLED, "LLVM backend not enabled")
    @unittest.skip("Does not work until shape propagation is implemented")
    def test_kernel_shape_prop_module(self):
        class TestModule(torch.nn.Module):
            def forward(self, x, y):
                return x * x + y

        graph = torch.jit.script(TestModule()).graph

        # Try compiling the graph as-is. It should fail because it doesn't have
        # shape info.
        exception_thrown = False
        try:
            kernel = torch._C._te.TensorExprKernel(graph)
        except RuntimeError:
            exception_thrown = True
            pass
        assert exception_thrown

        # Try injecting shape info for graph inputs
        example_inputs = [torch.rand(4, 4), torch.rand(4, 4)]

        exception_thrown = False
        try:
            torch._C._te.annotate_input_shapes(graph, example_inputs)
        except RuntimeError:
            # Graph has a 'self' argument for which we can't set shapes
            exception_thrown = True
            pass
        assert exception_thrown

        # Remove 'self' argument and try annotating shapes one more time
        graph = torch._C._te.remove_unused_self_argument(graph)

        # Inject shape info and try compiling again
        torch._C._te.annotate_input_shapes(graph, example_inputs)

        # TODO: once we have shape propagation as well we should erase type
        # info for %c from the input IR and run shape propagation here - it
        # should be able to reconstruct that info

        # Now compilation should pass
        kernel = torch._C._te.TensorExprKernel(graph)

        device, size = 'cpu', (4, 4)
        x = torch.rand(size, device=device)
        y = torch.rand(size, device=device)

        res = kernel.run((x, y))
        correct = TestModule().forward(x, y)
        np.testing.assert_allclose(res.numpy(), correct.numpy(), atol=1e-5)

    @unittest.skipIf(not LLVM_ENABLED, "LLVM backend not enabled")
    def test_kernel_with_t(self):
        def f(a):
            return a.t()

        device, size = 'cpu', (3, 4)
        x = torch.rand(size, device=device)

        graph_str = """
graph(%a.1 : Float(3, 4, strides=[4, 1], requires_grad=0, device=cpu)):
  %3 : Float(4, 3, strides=[4, 1], requires_grad=0, device=cpu) = aten::t(%a.1)
  return (%3)
        """
        graph = torch._C.parse_ir(graph_str)

        kernel = torch._C._te.TensorExprKernel(graph)
        res1 = kernel.run((x,))
        res2 = kernel.fallback((x,))
        correct = f(x)
        np.testing.assert_allclose(res1.numpy(), correct.numpy(), atol=2e-3)
        np.testing.assert_allclose(res2.numpy(), correct.numpy(), atol=2e-3)

    @unittest.skipIf(not LLVM_ENABLED, "LLVM backend not enabled")
    def test_kernel_with_transpose(self):
        def f(a):
            return a.transpose(-1, -2)

        device, size = 'cpu', (3, 4)
        x = torch.rand(size, device=device)

        graph_str = """
graph(%a.1 : Float(3, 4, strides=[4, 1], requires_grad=0, device=cpu)):
  %2 : int = prim::Constant[value=-1]()
  %3 : int = prim::Constant[value=-2]()
  %4 : Float(4, 3, strides=[4, 1], requires_grad=0, device=cpu) = aten::transpose(%a.1, %2, %3)
  return (%4)
        """
        graph = torch._C.parse_ir(graph_str)

        kernel = torch._C._te.TensorExprKernel(graph)
        res1 = kernel.run((x,))
        res2 = kernel.fallback((x,))
        correct = f(x)
        np.testing.assert_allclose(res1.numpy(), correct.numpy(), atol=2e-3)
        np.testing.assert_allclose(res2.numpy(), correct.numpy(), atol=2e-3)

    @unittest.skipIf(not LLVM_ENABLED, "LLVM backend not enabled")
    def test_kernel_with_permute(self):
        def f(a):
            return a.permute([2, 1, 0])

        device, size = 'cpu', (3, 4, 5)
        x = torch.rand(size, device=device)

        graph_str = """
graph(%a.1 : Float(3, 4, 5, strides=[20, 5, 1], requires_grad=0, device=cpu)):
  %1 : int = prim::Constant[value=2]()
  %2 : int = prim::Constant[value=1]()
  %3 : int = prim::Constant[value=0]()
  %4 : int[] = prim::ListConstruct(%1, %2, %3)
  %5 : Float(5, 4, 3, strides=[12, 3, 1], requires_grad=0, device=cpu) = aten::permute(%a.1, %4)
  return (%5)
        """
        graph = torch._C.parse_ir(graph_str)

        kernel = torch._C._te.TensorExprKernel(graph)
        res1 = kernel.run((x,))
        res2 = kernel.fallback((x,))
        correct = f(x)
        np.testing.assert_allclose(res1.numpy(), correct.numpy(), atol=2e-3)
        np.testing.assert_allclose(res2.numpy(), correct.numpy(), atol=2e-3)

    @unittest.skipIf(not LLVM_ENABLED, "LLVM backend not enabled")
    def test_kernel_with_custom_lowering(self):
        def f(a):
            return a.nan_to_num()

        device = 'cpu'
        x = torch.ones((2, 2), device=device)
        x[0, 0] = x[1, 1] = torch.nan
        graph_str = """
graph(%x : Float(2, 2, strides=[2, 1], requires_grad=0, device=cpu)):
    %none : NoneType = prim::Constant()
    %y : Float(2, 2, strides=[2, 1], requires_grad=0, device=cpu) = aten::nan_to_num(%x, %none, %none, %none)
    return (%y)
        """
        graph = torch._C.parse_ir(graph_str)

        def my_custom_lowering(inputs, out_shape, out_type, device):
            def get_dim_args(dims):
                dim_args = []
                for dim in dims:
                    dim_args.append(te.DimArg(dim, 'i' + str(len(dim_args))))
                return dim_args

            def compute(idxs):
                load = inputs[0].as_buf().load(idxs)
                return te.ifThenElse(te.ExprHandle.isnan(load), te.ExprHandle.float(0.), load)
            return te.Compute2("custom_nan_to_num", get_dim_args(out_shape), compute)

        kernel = torch._C._te.TensorExprKernel(graph, {'aten::nan_to_num' : my_custom_lowering})
        res1 = kernel.run((x,))
        res2 = kernel.fallback((x,))
        correct = f(x)
        np.testing.assert_allclose(res1.numpy(), correct.numpy(), atol=2e-3)
        np.testing.assert_allclose(res2.numpy(), correct.numpy(), atol=2e-3)

    @unittest.skipIf(not LLVM_ENABLED, "LLVM backend not enabled")
    def test_kernel_with_expand(self):
        def f(a):
            return a.expand((2, 3, 4))

        device = 'cpu'
        x = torch.rand((1, 3, 1), device=device)
        graph_str = """
graph(%a : Float(1, 3, 1, strides=[3, 1, 1], requires_grad=0, device=cpu)):
  %1 : int = prim::Constant[value=2]()
  %2 : int = prim::Constant[value=3]()
  %3 : int = prim::Constant[value=4]()
  %4 : int[] = prim::ListConstruct(%1, %2, %3)
  %5 : bool = prim::Constant[value=0]()
  %6 : Float(2, 3, 4, strides=[12, 4, 0], requires_grad=0, device=cpu) = aten::expand(%a, %4, %5)
  return (%6)
        """
        graph = torch._C.parse_ir(graph_str)

        kernel = torch._C._te.TensorExprKernel(graph)
        res1 = kernel.run((x,))
        res2 = kernel.fallback((x,))
        correct = f(x)
        np.testing.assert_allclose(res1.numpy(), correct.numpy(), atol=2e-3)
        np.testing.assert_allclose(res2.numpy(), correct.numpy(), atol=2e-3)

    @unittest.skipIf(not LLVM_ENABLED, "LLVM backend not enabled")
    def test_alloc_in_loop(self):
        a, tmp, b = [
            te.Placeholder(name, te.Dtype.Float, [te.ExprHandle.int(1)])
            for name in ["a", "tmp", "b"]]
        t0, t100 = [te.ExprHandle.int(n) for n in [0, 100]]
        body = te.Block([
            tmp.store([t0], a.load([t0])),
            b.store([t0], tmp.load([t0]))
        ])
        for _ in range(4):
            i = te.VarHandle("i", te.Dtype.Int)
            body = te.For.make(i, t0, t100, body)
        nest = te.LoopNest(body, [b.data()])
        nest.prepare_for_codegen()
        f = te.construct_codegen("llvm", nest.simplify(), [a, b])
        ta, tb = [torch.ones(1) for _ in range(2)]
        f.call([ta.data_ptr(), tb.data_ptr()])

if __name__ == '__main__':
    run_tests()<|MERGE_RESOLUTION|>--- conflicted
+++ resolved
@@ -31,37 +31,21 @@
         n = 32
         cg = construct_adder(n)
 
-<<<<<<< HEAD
         tA = torch.randn(n)
         tB = torch.randn(n)
         tC = torch.empty(n)
         cg.call([tA, tB, tC])
-        torch.testing.assert_allclose(tA + tB, tC)
-=======
-            tA = torch.randn(n)
-            tB = torch.randn(n)
-            tC = torch.empty(n)
-            cg.call([tA, tB, tC])
-            torch.testing.assert_close(tA + tB, tC)
->>>>>>> dc5fa4f4
+        torch.testing.assert_close(tA + tB, tC)
 
     def test_call_raw(self):
         n = 16
         cg = construct_adder(n, dtype=torch.float64)
 
-<<<<<<< HEAD
         tA = torch.randn(n, dtype=torch.float64)
         tB = torch.randn(n, dtype=torch.float64)
         tC = torch.empty(n, dtype=torch.float64)
         cg.call_raw([tA.data_ptr(), tB.data_ptr(), tC.data_ptr()])
-        torch.testing.assert_allclose(tA + tB, tC)
-=======
-            tA = torch.randn(n, dtype=torch.float64)
-            tB = torch.randn(n, dtype=torch.float64)
-            tC = torch.empty(n, dtype=torch.float64)
-            cg.call_raw([tA.data_ptr(), tB.data_ptr(), tC.data_ptr()])
-            torch.testing.assert_close(tA + tB, tC)
->>>>>>> dc5fa4f4
+        torch.testing.assert_close(tA + tB, tC)
 
     def test_external_calls(self):
         dtype = torch.float32
@@ -78,19 +62,11 @@
         loopnest.prepare_for_codegen()
         codegen = te.construct_codegen('ir_eval', s, [te.BufferArg(x) for x in [A, B, C]])
 
-<<<<<<< HEAD
         tA = torch.ones(1, 4)
         tB = torch.ones(4, 1)
         tC = torch.empty(1, 1)
         codegen.call([tA, tB, tC])
-        torch.testing.assert_allclose(torch.matmul(tA, tB), tC)
-=======
-            tA = torch.ones(1, 4)
-            tB = torch.ones(4, 1)
-            tC = torch.empty(1, 1)
-            codegen.call([tA, tB, tC])
-            torch.testing.assert_close(torch.matmul(tA, tB), tC)
->>>>>>> dc5fa4f4
+        torch.testing.assert_close(torch.matmul(tA, tB), tC)
 
     def test_dynamic_shape(self):
         dN = te.VarHandle(torch.int32)
@@ -110,21 +86,12 @@
             loopnest.simplify(),
             [A, B, C, dN])
 
-<<<<<<< HEAD
         def test_with_shape(n):
             tA = torch.randn(n, dtype=torch.double)
             tB = torch.randn(n, dtype=torch.double)
             tC = torch.empty(n, dtype=torch.double)
             cg.call([tA, tB, tC, n])
-            torch.testing.assert_allclose(tA - tB, tC)
-=======
-            def test_with_shape(n):
-                tA = torch.randn(n, dtype=torch.double)
-                tB = torch.randn(n, dtype=torch.double)
-                tC = torch.empty(n, dtype=torch.double)
-                cg.call([tA, tB, tC, n])
-                torch.testing.assert_close(tA - tB, tC)
->>>>>>> dc5fa4f4
+            torch.testing.assert_close(tA - tB, tC)
 
         test_with_shape(8)
         test_with_shape(31)
