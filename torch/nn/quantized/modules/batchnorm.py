import torch
import torch.nn.quantized.functional
import torch.nn.intrinsic as nni

from typing import Optional, Callable

class _BatchNorm(torch.nn.modules.batchnorm._BatchNorm):
    """Base class for the batch normalizations.

    You HAVE TO specify the following:
    - self._name => custom name of the current class
    - self._quantized_fn => Quantized function that takes the following args:
        1. x: Tensor
        2. weight: Tensor
        3. bias: Tensor
        4. running_mean: Tensor
        5. running_var: Tensor
        6. eps: float
        7. scale: float
        8. zero_point: int

    In addition to the members, you can also specify the class-level
    _INTRINSIC_BN_RELU, which is used to identify the equivalent fused version.
    """
    _INTRINSIC_BN_RELU = None
    def __init__(self, num_features, eps=1e-5, momentum=0.1, device=None, dtype=None) -> None:
        factory_kwargs = {'device': device,
                          'dtype': dtype,
                          'eps': eps,
                          'momentum': momentum}
        super(BatchNorm2d, self).__init__(num_features, **factory_kwargs)
        self._quantized_fn : Optional[Callable] = None

    def __init__(self, *args, **kwargs):
        super(_BatchNorm, self).__init__(*args, **kwargs)
        self._quantized_fn = None

    def forward(self, x):
        return self._quantized_fn(x, self.weight, self.bias, self.running_mean,
                                  self.running_var, self.eps, self.scale,
                                  self.zero_point)

    def _get_name(self):
        return self._name

    @classmethod
    def from_float(cls, mod):
        activation_post_process = mod.activation_post_process
        if cls._INTRINSIC_BN_RELU is not None and \
                type(mod) == cls._INTRINSIC_BN_RELU:
            activation_post_process = mod[1].activation_post_process
            mod = mod[0]
        scale, zero_point = activation_post_process.calculate_qparams()
        new_mod = cls(mod.num_features, mod.eps)
        new_mod.weight = mod.weight
        new_mod.bias = mod.bias
        new_mod.running_mean = mod.running_mean
        new_mod.running_var = mod.running_var
        new_mod.scale = float(scale)
        new_mod.zero_point = int(zero_point)
        return new_mod

<<<<<<< HEAD
class BatchNorm1d(_BatchNorm):
    r"""This is the quantized version of :class:`~torch.nn.BatchNorm1d`."""
    _INTRINSIC_BN_RELU = None  # There is no intrinsic for 1d (yet!)

    def __init__(self, *args, **kwargs):
        super(BatchNorm1d, self).__init__(*args, **kwargs)
        self.scale = 1.0
        self.zero_point = 0
        self._name = 'QuantizedBatchNorm1d'
        self._quantized_fn = torch.ops.quantized.batch_norm1d

=======
>>>>>>> 91b08b3a

class BatchNorm2d(_BatchNorm):
    r"""This is the quantized version of :class:`~torch.nn.BatchNorm2d`."""
    _INTRINSIC_BN_RELU = nni.BNReLU2d

    def __init__(self, *args, **kwargs):
        super(BatchNorm2d, self).__init__(*args, **kwargs)
        self.scale = 1.0
        self.zero_point = 0
        self._name = 'QuantizedBatchNorm2d'
        self._quantized_fn = torch.ops.quantized.batch_norm2d


class BatchNorm3d(_BatchNorm):
    r"""This is the quantized version of :class:`~torch.nn.BatchNorm3d`."""
    _INTRINSIC_BN_RELU = nni.BNReLU3d

    def __init__(self, *args, **kwargs):
        super(BatchNorm3d, self).__init__(*args, **kwargs)
        self.scale = 1.0
        self.zero_point = 0
        self._name = 'QuantizedBatchNorm3d'
        self._quantized_fn = torch.ops.quantized.batch_norm3d<|MERGE_RESOLUTION|>--- conflicted
+++ resolved
@@ -60,7 +60,7 @@
         new_mod.zero_point = int(zero_point)
         return new_mod
 
-<<<<<<< HEAD
+
 class BatchNorm1d(_BatchNorm):
     r"""This is the quantized version of :class:`~torch.nn.BatchNorm1d`."""
     _INTRINSIC_BN_RELU = None  # There is no intrinsic for 1d (yet!)
@@ -72,8 +72,6 @@
         self._name = 'QuantizedBatchNorm1d'
         self._quantized_fn = torch.ops.quantized.batch_norm1d
 
-=======
->>>>>>> 91b08b3a
 
 class BatchNorm2d(_BatchNorm):
     r"""This is the quantized version of :class:`~torch.nn.BatchNorm2d`."""
