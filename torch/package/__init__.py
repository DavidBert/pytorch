<<<<<<< HEAD
=======
from .analyze.is_from_package import is_from_package
from .file_structure_representation import Directory
>>>>>>> 8be5b1ca
from .glob_group import GlobGroup
from .importer import (
    Importer,
    ObjMismatchError,
    ObjNotFoundError,
    OrderedImporter,
    sys_importer,
)
from .package_exporter import DeniedModuleError, EmptyMatchError, PackageExporter
from .package_importer import PackageImporter<|MERGE_RESOLUTION|>--- conflicted
+++ resolved
@@ -1,8 +1,5 @@
-<<<<<<< HEAD
-=======
 from .analyze.is_from_package import is_from_package
 from .file_structure_representation import Directory
->>>>>>> 8be5b1ca
 from .glob_group import GlobGroup
 from .importer import (
     Importer,
