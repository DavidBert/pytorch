"""Adds docstrings to functions defined in the torch._C"""

import re

import torch._C
from torch._C import _add_docstr as add_docstr


def parse_kwargs(desc):
    """Maps a description of args to a dictionary of {argname: description}.
    Input:
        ('    weight (Tensor): a weight tensor\n' +
         '        Some optional description')
    Output: {
        'weight': \
        'weight (Tensor): a weight tensor\n        Some optional description'
    }
    """
    # Split on exactly 4 spaces after a newline
    regx = re.compile(r"\n\s{4}(?!\s)")
    kwargs = [section.strip() for section in regx.split(desc)]
    kwargs = [section for section in kwargs if len(section) > 0]
    return {desc.split(' ')[0]: desc for desc in kwargs}


def merge_dicts(*dicts):
    return {x: d[x] for d in dicts for x in d}


common_args = parse_kwargs("""
    input (Tensor): the input tensor.
    generator (:class:`torch.Generator`, optional): a pseudorandom number generator for sampling
    out (Tensor, optional): the output tensor.
    memory_format (:class:`torch.memory_format`, optional): the desired memory format of
        returned tensor. Default: ``torch.preserve_format``.
""")

reduceops_common_args = merge_dicts(common_args, parse_kwargs("""
    dtype (:class:`torch.dtype`, optional): the desired data type of returned tensor.
        If specified, the input tensor is casted to :attr:`dtype` before the operation
        is performed. This is useful for preventing data type overflows. Default: None.
    keepdim (bool): whether the output tensor has :attr:`dim` retained or not.
"""))

multi_dim_common = merge_dicts(reduceops_common_args, parse_kwargs("""
    dim (int or tuple of ints): the dimension or dimensions to reduce.
"""), {'keepdim_details': """
If :attr:`keepdim` is ``True``, the output tensor is of the same size
as :attr:`input` except in the dimension(s) :attr:`dim` where it is of size 1.
Otherwise, :attr:`dim` is squeezed (see :func:`torch.squeeze`), resulting in the
output tensor having 1 (or ``len(dim)``) fewer dimension(s).
"""})

single_dim_common = merge_dicts(reduceops_common_args, parse_kwargs("""
    dim (int): the dimension to reduce.
"""), {'keepdim_details': """If :attr:`keepdim` is ``True``, the output tensor is of the same size
as :attr:`input` except in the dimension :attr:`dim` where it is of size 1.
Otherwise, :attr:`dim` is squeezed (see :func:`torch.squeeze`), resulting in
the output tensor having 1 fewer dimension than :attr:`input`."""})

factory_common_args = merge_dicts(common_args, parse_kwargs("""
    dtype (:class:`torch.dtype`, optional): the desired data type of returned tensor.
        Default: if ``None``, uses a global default (see :func:`torch.set_default_tensor_type`).
    layout (:class:`torch.layout`, optional): the desired layout of returned Tensor.
        Default: ``torch.strided``.
    device (:class:`torch.device`, optional): the desired device of returned tensor.
        Default: if ``None``, uses the current device for the default tensor type
        (see :func:`torch.set_default_tensor_type`). :attr:`device` will be the CPU
        for CPU tensor types and the current CUDA device for CUDA tensor types.
    requires_grad (bool, optional): If autograd should record operations on the
        returned tensor. Default: ``False``.
    pin_memory (bool, optional): If set, returned tensor would be allocated in
        the pinned memory. Works only for CPU tensors. Default: ``False``.
    memory_format (:class:`torch.memory_format`, optional): the desired memory format of
        returned Tensor. Default: ``torch.contiguous_format``.
"""))

factory_like_common_args = parse_kwargs("""
    input (Tensor): the size of :attr:`input` will determine size of the output tensor.
    layout (:class:`torch.layout`, optional): the desired layout of returned tensor.
        Default: if ``None``, defaults to the layout of :attr:`input`.
    dtype (:class:`torch.dtype`, optional): the desired data type of returned Tensor.
        Default: if ``None``, defaults to the dtype of :attr:`input`.
    device (:class:`torch.device`, optional): the desired device of returned tensor.
        Default: if ``None``, defaults to the device of :attr:`input`.
    requires_grad (bool, optional): If autograd should record operations on the
        returned tensor. Default: ``False``.
    pin_memory (bool, optional): If set, returned tensor would be allocated in
        the pinned memory. Works only for CPU tensors. Default: ``False``.
    memory_format (:class:`torch.memory_format`, optional): the desired memory format of
        returned Tensor. Default: ``torch.preserve_format``.
""")

factory_data_common_args = parse_kwargs("""
    data (array_like): Initial data for the tensor. Can be a list, tuple,
        NumPy ``ndarray``, scalar, and other types.
    dtype (:class:`torch.dtype`, optional): the desired data type of returned tensor.
        Default: if ``None``, infers data type from :attr:`data`.
    device (:class:`torch.device`, optional): the desired device of returned tensor.
        Default: if ``None``, uses the current device for the default tensor type
        (see :func:`torch.set_default_tensor_type`). :attr:`device` will be the CPU
        for CPU tensor types and the current CUDA device for CUDA tensor types.
    requires_grad (bool, optional): If autograd should record operations on the
        returned tensor. Default: ``False``.
    pin_memory (bool, optional): If set, returned tensor would be allocated in
        the pinned memory. Works only for CPU tensors. Default: ``False``.
""")

tf32_notes = {
    "tf32_note": """This operator supports :ref:`TensorFloat32<tf32_on_ampere>`."""
}

add_docstr(torch.abs, r"""
abs(input, *, out=None) -> Tensor

Computes the absolute value of each element in :attr:`input`.

.. math::
    \text{out}_{i} = |\text{input}_{i}|
""" + r"""
Args:
    {input}

Keyword args:
    {out}

Example::

    >>> torch.abs(torch.tensor([-1, -2, 3]))
    tensor([ 1,  2,  3])
""".format(**common_args))

add_docstr(torch.absolute,
           r"""
absolute(input, *, out=None) -> Tensor

Alias for :func:`torch.abs`
""".format(**common_args))

add_docstr(torch.acos, r"""
acos(input, *, out=None) -> Tensor

Computes the inverse cosine of each element in :attr:`input`.

.. math::
    \text{out}_{i} = \cos^{-1}(\text{input}_{i})
""" + r"""
Args:
    {input}

Keyword args:
    {out}

Example::

    >>> a = torch.randn(4)
    >>> a
    tensor([ 0.3348, -0.5889,  0.2005, -0.1584])
    >>> torch.acos(a)
    tensor([ 1.2294,  2.2004,  1.3690,  1.7298])
""".format(**common_args))

add_docstr(torch.arccos, r"""
arccos(input, *, out=None) -> Tensor

Alias for :func:`torch.acos`.
""")

add_docstr(torch.acosh, r"""
acosh(input, *, out=None) -> Tensor

Returns a new tensor with the inverse hyperbolic cosine of the elements of :attr:`input`.

Note:
    The domain of the inverse hyperbolic cosine is `[1, inf)` and values outside this range
    will be mapped to ``NaN``, except for `+ INF` for which the output is mapped to `+ INF`.

.. math::
    \text{out}_{i} = \cosh^{-1}(\text{input}_{i})
""" + r"""
Args:
    {input}

Keyword arguments:
    {out}

Example::

    >>> a = torch.randn(4).uniform_(1, 2)
    >>> a
    tensor([ 1.3192, 1.9915, 1.9674, 1.7151 ])
    >>> torch.acosh(a)
    tensor([ 0.7791, 1.3120, 1.2979, 1.1341 ])
""".format(**common_args))

add_docstr(torch.arccosh, r"""
arccosh(input, *, out=None) -> Tensor

Alias for :func:`torch.acosh`.
""".format(**common_args))

add_docstr(torch.add, r"""
add(input, other, *, out=None)

Adds the scalar :attr:`other` to each element of the input :attr:`input`
and returns a new resulting tensor.

.. math::
    \text{{out}} = \text{{input}} + \text{{other}}

If :attr:`input` is of type FloatTensor or DoubleTensor, :attr:`other` must be
a real number, otherwise it should be an integer.

Args:
    {input}
    value (Number): the number to be added to each element of :attr:`input`

Keyword arguments:
    {out}

Example::

    >>> a = torch.randn(4)
    >>> a
    tensor([ 0.0202,  1.0985,  1.3506, -0.6056])
    >>> torch.add(a, 20)
    tensor([ 20.0202,  21.0985,  21.3506,  19.3944])

.. function:: add(input, other, *, alpha=1, out=None)

Each element of the tensor :attr:`other` is multiplied by the scalar
:attr:`alpha` and added to each element of the tensor :attr:`input`.
The resulting tensor is returned.

The shapes of :attr:`input` and :attr:`other` must be
:ref:`broadcastable <broadcasting-semantics>`.

.. math::
    \text{{out}} = \text{{input}} + \text{{alpha}} \times \text{{other}}

If :attr:`other` is of type FloatTensor or DoubleTensor, :attr:`alpha` must be
a real number, otherwise it should be an integer.

Args:
    input (Tensor): the first input tensor
    other (Tensor): the second input tensor

Keyword args:
    alpha (Number): the scalar multiplier for :attr:`other`
    {out}

Example::

    >>> a = torch.randn(4)
    >>> a
    tensor([-0.9732, -0.3497,  0.6245,  0.4022])
    >>> b = torch.randn(4, 1)
    >>> b
    tensor([[ 0.3743],
            [-1.7724],
            [-0.5811],
            [-0.8017]])
    >>> torch.add(a, b, alpha=10)
    tensor([[  2.7695,   3.3930,   4.3672,   4.1450],
            [-18.6971, -18.0736, -17.0994, -17.3216],
            [ -6.7845,  -6.1610,  -5.1868,  -5.4090],
            [ -8.9902,  -8.3667,  -7.3925,  -7.6147]])
""".format(**common_args))

add_docstr(torch.addbmm,
           r"""
addbmm(input, batch1, batch2, *, beta=1, alpha=1, out=None) -> Tensor

Performs a batch matrix-matrix product of matrices stored
in :attr:`batch1` and :attr:`batch2`,
with a reduced add step (all matrix multiplications get accumulated
along the first dimension).
:attr:`input` is added to the final result.

:attr:`batch1` and :attr:`batch2` must be 3-D tensors each containing the
same number of matrices.

If :attr:`batch1` is a :math:`(b \times n \times m)` tensor, :attr:`batch2` is a
:math:`(b \times m \times p)` tensor, :attr:`input` must be
:ref:`broadcastable <broadcasting-semantics>` with a :math:`(n \times p)` tensor
and :attr:`out` will be a :math:`(n \times p)` tensor.

.. math::
    out = \beta\ \text{input} + \alpha\ (\sum_{i=0}^{b-1} \text{batch1}_i \mathbin{@} \text{batch2}_i)

If :attr:`beta` is 0, then :attr:`input` will be ignored, and `nan` and `inf` in
it will not be propagated.
""" + r"""
For inputs of type `FloatTensor` or `DoubleTensor`, arguments :attr:`beta` and :attr:`alpha`
must be real numbers, otherwise they should be integers.

{tf32_note}

Args:
    batch1 (Tensor): the first batch of matrices to be multiplied
    batch2 (Tensor): the second batch of matrices to be multiplied

Keyword args:
    beta (Number, optional): multiplier for :attr:`input` (:math:`\beta`)
    input (Tensor): matrix to be added
    alpha (Number, optional): multiplier for `batch1 @ batch2` (:math:`\alpha`)
    {out}

Example::

    >>> M = torch.randn(3, 5)
    >>> batch1 = torch.randn(10, 3, 4)
    >>> batch2 = torch.randn(10, 4, 5)
    >>> torch.addbmm(M, batch1, batch2)
    tensor([[  6.6311,   0.0503,   6.9768, -12.0362,  -2.1653],
            [ -4.8185,  -1.4255,  -6.6760,   8.9453,   2.5743],
            [ -3.8202,   4.3691,   1.0943,  -1.1109,   5.4730]])
""".format(**common_args, **tf32_notes))

add_docstr(torch.addcdiv, r"""
addcdiv(input, tensor1, tensor2, *, value=1, out=None) -> Tensor

Performs the element-wise division of :attr:`tensor1` by :attr:`tensor2`,
multiply the result by the scalar :attr:`value` and add it to :attr:`input`.

.. warning::
    Integer division with addcdiv is no longer supported, and in a future
    release addcdiv will perform a true division of tensor1 and tensor2.
    The historic addcdiv behavior can be implemented as
    (input + value * torch.trunc(tensor1 / tensor2)).to(input.dtype)
    for integer inputs and as (input + value * tensor1 / tensor2) for float inputs.
    The future addcdiv behavior is just the latter implementation:
    (input + value * tensor1 / tensor2), for all dtypes.

.. math::
    \text{out}_i = \text{input}_i + \text{value} \times \frac{\text{tensor1}_i}{\text{tensor2}_i}
""" + r"""

The shapes of :attr:`input`, :attr:`tensor1`, and :attr:`tensor2` must be
:ref:`broadcastable <broadcasting-semantics>`.

For inputs of type `FloatTensor` or `DoubleTensor`, :attr:`value` must be
a real number, otherwise an integer.

Args:
    input (Tensor): the tensor to be added
    tensor1 (Tensor): the numerator tensor
    tensor2 (Tensor): the denominator tensor

Keyword args:
    value (Number, optional): multiplier for :math:`\text{{tensor1}} / \text{{tensor2}}`
    {out}

Example::

    >>> t = torch.randn(1, 3)
    >>> t1 = torch.randn(3, 1)
    >>> t2 = torch.randn(1, 3)
    >>> torch.addcdiv(t, t1, t2, value=0.1)
    tensor([[-0.2312, -3.6496,  0.1312],
            [-1.0428,  3.4292, -0.1030],
            [-0.5369, -0.9829,  0.0430]])
""".format(**common_args))

add_docstr(torch.addcmul,
           r"""
addcmul(input, tensor1, tensor2, *, value=1, out=None) -> Tensor

Performs the element-wise multiplication of :attr:`tensor1`
by :attr:`tensor2`, multiply the result by the scalar :attr:`value`
and add it to :attr:`input`.

.. math::
    \text{out}_i = \text{input}_i + \text{value} \times \text{tensor1}_i \times \text{tensor2}_i
""" + r"""
The shapes of :attr:`tensor`, :attr:`tensor1`, and :attr:`tensor2` must be
:ref:`broadcastable <broadcasting-semantics>`.

For inputs of type `FloatTensor` or `DoubleTensor`, :attr:`value` must be
a real number, otherwise an integer.

Args:
    input (Tensor): the tensor to be added
    tensor1 (Tensor): the tensor to be multiplied
    tensor2 (Tensor): the tensor to be multiplied

Keyword args:
    value (Number, optional): multiplier for :math:`tensor1 .* tensor2`
    {out}

Example::

    >>> t = torch.randn(1, 3)
    >>> t1 = torch.randn(3, 1)
    >>> t2 = torch.randn(1, 3)
    >>> torch.addcmul(t, t1, t2, value=0.1)
    tensor([[-0.8635, -0.6391,  1.6174],
            [-0.7617, -0.5879,  1.7388],
            [-0.8353, -0.6249,  1.6511]])
""".format(**common_args))

add_docstr(torch.addmm,
           r"""
addmm(input, mat1, mat2, *, beta=1, alpha=1, out=None) -> Tensor

Performs a matrix multiplication of the matrices :attr:`mat1` and :attr:`mat2`.
The matrix :attr:`input` is added to the final result.

If :attr:`mat1` is a :math:`(n \times m)` tensor, :attr:`mat2` is a
:math:`(m \times p)` tensor, then :attr:`input` must be
:ref:`broadcastable <broadcasting-semantics>` with a :math:`(n \times p)` tensor
and :attr:`out` will be a :math:`(n \times p)` tensor.

:attr:`alpha` and :attr:`beta` are scaling factors on matrix-vector product between
:attr:`mat1` and :attr:`mat2` and the added matrix :attr:`input` respectively.

.. math::
    \text{out} = \beta\ \text{input} + \alpha\ (\text{mat1}_i \mathbin{@} \text{mat2}_i)

If :attr:`beta` is 0, then :attr:`input` will be ignored, and `nan` and `inf` in
it will not be propagated.
""" + r"""
For inputs of type `FloatTensor` or `DoubleTensor`, arguments :attr:`beta` and
:attr:`alpha` must be real numbers, otherwise they should be integers.

{tf32_note}

Args:
    input (Tensor): matrix to be added
    mat1 (Tensor): the first matrix to be multiplied
    mat2 (Tensor): the second matrix to be multiplied

Keyword args:
    beta (Number, optional): multiplier for :attr:`input` (:math:`\beta`)
    alpha (Number, optional): multiplier for :math:`mat1 @ mat2` (:math:`\alpha`)
    {out}

Example::

    >>> M = torch.randn(2, 3)
    >>> mat1 = torch.randn(2, 3)
    >>> mat2 = torch.randn(3, 3)
    >>> torch.addmm(M, mat1, mat2)
    tensor([[-4.8716,  1.4671, -1.3746],
            [ 0.7573, -3.9555, -2.8681]])
""".format(**common_args, **tf32_notes))

add_docstr(torch.addmv,
           r"""
addmv(input, mat, vec, *, beta=1, alpha=1, out=None) -> Tensor

Performs a matrix-vector product of the matrix :attr:`mat` and
the vector :attr:`vec`.
The vector :attr:`input` is added to the final result.

If :attr:`mat` is a :math:`(n \times m)` tensor, :attr:`vec` is a 1-D tensor of
size `m`, then :attr:`input` must be
:ref:`broadcastable <broadcasting-semantics>` with a 1-D tensor of size `n` and
:attr:`out` will be 1-D tensor of size `n`.

:attr:`alpha` and :attr:`beta` are scaling factors on matrix-vector product between
:attr:`mat` and :attr:`vec` and the added tensor :attr:`input` respectively.

.. math::
    \text{out} = \beta\ \text{input} + \alpha\ (\text{mat} \mathbin{@} \text{vec})

If :attr:`beta` is 0, then :attr:`input` will be ignored, and `nan` and `inf` in
it will not be propagated.
""" + r"""
For inputs of type `FloatTensor` or `DoubleTensor`, arguments :attr:`beta` and
:attr:`alpha` must be real numbers, otherwise they should be integers

Args:
    input (Tensor): vector to be added
    mat (Tensor): matrix to be multiplied
    vec (Tensor): vector to be multiplied

Keyword args:
    beta (Number, optional): multiplier for :attr:`input` (:math:`\beta`)
    alpha (Number, optional): multiplier for :math:`mat @ vec` (:math:`\alpha`)
    {out}

Example::

    >>> M = torch.randn(2)
    >>> mat = torch.randn(2, 3)
    >>> vec = torch.randn(3)
    >>> torch.addmv(M, mat, vec)
    tensor([-0.3768, -5.5565])
""".format(**common_args))

add_docstr(torch.addr,
           r"""
addr(input, vec1, vec2, *, beta=1, alpha=1, out=None) -> Tensor

Performs the outer-product of vectors :attr:`vec1` and :attr:`vec2`
and adds it to the matrix :attr:`input`.

Optional values :attr:`beta` and :attr:`alpha` are scaling factors on the
outer product between :attr:`vec1` and :attr:`vec2` and the added matrix
:attr:`input` respectively.

.. math::
    \text{out} = \beta\ \text{input} + \alpha\ (\text{vec1} \otimes \text{vec2})

If :attr:`beta` is 0, then :attr:`input` will be ignored, and `nan` and `inf` in
it will not be propagated.
""" + r"""
If :attr:`vec1` is a vector of size `n` and :attr:`vec2` is a vector
of size `m`, then :attr:`input` must be
:ref:`broadcastable <broadcasting-semantics>` with a matrix of size
:math:`(n \times m)` and :attr:`out` will be a matrix of size
:math:`(n \times m)`.

For inputs of type `FloatTensor` or `DoubleTensor`, arguments :attr:`beta` and
:attr:`alpha` must be real numbers, otherwise they should be integers

.. warning::
    This function is deprecated and may be removed in a future release.
    It can be implemented using :func:`torch.outer` as
    ``alpha * torch.outer(vec1, vec2) + beta * input`` when :attr:`beta` is not zero,
    and as ``alpha * torch.outer(vec1, vec2)`` when :attr:`beta` is zero.

Args:
    input (Tensor): matrix to be added
    vec1 (Tensor): the first vector of the outer product
    vec2 (Tensor): the second vector of the outer product

Keyword args:
    beta (Number, optional): multiplier for :attr:`input` (:math:`\beta`)
    alpha (Number, optional): multiplier for :math:`\text{{vec1}} \otimes \text{{vec2}}` (:math:`\alpha`)
    {out}

Example::

    >>> vec1 = torch.arange(1., 4.)
    >>> vec2 = torch.arange(1., 3.)
    >>> M = torch.zeros(3, 2)
    >>> torch.addr(M, vec1, vec2)
    tensor([[ 1.,  2.],
            [ 2.,  4.],
            [ 3.,  6.]])
""".format(**common_args))

add_docstr(torch.allclose,
           r"""
allclose(input, other, rtol=1e-05, atol=1e-08, equal_nan=False) -> bool

This function checks if all :attr:`input` and :attr:`other` satisfy the condition:

.. math::
    \lvert \text{input} - \text{other} \rvert \leq \texttt{atol} + \texttt{rtol} \times \lvert \text{other} \rvert
""" + r"""
elementwise, for all elements of :attr:`input` and :attr:`other`. The behaviour of this function is analogous to
`numpy.allclose <https://docs.scipy.org/doc/numpy/reference/generated/numpy.allclose.html>`_

Args:
    input (Tensor): first tensor to compare
    other (Tensor): second tensor to compare
    atol (float, optional): absolute tolerance. Default: 1e-08
    rtol (float, optional): relative tolerance. Default: 1e-05
    equal_nan (bool, optional): if ``True``, then two ``NaN`` s will be considered equal. Default: ``False``

Example::

    >>> torch.allclose(torch.tensor([10000., 1e-07]), torch.tensor([10000.1, 1e-08]))
    False
    >>> torch.allclose(torch.tensor([10000., 1e-08]), torch.tensor([10000.1, 1e-09]))
    True
    >>> torch.allclose(torch.tensor([1.0, float('nan')]), torch.tensor([1.0, float('nan')]))
    False
    >>> torch.allclose(torch.tensor([1.0, float('nan')]), torch.tensor([1.0, float('nan')]), equal_nan=True)
    True
""")

add_docstr(torch.angle,
           r"""
angle(input, *, out=None) -> Tensor

Computes the element-wise angle (in radians) of the given :attr:`input` tensor.

.. math::
    \text{out}_{i} = angle(\text{input}_{i})
""" + r"""
Args:
    {input}

Keyword args:
    {out}

Example::

    >>> torch.angle(torch.tensor([-1 + 1j, -2 + 2j, 3 - 3j]))*180/3.14159
    tensor([ 135.,  135,  -45])
""".format(**common_args))

add_docstr(torch.as_strided,
           r"""
as_strided(input, size, stride, storage_offset=0) -> Tensor

Create a view of an existing `torch.Tensor` :attr:`input` with specified
:attr:`size`, :attr:`stride` and :attr:`storage_offset`.

.. warning::
    More than one element of a created tensor may refer to a single memory
    location. As a result, in-place operations (especially ones that are
    vectorized) may result in incorrect behavior. If you need to write to
    the tensors, please clone them first.

    Many PyTorch functions, which return a view of a tensor, are internally
    implemented with this function. Those functions, like
    :meth:`torch.Tensor.expand`, are easier to read and are therefore more
    advisable to use.


Args:
    {input}
    size (tuple or ints): the shape of the output tensor
    stride (tuple or ints): the stride of the output tensor
    storage_offset (int, optional): the offset in the underlying storage of the output tensor

Example::

    >>> x = torch.randn(3, 3)
    >>> x
    tensor([[ 0.9039,  0.6291,  1.0795],
            [ 0.1586,  2.1939, -0.4900],
            [-0.1909, -0.7503,  1.9355]])
    >>> t = torch.as_strided(x, (2, 2), (1, 2))
    >>> t
    tensor([[0.9039, 1.0795],
            [0.6291, 0.1586]])
    >>> t = torch.as_strided(x, (2, 2), (1, 2), 1)
    tensor([[0.6291, 0.1586],
            [1.0795, 2.1939]])
""".format(**common_args))

add_docstr(torch.as_tensor,
           r"""
as_tensor(data, dtype=None, device=None) -> Tensor

Convert the data into a `torch.Tensor`. If the data is already a `Tensor` with the same `dtype` and `device`,
no copy will be performed, otherwise a new `Tensor` will be returned with computational graph retained if data
`Tensor` has ``requires_grad=True``. Similarly, if the data is an ``ndarray`` of the corresponding `dtype` and
the `device` is the cpu, no copy will be performed.

Args:
    {data}
    {dtype}
    {device}

Example::

    >>> a = numpy.array([1, 2, 3])
    >>> t = torch.as_tensor(a)
    >>> t
    tensor([ 1,  2,  3])
    >>> t[0] = -1
    >>> a
    array([-1,  2,  3])

    >>> a = numpy.array([1, 2, 3])
    >>> t = torch.as_tensor(a, device=torch.device('cuda'))
    >>> t
    tensor([ 1,  2,  3])
    >>> t[0] = -1
    >>> a
    array([1,  2,  3])
""".format(**factory_data_common_args))

add_docstr(torch.asin, r"""
asin(input, *, out=None) -> Tensor

Returns a new tensor with the arcsine  of the elements of :attr:`input`.

.. math::
    \text{out}_{i} = \sin^{-1}(\text{input}_{i})
""" + r"""
Args:
    {input}

Keyword args:
    {out}

Example::

    >>> a = torch.randn(4)
    >>> a
    tensor([-0.5962,  1.4985, -0.4396,  1.4525])
    >>> torch.asin(a)
    tensor([-0.6387,     nan, -0.4552,     nan])
""".format(**common_args))

add_docstr(torch.arcsin, r"""
arcsin(input, *, out=None) -> Tensor

Alias for :func:`torch.asin`.
""")

add_docstr(torch.asinh,
           r"""
asinh(input, *, out=None) -> Tensor

Returns a new tensor with the inverse hyperbolic sine of the elements of :attr:`input`.

.. math::
    \text{out}_{i} = \sinh^{-1}(\text{input}_{i})
""" + r"""
Args:
    {input}

Keyword arguments:
    {out}

Example::

    >>> a = torch.randn(4)
    >>> a
    tensor([ 0.1606, -1.4267, -1.0899, -1.0250 ])
    >>> torch.asinh(a)
    tensor([ 0.1599, -1.1534, -0.9435, -0.8990 ])
""".format(**common_args))

add_docstr(torch.arcsinh, r"""
arcsinh(input, *, out=None) -> Tensor

Alias for :func:`torch.asinh`.
""")

add_docstr(torch.atan, r"""
atan(input, *, out=None) -> Tensor

Returns a new tensor with the arctangent  of the elements of :attr:`input`.

.. math::
    \text{out}_{i} = \tan^{-1}(\text{input}_{i})
""" + r"""
Args:
    {input}

Keyword args:
    {out}

Example::

    >>> a = torch.randn(4)
    >>> a
    tensor([ 0.2341,  0.2539, -0.6256, -0.6448])
    >>> torch.atan(a)
    tensor([ 0.2299,  0.2487, -0.5591, -0.5727])
""".format(**common_args))

add_docstr(torch.arctan, r"""
arctan(input, *, out=None) -> Tensor

Alias for :func:`torch.atan`.
""")

add_docstr(torch.atan2,
           r"""
atan2(input, other, *, out=None) -> Tensor

Element-wise arctangent of :math:`\text{{input}}_{{i}} / \text{{other}}_{{i}}`
with consideration of the quadrant. Returns a new tensor with the signed angles
in radians between vector :math:`(\text{{other}}_{{i}}, \text{{input}}_{{i}})`
and vector :math:`(1, 0)`. (Note that :math:`\text{{other}}_{{i}}`, the second
parameter, is the x-coordinate, while :math:`\text{{input}}_{{i}}`, the first
parameter, is the y-coordinate.)

The shapes of ``input`` and ``other`` must be
:ref:`broadcastable <broadcasting-semantics>`.

Args:
    input (Tensor): the first input tensor
    other (Tensor): the second input tensor

Keyword args:
    {out}

Example::

    >>> a = torch.randn(4)
    >>> a
    tensor([ 0.9041,  0.0196, -0.3108, -2.4423])
    >>> torch.atan2(a, torch.randn(4))
    tensor([ 0.9833,  0.0811, -1.9743, -1.4151])
""".format(**common_args))

add_docstr(torch.atanh, r"""
atanh(input, *, out=None) -> Tensor

Returns a new tensor with the inverse hyperbolic tangent of the elements of :attr:`input`.

Note:
    The domain of the inverse hyperbolic tangent is `(-1, 1)` and values outside this range
    will be mapped to ``NaN``, except for the values `1` and `-1` for which the output is
    mapped to `+/-INF` respectively.

.. math::
    \text{out}_{i} = \tanh^{-1}(\text{input}_{i})
""" + r"""
Args:
    {input}

Keyword arguments:
    {out}

Example::

    >>> a = torch.randn(4).uniform_(-1, 1)
    >>> a
    tensor([ -0.9385, 0.2968, -0.8591, -0.1871 ])
    >>> torch.atanh(a)
    tensor([ -1.7253, 0.3060, -1.2899, -0.1893 ])
""".format(**common_args))

add_docstr(torch.arctanh, r"""
arctanh(input, *, out=None) -> Tensor

Alias for :func:`torch.atanh`.
""")

add_docstr(torch.baddbmm,
           r"""
baddbmm(input, batch1, batch2, *, beta=1, alpha=1, out=None) -> Tensor

Performs a batch matrix-matrix product of matrices in :attr:`batch1`
and :attr:`batch2`.
:attr:`input` is added to the final result.

:attr:`batch1` and :attr:`batch2` must be 3-D tensors each containing the same
number of matrices.

If :attr:`batch1` is a :math:`(b \times n \times m)` tensor, :attr:`batch2` is a
:math:`(b \times m \times p)` tensor, then :attr:`input` must be
:ref:`broadcastable <broadcasting-semantics>` with a
:math:`(b \times n \times p)` tensor and :attr:`out` will be a
:math:`(b \times n \times p)` tensor. Both :attr:`alpha` and :attr:`beta` mean the
same as the scaling factors used in :meth:`torch.addbmm`.

.. math::
    \text{out}_i = \beta\ \text{input}_i + \alpha\ (\text{batch1}_i \mathbin{@} \text{batch2}_i)

If :attr:`beta` is 0, then :attr:`input` will be ignored, and `nan` and `inf` in
it will not be propagated.
""" + r"""
For inputs of type `FloatTensor` or `DoubleTensor`, arguments :attr:`beta` and
:attr:`alpha` must be real numbers, otherwise they should be integers.

{tf32_note}

Args:
    input (Tensor): the tensor to be added
    batch1 (Tensor): the first batch of matrices to be multiplied
    batch2 (Tensor): the second batch of matrices to be multiplied

Keyword args:
    beta (Number, optional): multiplier for :attr:`input` (:math:`\beta`)
    alpha (Number, optional): multiplier for :math:`\text{{batch1}} \mathbin{{@}} \text{{batch2}}` (:math:`\alpha`)
    {out}

Example::

    >>> M = torch.randn(10, 3, 5)
    >>> batch1 = torch.randn(10, 3, 4)
    >>> batch2 = torch.randn(10, 4, 5)
    >>> torch.baddbmm(M, batch1, batch2).size()
    torch.Size([10, 3, 5])
""".format(**common_args, **tf32_notes))

add_docstr(torch.bernoulli,
           r"""
bernoulli(input, *, generator=None, out=None) -> Tensor

Draws binary random numbers (0 or 1) from a Bernoulli distribution.

The :attr:`input` tensor should be a tensor containing probabilities
to be used for drawing the binary random number.
Hence, all values in :attr:`input` have to be in the range:
:math:`0 \leq \text{input}_i \leq 1`.

The :math:`\text{i}^{th}` element of the output tensor will draw a
value :math:`1` according to the :math:`\text{i}^{th}` probability value given
in :attr:`input`.

.. math::
    \text{out}_{i} \sim \mathrm{Bernoulli}(p = \text{input}_{i})
""" + r"""
The returned :attr:`out` tensor only has values 0 or 1 and is of the same
shape as :attr:`input`.

:attr:`out` can have integral ``dtype``, but :attr:`input` must have floating
point ``dtype``.

Args:
    input (Tensor): the input tensor of probability values for the Bernoulli distribution

Keyword args:
    {generator}
    {out}

Example::

    >>> a = torch.empty(3, 3).uniform_(0, 1)  # generate a uniform random matrix with range [0, 1]
    >>> a
    tensor([[ 0.1737,  0.0950,  0.3609],
            [ 0.7148,  0.0289,  0.2676],
            [ 0.9456,  0.8937,  0.7202]])
    >>> torch.bernoulli(a)
    tensor([[ 1.,  0.,  0.],
            [ 0.,  0.,  0.],
            [ 1.,  1.,  1.]])

    >>> a = torch.ones(3, 3) # probability of drawing "1" is 1
    >>> torch.bernoulli(a)
    tensor([[ 1.,  1.,  1.],
            [ 1.,  1.,  1.],
            [ 1.,  1.,  1.]])
    >>> a = torch.zeros(3, 3) # probability of drawing "1" is 0
    >>> torch.bernoulli(a)
    tensor([[ 0.,  0.,  0.],
            [ 0.,  0.,  0.],
            [ 0.,  0.,  0.]])
""".format(**common_args))

add_docstr(torch.bincount,
           r"""
bincount(input, weights=None, minlength=0) -> Tensor

Count the frequency of each value in an array of non-negative ints.

The number of bins (size 1) is one larger than the largest value in
:attr:`input` unless :attr:`input` is empty, in which case the result is a
tensor of size 0. If :attr:`minlength` is specified, the number of bins is at least
:attr:`minlength` and if :attr:`input` is empty, then the result is tensor of size
:attr:`minlength` filled with zeros. If ``n`` is the value at position ``i``,
``out[n] += weights[i]`` if :attr:`weights` is specified else
``out[n] += 1``.

Note:
    In some circumstances when using the CUDA backend with CuDNN, this operator
    may select a nondeterministic algorithm to increase performance. If this is
    undesirable, you can try to make the operation deterministic (potentially at
    a performance cost) by setting ``torch.backends.cudnn.deterministic =
    True``.
    Please see the notes on :doc:`/notes/randomness` for background.

Arguments:
    input (Tensor): 1-d int tensor
    weights (Tensor): optional, weight for each value in the input tensor.
        Should be of same size as input tensor.
    minlength (int): optional, minimum number of bins. Should be non-negative.

Returns:
    output (Tensor): a tensor of shape ``Size([max(input) + 1])`` if
    :attr:`input` is non-empty, else ``Size(0)``

Example::

    >>> input = torch.randint(0, 8, (5,), dtype=torch.int64)
    >>> weights = torch.linspace(0, 1, steps=5)
    >>> input, weights
    (tensor([4, 3, 6, 3, 4]),
     tensor([ 0.0000,  0.2500,  0.5000,  0.7500,  1.0000])

    >>> torch.bincount(input)
    tensor([0, 0, 0, 2, 2, 0, 1])

    >>> input.bincount(weights)
    tensor([0.0000, 0.0000, 0.0000, 1.0000, 1.0000, 0.0000, 0.5000])
""")

add_docstr(torch.bitwise_not,
           r"""
bitwise_not(input, *, out=None) -> Tensor

Computes the bitwise NOT of the given input tensor. The input tensor must be of
integral or Boolean types. For bool tensors, it computes the logical NOT.

Args:
    {input}

Keyword args:
    {out}

Example:

    >>> torch.bitwise_not(torch.tensor([-1, -2, 3], dtype=torch.int8))
    tensor([ 0,  1, -4], dtype=torch.int8)
""".format(**common_args))

# TODO: see https://github.com/pytorch/pytorch/issues/43667
add_docstr(torch.bmm,
           r"""
bmm(input, mat2, *, deterministic=False, out=None) -> Tensor

Performs a batch matrix-matrix product of matrices stored in :attr:`input`
and :attr:`mat2`.

:attr:`input` and :attr:`mat2` must be 3-D tensors each containing
the same number of matrices.

If :attr:`input` is a :math:`(b \times n \times m)` tensor, :attr:`mat2` is a
:math:`(b \times m \times p)` tensor, :attr:`out` will be a
:math:`(b \times n \times p)` tensor.

.. math::
    \text{out}_i = \text{input}_i \mathbin{@} \text{mat2}_i
""" + r"""
{tf32_note}

.. note:: This function does not :ref:`broadcast <broadcasting-semantics>`.
          For broadcasting matrix products, see :func:`torch.matmul`.

Args:
    input (Tensor): the first batch of matrices to be multiplied
    mat2 (Tensor): the second batch of matrices to be multiplied

Keyword Args:
    deterministic (bool, optional): flag to choose between a faster non-deterministic
                                    calculation, or a slower deterministic calculation.
                                    This argument is only available for sparse-dense CUDA bmm.
                                    Default: ``False``
    {out}

Example::

    >>> input = torch.randn(10, 3, 4)
    >>> mat2 = torch.randn(10, 4, 5)
    >>> res = torch.bmm(input, mat2)
    >>> res.size()
    torch.Size([10, 3, 5])
""".format(**common_args, **tf32_notes))

add_docstr(torch.bitwise_and,
           r"""
bitwise_and(input, other, *, out=None) -> Tensor

Computes the bitwise AND of :attr:`input` and :attr:`other`. The input tensor must be of
integral or Boolean types. For bool tensors, it computes the logical AND.

Args:
    input: the first input tensor
    other: the second input tensor

Keyword args:
    {out}

Example:

    >>> torch.bitwise_and(torch.tensor([-1, -2, 3], dtype=torch.int8), torch.tensor([1, 0, 3], dtype=torch.int8))
    tensor([1, 0,  3], dtype=torch.int8)
    >>> torch.bitwise_and(torch.tensor([True, True, False]), torch.tensor([False, True, False]))
    tensor([ False, True, False])
""".format(**common_args))

add_docstr(torch.bitwise_or,
           r"""
bitwise_or(input, other, *, out=None) -> Tensor

Computes the bitwise OR of :attr:`input` and :attr:`other`. The input tensor must be of
integral or Boolean types. For bool tensors, it computes the logical OR.

Args:
    input: the first input tensor
    other: the second input tensor

Keyword args:
    {out}

Example:

    >>> torch.bitwise_or(torch.tensor([-1, -2, 3], dtype=torch.int8), torch.tensor([1, 0, 3], dtype=torch.int8))
    tensor([-1, -2,  3], dtype=torch.int8)
    >>> torch.bitwise_or(torch.tensor([True, True, False]), torch.tensor([False, True, False]))
    tensor([ True, True, False])
""".format(**common_args))

add_docstr(torch.bitwise_xor,
           r"""
bitwise_xor(input, other, *, out=None) -> Tensor

Computes the bitwise XOR of :attr:`input` and :attr:`other`. The input tensor must be of
integral or Boolean types. For bool tensors, it computes the logical XOR.

Args:
    input: the first input tensor
    other: the second input tensor

Keyword args:
    {out}

Example:

    >>> torch.bitwise_xor(torch.tensor([-1, -2, 3], dtype=torch.int8), torch.tensor([1, 0, 3], dtype=torch.int8))
    tensor([-2, -2,  0], dtype=torch.int8)
    >>> torch.bitwise_xor(torch.tensor([True, True, False]), torch.tensor([False, True, False]))
    tensor([ True, False, False])
""".format(**common_args))

add_docstr(torch.stack,
           r"""
stack(tensors, dim=0, *, out=None) -> Tensor

Concatenates a sequence of tensors along a new dimension.

All tensors need to be of the same size.

Arguments:
    tensors (sequence of Tensors): sequence of tensors to concatenate
    dim (int): dimension to insert. Has to be between 0 and the number
        of dimensions of concatenated tensors (inclusive)

Keyword args:
    {out}
""".format(**common_args))

add_docstr(torch.hstack,
           r"""
hstack(tensors, *, out=None) -> Tensor

Stack tensors in sequence horizontally (column wise).

This is equivalent to concatenation along the first axis for 1-D tensors, and along the second axis for all other tensors.

Args:
    tensors (sequence of Tensors): sequence of tensors to concatenate

Keyword args:
    {out}

Example::

    >>> a = torch.tensor([1, 2, 3])
    >>> b = torch.tensor([4, 5, 6])
    >>> torch.hstack((a,b))
    tensor([1, 2, 3, 4, 5, 6])
    >>> a = torch.tensor([[1],[2],[3]])
    >>> b = torch.tensor([[4],[5],[6]])
    >>> torch.hstack((a,b))
    tensor([[1, 4],
            [2, 5],
            [3, 6]])

""".format(**common_args))

add_docstr(torch.vstack,
           r"""
vstack(tensors, *, out=None) -> Tensor

Stack tensors in sequence vertically (row wise).

This is equivalent to concatenation along the first axis after all 1-D tensors have been reshaped by :func:`torch.atleast_2d`.

Args:
    tensors (sequence of Tensors): sequence of tensors to concatenate

Keyword args:
    {out}

Example::

    >>> a = torch.tensor([1, 2, 3])
    >>> b = torch.tensor([4, 5, 6])
    >>> torch.vstack((a,b))
    tensor([[1, 2, 3],
            [4, 5, 6]])
    >>> a = torch.tensor([[1],[2],[3]])
    >>> b = torch.tensor([[4],[5],[6]])
    >>> torch.vstack((a,b))
    tensor([[1],
            [2],
            [3],
            [4],
            [5],
            [6]])


""".format(**common_args))

add_docstr(torch.dstack,
           r"""
dstack(tensors, *, out=None) -> Tensor

Stack tensors in sequence depthwise (along third axis).

This is equivalent to concatenation along the third axis after 1-D and 2-D tensors have been reshaped by :func:`torch.atleast_3d`.

Args:
    tensors (sequence of Tensors): sequence of tensors to concatenate

Keyword args:
    {out}

Example::
    >>> a = torch.tensor([1, 2, 3])
    >>> b = torch.tensor([4, 5, 6])
    >>> torch.dstack((a,b))
    tensor([[[1, 4],
             [2, 5],
             [3, 6]]])
    >>> a = torch.tensor([[1],[2],[3]])
    >>> b = torch.tensor([[4],[5],[6]])
    >>> torch.dstack((a,b))
    tensor([[[1, 4]],
            [[2, 5]],
            [[3, 6]]])


""".format(**common_args))

add_docstr(torch.chunk,
           r"""
chunk(input, chunks, dim=0) -> List of Tensors

Splits a tensor into a specific number of chunks. Each chunk is a view of
the input tensor.

Last chunk will be smaller if the tensor size along the given dimension
:attr:`dim` is not divisible by :attr:`chunks`.

Arguments:
    input (Tensor): the tensor to split
    chunks (int): number of chunks to return
    dim (int): dimension along which to split the tensor
""")

add_docstr(torch.unsafe_chunk,
           r"""
unsafe_chunk(input, chunks, dim=0) -> List of Tensors

Works like :func:`torch.chunk` but without enforcing the autograd restrictions
on inplace modification of the outputs.

.. warning::
    This function is safe to use as long as only the input, or only the outputs
    are modified inplace after calling this function. It is user's
    responsibility to ensure that is the case. If both the input and one or more
    of the outputs are modified inplace, gradients computed by autograd will be
    silently incorrect.
""")

add_docstr(torch.unsafe_split,
           r"""
unsafe_split(tensor, split_size_or_sections, dim=0) -> List of Tensors

Works like :func:`torch.split` but without enforcing the autograd restrictions
on inplace modification of the outputs.

.. warning::
    This function is safe to use as long as only the input, or only the outputs
    are modified inplace after calling this function. It is user's
    responsibility to ensure that is the case. If both the input and one or more
    of the outputs are modified inplace, gradients computed by autograd will be
    silently incorrect.
""")

add_docstr(torch.can_cast,
           r"""
can_cast(from, to) -> bool

Determines if a type conversion is allowed under PyTorch casting rules
described in the type promotion :ref:`documentation <type-promotion-doc>`.

Args:
    from (dtype): The original :class:`torch.dtype`.
    to (dtype): The target :class:`torch.dtype`.

Example::

    >>> torch.can_cast(torch.double, torch.float)
    True
    >>> torch.can_cast(torch.float, torch.int)
    False
""")

add_docstr(torch.cat,
           r"""
cat(tensors, dim=0, *, out=None) -> Tensor

Concatenates the given sequence of :attr:`seq` tensors in the given dimension.
All tensors must either have the same shape (except in the concatenating
dimension) or be empty.

:func:`torch.cat` can be seen as an inverse operation for :func:`torch.split`
and :func:`torch.chunk`.

:func:`torch.cat` can be best understood via examples.

Args:
    tensors (sequence of Tensors): any python sequence of tensors of the same type.
        Non-empty tensors provided must have the same shape, except in the
        cat dimension.
    dim (int, optional): the dimension over which the tensors are concatenated

Keyword args:
    {out}

Example::

    >>> x = torch.randn(2, 3)
    >>> x
    tensor([[ 0.6580, -1.0969, -0.4614],
            [-0.1034, -0.5790,  0.1497]])
    >>> torch.cat((x, x, x), 0)
    tensor([[ 0.6580, -1.0969, -0.4614],
            [-0.1034, -0.5790,  0.1497],
            [ 0.6580, -1.0969, -0.4614],
            [-0.1034, -0.5790,  0.1497],
            [ 0.6580, -1.0969, -0.4614],
            [-0.1034, -0.5790,  0.1497]])
    >>> torch.cat((x, x, x), 1)
    tensor([[ 0.6580, -1.0969, -0.4614,  0.6580, -1.0969, -0.4614,  0.6580,
             -1.0969, -0.4614],
            [-0.1034, -0.5790,  0.1497, -0.1034, -0.5790,  0.1497, -0.1034,
             -0.5790,  0.1497]])
""".format(**common_args))

add_docstr(torch.ceil,
           r"""
ceil(input, *, out=None) -> Tensor

Returns a new tensor with the ceil of the elements of :attr:`input`,
the smallest integer greater than or equal to each element.

.. math::
    \text{out}_{i} = \left\lceil \text{input}_{i} \right\rceil = \left\lfloor \text{input}_{i} \right\rfloor + 1
""" + r"""
Args:
    {input}

Keyword args:
    {out}

Example::

    >>> a = torch.randn(4)
    >>> a
    tensor([-0.6341, -1.4208, -1.0900,  0.5826])
    >>> torch.ceil(a)
    tensor([-0., -1., -1.,  1.])
""".format(**common_args))

add_docstr(torch.real,
           r"""
real(input) -> Tensor

Returns a new tensor containing real values of the :attr:`self` tensor.
The returned tensor and :attr:`self` share the same underlying storage.

.. warning::
    :func:`real` is only supported for tensors with complex dtypes.

Args:
    {input}

Example::
    >>> x=torch.randn(4, dtype=torch.cfloat)
    >>> x
    tensor([(0.3100+0.3553j), (-0.5445-0.7896j), (-1.6492-0.0633j), (-0.0638-0.8119j)])
    >>> x.real
    tensor([ 0.3100, -0.5445, -1.6492, -0.0638])

""".format(**common_args))

add_docstr(torch.imag,
           r"""
imag(input) -> Tensor

Returns a new tensor containing imaginary values of the :attr:`self` tensor.
The returned tensor and :attr:`self` share the same underlying storage.

.. warning::
    :func:`imag` is only supported for tensors with complex dtypes.

Args:
    {input}

Example::
    >>> x=torch.randn(4, dtype=torch.cfloat)
    >>> x
    tensor([(0.3100+0.3553j), (-0.5445-0.7896j), (-1.6492-0.0633j), (-0.0638-0.8119j)])
    >>> x.imag
    tensor([ 0.3553, -0.7896, -0.0633, -0.8119])

""".format(**common_args))

add_docstr(torch.view_as_real,
           r"""
view_as_real(input) -> Tensor

Returns a view of :attr:`input` as a real tensor. For an input complex tensor of
:attr:`size` :math:`m1, m2, \dots, mi`, this function returns a new
real tensor of size :math:`m1, m2, \dots, mi, 2`, where the last dimension of size 2
represents the real and imaginary components of complex numbers.

.. warning::
    :func:`view_as_real` is only supported for tensors with ``complex dtypes``.

Args:
    {input}

Example::
    >>> x=torch.randn(4, dtype=torch.cfloat)
    >>> x
    tensor([(0.4737-0.3839j), (-0.2098-0.6699j), (0.3470-0.9451j), (-0.5174-1.3136j)])
    >>> torch.view_as_real(x)
    tensor([[ 0.4737, -0.3839],
            [-0.2098, -0.6699],
            [ 0.3470, -0.9451],
            [-0.5174, -1.3136]])
""".format(**common_args))

add_docstr(torch.view_as_complex,
           r"""
view_as_complex(input) -> Tensor

Returns a view of :attr:`input` as a complex tensor. For an input complex
tensor of :attr:`size` :math:`m1, m2, \dots, mi, 2`, this function returns a
new complex tensor of :attr:`size` :math:`m1, m2, \dots, mi` where the last
dimension of the input tensor is expected to represent the real and imaginary
components of complex numbers.

.. warning::
    :func:`view_as_complex` is only supported for tensors with
    :class:`torch.dtype` ``torch.float64`` and ``torch.float32``.  The input is
    expected to have the last dimension of :attr:`size` 2. In addition, the
    tensor must have a `stride` of 1 for its last dimension. The strides of all
    other dimensions must be even numbers.

Args:
    {input}

Example::
    >>> x=torch.randn(4, 2)
    >>> x
    tensor([[ 1.6116, -0.5772],
            [-1.4606, -0.9120],
            [ 0.0786, -1.7497],
            [-0.6561, -1.6623]])
    >>> torch.view_as_complex(x)
    tensor([(1.6116-0.5772j), (-1.4606-0.9120j), (0.0786-1.7497j), (-0.6561-1.6623j)])
""".format(**common_args))

add_docstr(torch.reciprocal,
           r"""
reciprocal(input, *, out=None) -> Tensor

Returns a new tensor with the reciprocal of the elements of :attr:`input`

.. math::
    \text{out}_{i} = \frac{1}{\text{input}_{i}}
""" + r"""
Args:
    {input}

Keyword args:
    {out}

Example::

    >>> a = torch.randn(4)
    >>> a
    tensor([-0.4595, -2.1219, -1.4314,  0.7298])
    >>> torch.reciprocal(a)
    tensor([-2.1763, -0.4713, -0.6986,  1.3702])
""".format(**common_args))

add_docstr(torch.cholesky, r"""
cholesky(input, upper=False, *, out=None) -> Tensor

Computes the Cholesky decomposition of a symmetric positive-definite
matrix :math:`A` or for batches of symmetric positive-definite matrices.

If :attr:`upper` is ``True``, the returned matrix ``U`` is upper-triangular, and
the decomposition has the form:

.. math::

  A = U^TU

If :attr:`upper` is ``False``, the returned matrix ``L`` is lower-triangular, and
the decomposition has the form:

.. math::

    A = LL^T

If :attr:`upper` is ``True``, and :math:`A` is a batch of symmetric positive-definite
matrices, then the returned tensor will be composed of upper-triangular Cholesky factors
of each of the individual matrices. Similarly, when :attr:`upper` is ``False``, the returned
tensor will be composed of lower-triangular Cholesky factors of each of the individual
matrices.

Args:
    input (Tensor): the input tensor :math:`A` of size :math:`(*, n, n)` where `*` is zero or more
                batch dimensions consisting of symmetric positive-definite matrices.
    upper (bool, optional): flag that indicates whether to return a
                            upper or lower triangular matrix. Default: ``False``

Keyword args:
    out (Tensor, optional): the output matrix

Example::

    >>> a = torch.randn(3, 3)
    >>> a = torch.mm(a, a.t()) # make symmetric positive-definite
    >>> l = torch.cholesky(a)
    >>> a
    tensor([[ 2.4112, -0.7486,  1.4551],
            [-0.7486,  1.3544,  0.1294],
            [ 1.4551,  0.1294,  1.6724]])
    >>> l
    tensor([[ 1.5528,  0.0000,  0.0000],
            [-0.4821,  1.0592,  0.0000],
            [ 0.9371,  0.5487,  0.7023]])
    >>> torch.mm(l, l.t())
    tensor([[ 2.4112, -0.7486,  1.4551],
            [-0.7486,  1.3544,  0.1294],
            [ 1.4551,  0.1294,  1.6724]])
    >>> a = torch.randn(3, 2, 2)
    >>> a = torch.matmul(a, a.transpose(-1, -2)) + 1e-03 # make symmetric positive-definite
    >>> l = torch.cholesky(a)
    >>> z = torch.matmul(l, l.transpose(-1, -2))
    >>> torch.max(torch.abs(z - a)) # Max non-zero
    tensor(2.3842e-07)
""")

add_docstr(torch.cholesky_solve, r"""
cholesky_solve(input, input2, upper=False, *, out=None) -> Tensor

Solves a linear system of equations with a positive semidefinite
matrix to be inverted given its Cholesky factor matrix :math:`u`.

If :attr:`upper` is ``False``, :math:`u` is and lower triangular and `c` is
returned such that:

.. math::
    c = (u u^T)^{{-1}} b

If :attr:`upper` is ``True`` or not provided, :math:`u` is upper triangular
and `c` is returned such that:

.. math::
    c = (u^T u)^{{-1}} b

`torch.cholesky_solve(b, u)` can take in 2D inputs `b, u` or inputs that are
batches of 2D matrices. If the inputs are batches, then returns
batched outputs `c`

Args:
    input (Tensor): input matrix :math:`b` of size :math:`(*, m, k)`,
                where :math:`*` is zero or more batch dimensions
    input2 (Tensor): input matrix :math:`u` of size :math:`(*, m, m)`,
                where :math:`*` is zero of more batch dimensions composed of
                upper or lower triangular Cholesky factor
    upper (bool, optional): whether to consider the Cholesky factor as a
                            lower or upper triangular matrix. Default: ``False``.

Keyword args:
    out (Tensor, optional): the output tensor for `c`

Example::

    >>> a = torch.randn(3, 3)
    >>> a = torch.mm(a, a.t()) # make symmetric positive definite
    >>> u = torch.cholesky(a)
    >>> a
    tensor([[ 0.7747, -1.9549,  1.3086],
            [-1.9549,  6.7546, -5.4114],
            [ 1.3086, -5.4114,  4.8733]])
    >>> b = torch.randn(3, 2)
    >>> b
    tensor([[-0.6355,  0.9891],
            [ 0.1974,  1.4706],
            [-0.4115, -0.6225]])
    >>> torch.cholesky_solve(b, u)
    tensor([[ -8.1625,  19.6097],
            [ -5.8398,  14.2387],
            [ -4.3771,  10.4173]])
    >>> torch.mm(a.inverse(), b)
    tensor([[ -8.1626,  19.6097],
            [ -5.8398,  14.2387],
            [ -4.3771,  10.4173]])
""")

add_docstr(torch.cholesky_inverse, r"""
cholesky_inverse(input, upper=False, *, out=None) -> Tensor

Computes the inverse of a symmetric positive-definite matrix :math:`A` using its
Cholesky factor :math:`u`: returns matrix ``inv``. The inverse is computed using
LAPACK routines ``dpotri`` and ``spotri`` (and the corresponding MAGMA routines).

If :attr:`upper` is ``False``, :math:`u` is lower triangular
such that the returned tensor is

.. math::
    inv = (uu^{{T}})^{{-1}}

If :attr:`upper` is ``True`` or not provided, :math:`u` is upper
triangular such that the returned tensor is

.. math::
    inv = (u^T u)^{{-1}}

Args:
    input (Tensor): the input 2-D tensor :math:`u`, a upper or lower triangular
           Cholesky factor
    upper (bool, optional): whether to return a lower (default) or upper triangular matrix

Keyword args:
    out (Tensor, optional): the output tensor for `inv`

Example::

    >>> a = torch.randn(3, 3)
    >>> a = torch.mm(a, a.t()) + 1e-05 * torch.eye(3) # make symmetric positive definite
    >>> u = torch.cholesky(a)
    >>> a
    tensor([[  0.9935,  -0.6353,   1.5806],
            [ -0.6353,   0.8769,  -1.7183],
            [  1.5806,  -1.7183,  10.6618]])
    >>> torch.cholesky_inverse(u)
    tensor([[ 1.9314,  1.2251, -0.0889],
            [ 1.2251,  2.4439,  0.2122],
            [-0.0889,  0.2122,  0.1412]])
    >>> a.inverse()
    tensor([[ 1.9314,  1.2251, -0.0889],
            [ 1.2251,  2.4439,  0.2122],
            [-0.0889,  0.2122,  0.1412]])
""")

add_docstr(torch.clone, r"""
clone(input, *, memory_format=torch.preserve_format) -> Tensor

Returns a copy of :attr:`input`.

.. note::

    This function is differentiable, so gradients will flow back from the
    result of this operation to :attr:`input`. To create a tensor without an
    autograd relationship to :attr:`input` see :meth:`~Tensor.detach`.

Args:
    {input}

Keyword args:
    {memory_format}
""".format(**common_args))

add_docstr(torch.clamp, r"""
clamp(input, min, max, *, out=None) -> Tensor

Clamp all elements in :attr:`input` into the range `[` :attr:`min`, :attr:`max` `]` and return
a resulting tensor:

.. math::
    y_i = \begin{cases}
        \text{min} & \text{if } x_i < \text{min} \\
        x_i & \text{if } \text{min} \leq x_i \leq \text{max} \\
        \text{max} & \text{if } x_i > \text{max}
    \end{cases}
""" + r"""
If :attr:`input` is of type `FloatTensor` or `DoubleTensor`, args :attr:`min`
and :attr:`max` must be real numbers, otherwise they should be integers.

Args:
    {input}
    min (Number): lower-bound of the range to be clamped to
    max (Number): upper-bound of the range to be clamped to

Keyword args:
    {out}

Example::

    >>> a = torch.randn(4)
    >>> a
    tensor([-1.7120,  0.1734, -0.0478, -0.0922])
    >>> torch.clamp(a, min=-0.5, max=0.5)
    tensor([-0.5000,  0.1734, -0.0478, -0.0922])

.. function:: clamp(input, *, min, out=None) -> Tensor

Clamps all elements in :attr:`input` to be larger or equal :attr:`min`.

If :attr:`input` is of type `FloatTensor` or `DoubleTensor`, :attr:`value`
should be a real number, otherwise it should be an integer.

Args:
    {input}

Keyword args:
    min (Number): minimal value of each element in the output
    {out}

Example::

    >>> a = torch.randn(4)
    >>> a
    tensor([-0.0299, -2.3184,  2.1593, -0.8883])
    >>> torch.clamp(a, min=0.5)
    tensor([ 0.5000,  0.5000,  2.1593,  0.5000])

.. function:: clamp(input, *, max, out=None) -> Tensor

Clamps all elements in :attr:`input` to be smaller or equal :attr:`max`.

If :attr:`input` is of type `FloatTensor` or `DoubleTensor`, :attr:`value`
should be a real number, otherwise it should be an integer.

Args:
    {input}

Keyword args:
    max (Number): maximal value of each element in the output
    {out}

Example::

    >>> a = torch.randn(4)
    >>> a
    tensor([ 0.7753, -0.4702, -0.4599,  1.1899])
    >>> torch.clamp(a, max=0.5)
    tensor([ 0.5000, -0.4702, -0.4599,  0.5000])
""".format(**common_args))

add_docstr(torch.clip, r"""
clip(input, min, max, *, out=None) -> Tensor

Alias for :func:`torch.clamp`.
""".format(**common_args))

add_docstr(torch.complex,
           r"""
complex(real, imag, *, out=None) -> Tensor

Constructs a complex tensor with its real part equal to :attr:`real` and its
imaginary part equal to :attr:`imag`.

Args:
    real (Tensor): The real part of the complex tensor. Must be float or double.
    imag (Tensor): The imaginary part of the complex tensor. Must be same dtype
        as :attr:`real`.

Keyword args:
    out (Tensor): If the inputs are ``torch.float32``, must be
        ``torch.complex64``. If the inputs are ``torch.float64``, must be
        ``torch.complex128``.

Example::
    >>> real = torch.tensor([1, 2], dtype=torch.float32)
    >>> imag = torch.tensor([3, 4], dtype=torch.float32)
    >>> z = torch.complex(real, imag)
    >>> z
    tensor([(1.+3.j), (2.+4.j)])
    >>> z.dtype
    torch.complex64

""")

add_docstr(torch.polar,
           r"""
polar(abs, angle, *, out=None) -> Tensor

Constructs a complex tensor whose elements are Cartesian coordinates
corresponding to the polar coordinates with absolute value :attr:`abs` and angle
:attr:`angle`.

.. math::
    \text{out} = \text{abs} \cdot \cos(\text{angle}) + \text{abs} \cdot \sin(\text{angle}) \cdot j
""" + r"""
Args:
    abs (Tensor): The absolute value the complex tensor. Must be float or
        double.
    angle (Tensor): The angle of the complex tensor. Must be same dtype as
        :attr:`abs`.

Keyword args:
    out (Tensor): If the inputs are ``torch.float32``, must be
        ``torch.complex64``. If the inputs are ``torch.float64``, must be
        ``torch.complex128``.

Example::
    >>> import numpy as np
    >>> abs = torch.tensor([1, 2], dtype=torch.float64)
    >>> angle = torch.tensor([np.pi / 2, 5 * np.pi / 4], dtype=torch.float64)
    >>> z = torch.polar(abs, angle)
    >>> z
    tensor([(0.0000+1.0000j), (-1.4142-1.4142j)], dtype=torch.complex128)
""")

add_docstr(torch.conj,
           r"""
conj(input, *, out=None) -> Tensor

Computes the element-wise conjugate of the given :attr:`input` tensor. If :attr`input` has a non-complex dtype,
this function just returns :attr:`input`.

.. warning:: In the future, :func:`torch.conj` may return a non-writeable view for an :attr:`input` of
             non-complex dtype. It's recommended that programs not modify the tensor returned by :func:`torch.conj`
             when :attr:`input` is of non-complex dtype to be compatible with this change.

.. math::
    \text{out}_{i} = conj(\text{input}_{i})
""" + r"""
Args:
    {input}

Keyword args:
    {out}

Example::

    >>> torch.conj(torch.tensor([-1 + 1j, -2 + 2j, 3 - 3j]))
    tensor([-1 - 1j, -2 - 2j, 3 + 3j])
""".format(**common_args))

add_docstr(torch.cos,
           r"""
cos(input, *, out=None) -> Tensor

Returns a new tensor with the cosine  of the elements of :attr:`input`.

.. math::
    \text{out}_{i} = \cos(\text{input}_{i})
""" + r"""
Args:
    {input}

Keyword args:
    {out}

Example::

    >>> a = torch.randn(4)
    >>> a
    tensor([ 1.4309,  1.2706, -0.8562,  0.9796])
    >>> torch.cos(a)
    tensor([ 0.1395,  0.2957,  0.6553,  0.5574])
""".format(**common_args))

add_docstr(torch.cosh,
           r"""
cosh(input, *, out=None) -> Tensor

Returns a new tensor with the hyperbolic cosine  of the elements of
:attr:`input`.

.. math::
    \text{out}_{i} = \cosh(\text{input}_{i})
""" + r"""
Args:
    {input}

Keyword args:
    {out}

Example::

    >>> a = torch.randn(4)
    >>> a
    tensor([ 0.1632,  1.1835, -0.6979, -0.7325])
    >>> torch.cosh(a)
    tensor([ 1.0133,  1.7860,  1.2536,  1.2805])
""".format(**common_args))

add_docstr(torch.cross,
           r"""
cross(input, other, dim=None, *, out=None) -> Tensor


Returns the cross product of vectors in dimension :attr:`dim` of :attr:`input`
and :attr:`other`.

:attr:`input` and :attr:`other` must have the same size, and the size of their
:attr:`dim` dimension should be 3.

If :attr:`dim` is not given, it defaults to the first dimension found with the
size 3. Note that this might be unexpected.

Args:
    {input}
    other (Tensor): the second input tensor
    dim  (int, optional): the dimension to take the cross-product in.

Keyword args:
    {out}

Example::

    >>> a = torch.randn(4, 3)
    >>> a
    tensor([[-0.3956,  1.1455,  1.6895],
            [-0.5849,  1.3672,  0.3599],
            [-1.1626,  0.7180, -0.0521],
            [-0.1339,  0.9902, -2.0225]])
    >>> b = torch.randn(4, 3)
    >>> b
    tensor([[-0.0257, -1.4725, -1.2251],
            [-1.1479, -0.7005, -1.9757],
            [-1.3904,  0.3726, -1.1836],
            [-0.9688, -0.7153,  0.2159]])
    >>> torch.cross(a, b, dim=1)
    tensor([[ 1.0844, -0.5281,  0.6120],
            [-2.4490, -1.5687,  1.9792],
            [-0.8304, -1.3037,  0.5650],
            [-1.2329,  1.9883,  1.0551]])
    >>> torch.cross(a, b)
    tensor([[ 1.0844, -0.5281,  0.6120],
            [-2.4490, -1.5687,  1.9792],
            [-0.8304, -1.3037,  0.5650],
            [-1.2329,  1.9883,  1.0551]])
""".format(**common_args))

add_docstr(torch.logcumsumexp,
           r"""
logcumsumexp(input, dim, *, out=None) -> Tensor
Returns the logarithm of the cumulative summation of the exponentiation of
elements of :attr:`input` in the dimension :attr:`dim`.

For summation index :math:`j` given by `dim` and other indices :math:`i`, the result is

    .. math::
        \text{{logcumsumexp}}(x)_{{ij}} = \log \sum\limits_{{j=0}}^{{i}} \exp(x_{{ij}})

Args:
    {input}
    dim  (int): the dimension to do the operation over

Keyword args:
    {out}

Example::
    >>> a = torch.randn(10)
    >>> torch.logcumsumexp(a, dim=0)
    tensor([-0.42296738, -0.04462666,  0.86278635,  0.94622083,  1.05277811,
             1.39202815,  1.83525007,  1.84492621,  2.06084887,  2.06844475]))
""".format(**reduceops_common_args))

add_docstr(torch.cummax,
           r"""
cummax(input, dim, *, out=None) -> (Tensor, LongTensor)
Returns a namedtuple ``(values, indices)`` where ``values`` is the cumulative maximum of
elements of :attr:`input` in the dimension :attr:`dim`. And ``indices`` is the index
location of each maximum value found in the dimension :attr:`dim`.

.. math::
    y_i = max(x_1, x_2, x_3, \dots, x_i)

Args:
    {input}
    dim  (int): the dimension to do the operation over

Keyword args:
    out (tuple, optional): the result tuple of two output tensors (values, indices)

Example::

    >>> a = torch.randn(10)
    >>> a
    tensor([-0.3449, -1.5447,  0.0685, -1.5104, -1.1706,  0.2259,  1.4696, -1.3284,
         1.9946, -0.8209])
    >>> torch.cummax(a, dim=0)
    torch.return_types.cummax(
        values=tensor([-0.3449, -0.3449,  0.0685,  0.0685,  0.0685,  0.2259,  1.4696,  1.4696,
         1.9946,  1.9946]),
        indices=tensor([0, 0, 2, 2, 2, 5, 6, 6, 8, 8]))
""".format(**reduceops_common_args))

add_docstr(torch.cummin,
           r"""
cummin(input, dim, *, out=None) -> (Tensor, LongTensor)
Returns a namedtuple ``(values, indices)`` where ``values`` is the cumulative minimum of
elements of :attr:`input` in the dimension :attr:`dim`. And ``indices`` is the index
location of each maximum value found in the dimension :attr:`dim`.

.. math::
    y_i = min(x_1, x_2, x_3, \dots, x_i)

Args:
    {input}
    dim  (int): the dimension to do the operation over

Keyword args:
    out (tuple, optional): the result tuple of two output tensors (values, indices)

Example::

    >>> a = torch.randn(10)
    >>> a
    tensor([-0.2284, -0.6628,  0.0975,  0.2680, -1.3298, -0.4220, -0.3885,  1.1762,
         0.9165,  1.6684])
    >>> torch.cummin(a, dim=0)
    torch.return_types.cummin(
        values=tensor([-0.2284, -0.6628, -0.6628, -0.6628, -1.3298, -1.3298, -1.3298, -1.3298,
        -1.3298, -1.3298]),
        indices=tensor([0, 1, 1, 1, 4, 4, 4, 4, 4, 4]))
""".format(**reduceops_common_args))

add_docstr(torch.cumprod,
           r"""
cumprod(input, dim, *, dtype=None, out=None) -> Tensor

Returns the cumulative product of elements of :attr:`input` in the dimension
:attr:`dim`.

For example, if :attr:`input` is a vector of size N, the result will also be
a vector of size N, with elements.

.. math::
    y_i = x_1 \times x_2\times x_3\times \dots \times x_i

Args:
    {input}
    dim  (int): the dimension to do the operation over

Keyword args:
    {dtype}
    {out}

Example::

    >>> a = torch.randn(10)
    >>> a
    tensor([ 0.6001,  0.2069, -0.1919,  0.9792,  0.6727,  1.0062,  0.4126,
            -0.2129, -0.4206,  0.1968])
    >>> torch.cumprod(a, dim=0)
    tensor([ 0.6001,  0.1241, -0.0238, -0.0233, -0.0157, -0.0158, -0.0065,
             0.0014, -0.0006, -0.0001])

    >>> a[5] = 0.0
    >>> torch.cumprod(a, dim=0)
    tensor([ 0.6001,  0.1241, -0.0238, -0.0233, -0.0157, -0.0000, -0.0000,
             0.0000, -0.0000, -0.0000])
""".format(**reduceops_common_args))

add_docstr(torch.cumsum,
           r"""
cumsum(input, dim, *, dtype=None, out=None) -> Tensor

Returns the cumulative sum of elements of :attr:`input` in the dimension
:attr:`dim`.

For example, if :attr:`input` is a vector of size N, the result will also be
a vector of size N, with elements.

.. math::
    y_i = x_1 + x_2 + x_3 + \dots + x_i

Args:
    {input}
    dim  (int): the dimension to do the operation over

Keyword args:
    {dtype}
    {out}

Example::

    >>> a = torch.randn(10)
    >>> a
    tensor([-0.8286, -0.4890,  0.5155,  0.8443,  0.1865, -0.1752, -2.0595,
             0.1850, -1.1571, -0.4243])
    >>> torch.cumsum(a, dim=0)
    tensor([-0.8286, -1.3175, -0.8020,  0.0423,  0.2289,  0.0537, -2.0058,
            -1.8209, -2.9780, -3.4022])
""".format(**reduceops_common_args))

add_docstr(torch.count_nonzero,
           r"""
count_nonzero(input, dim=None) -> Tensor

Counts the number of non-zero values in the tensor :attr:`input` along the given :attr:`dim`.
If no dim is specified then all non-zeros in the tensor are counted.

Args:
    {input}
    dim (int or tuple of ints, optional): Dim or tuple of dims along which to count non-zeros.

Example::

    >>> x = torch.zeros(3,3)
    >>> x[torch.randn(3,3) > 0.5] = 1
    >>> x
    tensor([[0., 1., 1.],
            [0., 0., 0.],
            [0., 0., 1.]])
    >>> torch.count_nonzero(x)
    tensor(3)
    >>> torch.count_nonzero(x, dim=0)
    tensor([0, 1, 2])
""".format(**reduceops_common_args))

add_docstr(torch.dequantize,
           r"""
dequantize(tensor) -> Tensor

Returns an fp32 Tensor by dequantizing a quantized Tensor

Args:
    tensor (Tensor): A quantized Tensor

.. function:: dequantize(tensors) -> sequence of Tensors

Given a list of quantized Tensors, dequantize them and return a list of fp32 Tensors

Args:
     tensors (sequence of Tensors): A list of quantized Tensors
""")

add_docstr(torch.diag,
           r"""
diag(input, diagonal=0, *, out=None) -> Tensor

- If :attr:`input` is a vector (1-D tensor), then returns a 2-D square tensor
  with the elements of :attr:`input` as the diagonal.
- If :attr:`input` is a matrix (2-D tensor), then returns a 1-D tensor with
  the diagonal elements of :attr:`input`.

The argument :attr:`diagonal` controls which diagonal to consider:

- If :attr:`diagonal` = 0, it is the main diagonal.
- If :attr:`diagonal` > 0, it is above the main diagonal.
- If :attr:`diagonal` < 0, it is below the main diagonal.

Args:
    {input}
    diagonal (int, optional): the diagonal to consider

Keyword args:
    {out}

.. seealso::

        :func:`torch.diagonal` always returns the diagonal of its input.

        :func:`torch.diagflat` always constructs a tensor with diagonal elements
        specified by the input.

Examples:

Get the square matrix where the input vector is the diagonal::

    >>> a = torch.randn(3)
    >>> a
    tensor([ 0.5950,-0.0872, 2.3298])
    >>> torch.diag(a)
    tensor([[ 0.5950, 0.0000, 0.0000],
            [ 0.0000,-0.0872, 0.0000],
            [ 0.0000, 0.0000, 2.3298]])
    >>> torch.diag(a, 1)
    tensor([[ 0.0000, 0.5950, 0.0000, 0.0000],
            [ 0.0000, 0.0000,-0.0872, 0.0000],
            [ 0.0000, 0.0000, 0.0000, 2.3298],
            [ 0.0000, 0.0000, 0.0000, 0.0000]])

Get the k-th diagonal of a given matrix::

    >>> a = torch.randn(3, 3)
    >>> a
    tensor([[-0.4264, 0.0255,-0.1064],
            [ 0.8795,-0.2429, 0.1374],
            [ 0.1029,-0.6482,-1.6300]])
    >>> torch.diag(a, 0)
    tensor([-0.4264,-0.2429,-1.6300])
    >>> torch.diag(a, 1)
    tensor([ 0.0255, 0.1374])
""".format(**common_args))

add_docstr(torch.diag_embed,
           r"""
diag_embed(input, offset=0, dim1=-2, dim2=-1) -> Tensor

Creates a tensor whose diagonals of certain 2D planes (specified by
:attr:`dim1` and :attr:`dim2`) are filled by :attr:`input`.
To facilitate creating batched diagonal matrices, the 2D planes formed by
the last two dimensions of the returned tensor are chosen by default.

The argument :attr:`offset` controls which diagonal to consider:

- If :attr:`offset` = 0, it is the main diagonal.
- If :attr:`offset` > 0, it is above the main diagonal.
- If :attr:`offset` < 0, it is below the main diagonal.

The size of the new matrix will be calculated to make the specified diagonal
of the size of the last input dimension.
Note that for :attr:`offset` other than :math:`0`, the order of :attr:`dim1`
and :attr:`dim2` matters. Exchanging them is equivalent to changing the
sign of :attr:`offset`.

Applying :meth:`torch.diagonal` to the output of this function with
the same arguments yields a matrix identical to input. However,
:meth:`torch.diagonal` has different default dimensions, so those
need to be explicitly specified.

Args:
    {input} Must be at least 1-dimensional.
    offset (int, optional): which diagonal to consider. Default: 0
        (main diagonal).
    dim1 (int, optional): first dimension with respect to which to
        take diagonal. Default: -2.
    dim2 (int, optional): second dimension with respect to which to
        take diagonal. Default: -1.

Example::

    >>> a = torch.randn(2, 3)
    >>> torch.diag_embed(a)
    tensor([[[ 1.5410,  0.0000,  0.0000],
             [ 0.0000, -0.2934,  0.0000],
             [ 0.0000,  0.0000, -2.1788]],

            [[ 0.5684,  0.0000,  0.0000],
             [ 0.0000, -1.0845,  0.0000],
             [ 0.0000,  0.0000, -1.3986]]])

    >>> torch.diag_embed(a, offset=1, dim1=0, dim2=2)
    tensor([[[ 0.0000,  1.5410,  0.0000,  0.0000],
             [ 0.0000,  0.5684,  0.0000,  0.0000]],

            [[ 0.0000,  0.0000, -0.2934,  0.0000],
             [ 0.0000,  0.0000, -1.0845,  0.0000]],

            [[ 0.0000,  0.0000,  0.0000, -2.1788],
             [ 0.0000,  0.0000,  0.0000, -1.3986]],

            [[ 0.0000,  0.0000,  0.0000,  0.0000],
             [ 0.0000,  0.0000,  0.0000,  0.0000]]])
""".format(**common_args))


add_docstr(torch.diagflat,
           r"""
diagflat(input, offset=0) -> Tensor

- If :attr:`input` is a vector (1-D tensor), then returns a 2-D square tensor
  with the elements of :attr:`input` as the diagonal.
- If :attr:`input` is a tensor with more than one dimension, then returns a
  2-D tensor with diagonal elements equal to a flattened :attr:`input`.

The argument :attr:`offset` controls which diagonal to consider:

- If :attr:`offset` = 0, it is the main diagonal.
- If :attr:`offset` > 0, it is above the main diagonal.
- If :attr:`offset` < 0, it is below the main diagonal.

Args:
    {input}
    offset (int, optional): the diagonal to consider. Default: 0 (main
        diagonal).

Examples::

    >>> a = torch.randn(3)
    >>> a
    tensor([-0.2956, -0.9068,  0.1695])
    >>> torch.diagflat(a)
    tensor([[-0.2956,  0.0000,  0.0000],
            [ 0.0000, -0.9068,  0.0000],
            [ 0.0000,  0.0000,  0.1695]])
    >>> torch.diagflat(a, 1)
    tensor([[ 0.0000, -0.2956,  0.0000,  0.0000],
            [ 0.0000,  0.0000, -0.9068,  0.0000],
            [ 0.0000,  0.0000,  0.0000,  0.1695],
            [ 0.0000,  0.0000,  0.0000,  0.0000]])

    >>> a = torch.randn(2, 2)
    >>> a
    tensor([[ 0.2094, -0.3018],
            [-0.1516,  1.9342]])
    >>> torch.diagflat(a)
    tensor([[ 0.2094,  0.0000,  0.0000,  0.0000],
            [ 0.0000, -0.3018,  0.0000,  0.0000],
            [ 0.0000,  0.0000, -0.1516,  0.0000],
            [ 0.0000,  0.0000,  0.0000,  1.9342]])
""".format(**common_args))

add_docstr(torch.diagonal,
           r"""
diagonal(input, offset=0, dim1=0, dim2=1) -> Tensor

Returns a partial view of :attr:`input` with the its diagonal elements
with respect to :attr:`dim1` and :attr:`dim2` appended as a dimension
at the end of the shape.

The argument :attr:`offset` controls which diagonal to consider:

- If :attr:`offset` = 0, it is the main diagonal.
- If :attr:`offset` > 0, it is above the main diagonal.
- If :attr:`offset` < 0, it is below the main diagonal.

Applying :meth:`torch.diag_embed` to the output of this function with
the same arguments yields a diagonal matrix with the diagonal entries
of the input. However, :meth:`torch.diag_embed` has different default
dimensions, so those need to be explicitly specified.

Args:
    {input} Must be at least 2-dimensional.
    offset (int, optional): which diagonal to consider. Default: 0
        (main diagonal).
    dim1 (int, optional): first dimension with respect to which to
        take diagonal. Default: 0.
    dim2 (int, optional): second dimension with respect to which to
        take diagonal. Default: 1.

.. note::  To take a batch diagonal, pass in dim1=-2, dim2=-1.

Examples::

    >>> a = torch.randn(3, 3)
    >>> a
    tensor([[-1.0854,  1.1431, -0.1752],
            [ 0.8536, -0.0905,  0.0360],
            [ 0.6927, -0.3735, -0.4945]])


    >>> torch.diagonal(a, 0)
    tensor([-1.0854, -0.0905, -0.4945])


    >>> torch.diagonal(a, 1)
    tensor([ 1.1431,  0.0360])


    >>> x = torch.randn(2, 5, 4, 2)
    >>> torch.diagonal(x, offset=-1, dim1=1, dim2=2)
    tensor([[[-1.2631,  0.3755, -1.5977, -1.8172],
             [-1.1065,  1.0401, -0.2235, -0.7938]],

            [[-1.7325, -0.3081,  0.6166,  0.2335],
             [ 1.0500,  0.7336, -0.3836, -1.1015]]])
""".format(**common_args))

add_docstr(torch.digamma,
           r"""
digamma(input, *, out=None) -> Tensor

Computes the logarithmic derivative of the gamma function on `input`.

.. math::
    \psi(x) = \frac{d}{dx} \ln\left(\Gamma\left(x\right)\right) = \frac{\Gamma'(x)}{\Gamma(x)}
""" + r"""
Args:
    input (Tensor): the tensor to compute the digamma function on

Keyword args:
    {out}

Example::

    >>> a = torch.tensor([1, 0.5])
    >>> torch.digamma(a)
    tensor([-0.5772, -1.9635])
""".format(**common_args))


add_docstr(torch.dist,
           r"""
dist(input, other, p=2) -> Tensor

Returns the p-norm of (:attr:`input` - :attr:`other`)

The shapes of :attr:`input` and :attr:`other` must be
:ref:`broadcastable <broadcasting-semantics>`.

Args:
    {input}
    other (Tensor): the Right-hand-side input tensor
    p (float, optional): the norm to be computed

Example::

    >>> x = torch.randn(4)
    >>> x
    tensor([-1.5393, -0.8675,  0.5916,  1.6321])
    >>> y = torch.randn(4)
    >>> y
    tensor([ 0.0967, -1.0511,  0.6295,  0.8360])
    >>> torch.dist(x, y, 3.5)
    tensor(1.6727)
    >>> torch.dist(x, y, 3)
    tensor(1.6973)
    >>> torch.dist(x, y, 0)
    tensor(inf)
    >>> torch.dist(x, y, 1)
    tensor(2.6537)
""".format(**common_args))

add_docstr(torch.div, r"""
div(input, other, *, out=None) -> Tensor

Divides each element of the input ``input`` by the corresponding element of
:attr:`other`.

.. math::
    \text{{out}}_i = \frac{{\text{{input}}_i}}{{\text{{other}}_i}}

.. note::
    Performs a "true" division like Python 3. See :func:`torch.floor_divide`
    for floor division.

Supports :ref:`broadcasting to a common shape <broadcasting-semantics>`,
:ref:`type promotion <type-promotion-doc>`, and integer, float, and complex inputs.
Always promotes integer types to the default scalar type.

Args:
    input (Tensor): the dividend
    other (Tensor or Number): the divisor

Keyword args:
    {out}

Examples::

    >>> a = torch.randn(5)
    >>> a
    tensor([ 0.3810,  1.2774, -0.2972, -0.3719,  0.4637])
    >>> torch.div(a, 0.5)
    tensor([ 0.7620,  2.5548, -0.5944, -0.7439,  0.9275])
    >>> a = torch.randn(4, 4)
    >>> a
    tensor([[-0.3711, -1.9353, -0.4605, -0.2917],
            [ 0.1815, -1.0111,  0.9805, -1.5923],
            [ 0.1062,  1.4581,  0.7759, -1.2344],
            [-0.1830, -0.0313,  1.1908, -1.4757]])
    >>> b = torch.randn(4)
    >>> b
    tensor([ 0.8032,  0.2930, -0.8113, -0.2308])
    >>> torch.div(a, b)
    tensor([[-0.4620, -6.6051,  0.5676,  1.2637],
            [ 0.2260, -3.4507, -1.2086,  6.8988],
            [ 0.1322,  4.9764, -0.9564,  5.3480],
            [-0.2278, -0.1068, -1.4678,  6.3936]])
""".format(**common_args))

add_docstr(torch.divide, r"""
divide(input, other, *, out=None) -> Tensor

Alias for :func:`torch.div`.
""")

add_docstr(torch.dot,
           r"""
dot(input, tensor) -> Tensor

Computes the dot product (inner product) of two tensors.

.. note:: This function does not :ref:`broadcast <broadcasting-semantics>`.

Example::

    >>> torch.dot(torch.tensor([2, 3]), torch.tensor([2, 1]))
    tensor(7)
""")

add_docstr(torch.vdot,
           r"""
vdot(input, other, *, out=None) -> Tensor

Computes the dot product (inner product) of two tensors. The vdot(a, b) function
handles complex numbers differently than dot(a, b). If the first argument is complex,
the complex conjugate of the first argument is used for the calculation of the dot product.

.. note:: This function does not :ref:`broadcast <broadcasting-semantics>`.

Args:
    input (Tensor): first tensor in the dot product. Its conjugate is used if it's complex.
    other (Tensor): second tensor in the dot product.

Keyword args:
    {out}

Example::

    >>> torch.vdot(torch.tensor([2, 3]), torch.tensor([2, 1]))
    tensor(7)
    >>> a = torch.tensor((1 +2j, 3 - 1j))
    >>> b = torch.tensor((2 +1j, 4 - 0j))
    >>> torch.vdot(a, b)
    tensor([16.+1.j])
    >>> torch.vdot(b, a)
    tensor([16.-1.j])
""".format(**common_args))

add_docstr(torch.eig,
           r"""
eig(input, eigenvectors=False, *, out=None) -> (Tensor, Tensor)

Computes the eigenvalues and eigenvectors of a real square matrix.

.. note::
    Since eigenvalues and eigenvectors might be complex, backward pass is supported only
    for :func:`torch.symeig`

Args:
    input (Tensor): the square matrix of shape :math:`(n \times n)` for which the eigenvalues and eigenvectors
        will be computed
    eigenvectors (bool): ``True`` to compute both eigenvalues and eigenvectors;
        otherwise, only eigenvalues will be computed

Keyword args:
    out (tuple, optional): the output tensors

Returns:
    (Tensor, Tensor): A namedtuple (eigenvalues, eigenvectors) containing

        - **eigenvalues** (*Tensor*): Shape :math:`(n \times 2)`. Each row is an eigenvalue of ``input``,
          where the first element is the real part and the second element is the imaginary part.
          The eigenvalues are not necessarily ordered.
        - **eigenvectors** (*Tensor*): If ``eigenvectors=False``, it's an empty tensor.
          Otherwise, this tensor of shape :math:`(n \times n)` can be used to compute normalized (unit length)
          eigenvectors of corresponding eigenvalues as follows.
          If the corresponding `eigenvalues[j]` is a real number, column `eigenvectors[:, j]` is the eigenvector
          corresponding to `eigenvalues[j]`.
          If the corresponding `eigenvalues[j]` and `eigenvalues[j + 1]` form a complex conjugate pair, then the
          true eigenvectors can be computed as
          :math:`\text{true eigenvector}[j] = eigenvectors[:, j] + i \times eigenvectors[:, j + 1]`,
          :math:`\text{true eigenvector}[j + 1] = eigenvectors[:, j] - i \times eigenvectors[:, j + 1]`.
""")

add_docstr(torch.eq, r"""
eq(input, other, *, out=None) -> Tensor

Computes element-wise equality

The second argument can be a number or a tensor whose shape is
:ref:`broadcastable <broadcasting-semantics>` with the first argument.

Args:
    input (Tensor): the tensor to compare
    other (Tensor or float): the tensor or value to compare

Keyword args:
    {out}

Returns:
    A boolean tensor that is True where :attr:`input` is equal to :attr:`other` and False elsewhere

Example::

    >>> torch.eq(torch.tensor([[1, 2], [3, 4]]), torch.tensor([[1, 1], [4, 4]]))
    tensor([[ True, False],
            [False, True]])
""".format(**common_args))

add_docstr(torch.equal,
           r"""
equal(input, other) -> bool

``True`` if two tensors have the same size and elements, ``False`` otherwise.

Example::

    >>> torch.equal(torch.tensor([1, 2]), torch.tensor([1, 2]))
    True
""")

add_docstr(torch.erf,
           r"""
erf(input, *, out=None) -> Tensor

Computes the error function of each element. The error function is defined as follows:

.. math::
    \mathrm{erf}(x) = \frac{2}{\sqrt{\pi}} \int_{0}^{x} e^{-t^2} dt
""" + r"""
Args:
    {input}

Keyword args:
    {out}

Example::

    >>> torch.erf(torch.tensor([0, -1., 10.]))
    tensor([ 0.0000, -0.8427,  1.0000])
""".format(**common_args))

add_docstr(torch.erfc,
           r"""
erfc(input, *, out=None) -> Tensor

Computes the complementary error function of each element of :attr:`input`.
The complementary error function is defined as follows:

.. math::
    \mathrm{erfc}(x) = 1 - \frac{2}{\sqrt{\pi}} \int_{0}^{x} e^{-t^2} dt
""" + r"""
Args:
    {input}

Keyword args:
    {out}

Example::

    >>> torch.erfc(torch.tensor([0, -1., 10.]))
    tensor([ 1.0000, 1.8427,  0.0000])
""".format(**common_args))

add_docstr(torch.erfinv,
           r"""
erfinv(input, *, out=None) -> Tensor

Computes the inverse error function of each element of :attr:`input`.
The inverse error function is defined in the range :math:`(-1, 1)` as:

.. math::
    \mathrm{erfinv}(\mathrm{erf}(x)) = x
""" + r"""

Args:
    {input}

Keyword args:
    {out}

Example::

    >>> torch.erfinv(torch.tensor([0, 0.5, -1.]))
    tensor([ 0.0000,  0.4769,    -inf])
""".format(**common_args))

add_docstr(torch.exp,
           r"""
exp(input, *, out=None) -> Tensor

Returns a new tensor with the exponential of the elements
of the input tensor :attr:`input`.

.. math::
    y_{i} = e^{x_{i}}
""" + r"""
Args:
    {input}

Keyword args:
    {out}

Example::

    >>> torch.exp(torch.tensor([0, math.log(2.)]))
    tensor([ 1.,  2.])
""".format(**common_args))

add_docstr(torch.exp2,
           r"""
exp2(input, *, out=None) -> Tensor

Computes the base two exponential function of :attr:`input`.

.. math::
    y_{i} = 2^{x_{i}}
""" + r"""
Args:
    {input}

Keyword args:
    {out}

Example::

    >>> torch.exp2(torch.tensor([0, math.log2(2.), 3, 4]))
    tensor([ 1.,  2.,  8., 16.])
""".format(**common_args))

add_docstr(torch.expm1,
           r"""
expm1(input, *, out=None) -> Tensor

Returns a new tensor with the exponential of the elements minus 1
of :attr:`input`.

.. math::
    y_{i} = e^{x_{i}} - 1
""" + r"""

Args:
    {input}

Keyword args:
    {out}

Example::

    >>> torch.expm1(torch.tensor([0, math.log(2.)]))
    tensor([ 0.,  1.])
""".format(**common_args))

# TODO: see https://github.com/pytorch/pytorch/issues/43667
add_docstr(torch.eye,
           r"""
eye(n, m=None, *, out=None, dtype=None, layout=torch.strided, device=None, requires_grad=False) -> Tensor

Returns a 2-D tensor with ones on the diagonal and zeros elsewhere.

Args:
    n (int): the number of rows
    m (int, optional): the number of columns with default being :attr:`n`
    {out}
    {dtype}
    {layout}
    {device}
    {requires_grad}

Returns:
    Tensor: A 2-D tensor with ones on the diagonal and zeros elsewhere

Example::

    >>> torch.eye(3)
    tensor([[ 1.,  0.,  0.],
            [ 0.,  1.,  0.],
            [ 0.,  0.,  1.]])
""".format(**factory_common_args))

add_docstr(torch.floor,
           r"""
floor(input, *, out=None) -> Tensor

Returns a new tensor with the floor of the elements of :attr:`input`,
the largest integer less than or equal to each element.

.. math::
    \text{out}_{i} = \left\lfloor \text{input}_{i} \right\rfloor
""" + r"""
Args:
    {input}

Keyword args:
    {out}

Example::

    >>> a = torch.randn(4)
    >>> a
    tensor([-0.8166,  1.5308, -0.2530, -0.2091])
    >>> torch.floor(a)
    tensor([-1.,  1., -1., -1.])
""".format(**common_args))

add_docstr(torch.floor_divide, r"""
floor_divide(input, other, *, out=None) -> Tensor

.. warning::
    This function's name is a misnomer. It actually rounds the
    quotient towards zero instead of taking its floor. This behavior
    will be deprecated in a future PyTorch release.

Computes :attr:`input` divided by :attr:`other`, elementwise, and rounds each
quotient towards zero. Equivalently, it truncates the quotient(s):

.. math::
    \text{{out}}_i = \text{trunc} \left( \frac{{\text{{input}}_i}}{{\text{{other}}_i}} \right)

""" + r"""

Supports broadcasting to a common shape, type promotion, and integer and float inputs.

Args:
    input (Tensor or Number): the dividend
    other (Tensor or Number): the divisor

Keyword args:
    {out}

Example::

    >>> a = torch.tensor([4.0, 3.0])
    >>> b = torch.tensor([2.0, 2.0])
    >>> torch.floor_divide(a, b)
    tensor([2.0, 1.0])
    >>> torch.floor_divide(a, 1.4)
    tensor([2.0, 2.0])
""".format(**common_args))

add_docstr(torch.fmod,
           r"""
fmod(input, other, *, out=None) -> Tensor

Computes the element-wise remainder of division.

The dividend and divisor may contain both for integer and floating point
numbers. The remainder has the same sign as the dividend :attr:`input`.

When :attr:`other` is a tensor, the shapes of :attr:`input` and
:attr:`other` must be :ref:`broadcastable <broadcasting-semantics>`.

Args:
    input (Tensor): the dividend
    other (Tensor or float): the divisor, which may be either a number or a tensor of the same shape as the dividend

Keyword args:
    {out}

Example::

    >>> torch.fmod(torch.tensor([-3., -2, -1, 1, 2, 3]), 2)
    tensor([-1., -0., -1.,  1.,  0.,  1.])
    >>> torch.fmod(torch.tensor([1., 2, 3, 4, 5]), 1.5)
    tensor([ 1.0000,  0.5000,  0.0000,  1.0000,  0.5000])


""".format(**common_args))

add_docstr(torch.frac,
           r"""
frac(input, *, out=None) -> Tensor

Computes the fractional portion of each element in :attr:`input`.

.. math::
    \text{out}_{i} = \text{input}_{i} - \left\lfloor |\text{input}_{i}| \right\rfloor * \operatorname{sgn}(\text{input}_{i})

Example::

    >>> torch.frac(torch.tensor([1, 2.5, -3.2]))
    tensor([ 0.0000,  0.5000, -0.2000])
""")

add_docstr(torch.from_numpy,
           r"""
from_numpy(ndarray) -> Tensor

Creates a :class:`Tensor` from a :class:`numpy.ndarray`.

The returned tensor and :attr:`ndarray` share the same memory. Modifications to
the tensor will be reflected in the :attr:`ndarray` and vice versa. The returned
tensor is not resizable.

It currently accepts :attr:`ndarray` with dtypes of ``numpy.float64``,
``numpy.float32``, ``numpy.float16``, ``numpy.complex64``, ``numpy.complex128``,
``numpy.int64``, ``numpy.int32``, ``numpy.int16``, ``numpy.int8``, ``numpy.uint8``,
and ``numpy.bool``.

Example::

    >>> a = numpy.array([1, 2, 3])
    >>> t = torch.from_numpy(a)
    >>> t
    tensor([ 1,  2,  3])
    >>> t[0] = -1
    >>> a
    array([-1,  2,  3])
""")

add_docstr(torch.flatten,
           r"""
flatten(input, start_dim=0, end_dim=-1) -> Tensor

Flattens a contiguous range of dims in a tensor.

Args:
    {input}
    start_dim (int): the first dim to flatten
    end_dim (int): the last dim to flatten

Example::

    >>> t = torch.tensor([[[1, 2],
                           [3, 4]],
                          [[5, 6],
                           [7, 8]]])
    >>> torch.flatten(t)
    tensor([1, 2, 3, 4, 5, 6, 7, 8])
    >>> torch.flatten(t, start_dim=1)
    tensor([[1, 2, 3, 4],
            [5, 6, 7, 8]])
""".format(**common_args))

# TODO: see https://github.com/pytorch/pytorch/issues/43667
add_docstr(torch.gather,
           r"""
gather(input, dim, index, *, sparse_grad=False, out=None) -> Tensor

Gathers values along an axis specified by `dim`.

For a 3-D tensor the output is specified by::

    out[i][j][k] = input[index[i][j][k]][j][k]  # if dim == 0
    out[i][j][k] = input[i][index[i][j][k]][k]  # if dim == 1
    out[i][j][k] = input[i][j][index[i][j][k]]  # if dim == 2

If :attr:`input` is an n-dimensional tensor with size
:math:`(x_0, x_1..., x_{i-1}, x_i, x_{i+1}, ..., x_{n-1})`
and ``dim = i``, then :attr:`index` must be an :math:`n`-dimensional tensor with
size :math:`(x_0, x_1, ..., x_{i-1}, y, x_{i+1}, ..., x_{n-1})` where :math:`y \geq 1`
and :attr:`out` will have the same size as :attr:`index`.
""" + r"""
Args:
    input (Tensor): the source tensor
    dim (int): the axis along which to index
    index (LongTensor): the indices of elements to gather
    sparse_grad(bool,optional): If ``True``, gradient w.r.t. :attr:`input` will be a sparse tensor.
    out (Tensor, optional): the destination tensor

Example::

    >>> t = torch.tensor([[1,2],[3,4]])
    >>> torch.gather(t, 1, torch.tensor([[0,0],[1,0]]))
    tensor([[ 1,  1],
            [ 4,  3]])
""")


add_docstr(torch.gcd,
           r"""
gcd(input, other, *, out=None) -> Tensor

Computes the element-wise greatest common divisor (GCD) of :attr:`input` and :attr:`other`.

Both :attr:`input` and :attr:`other` must have integer types.

.. note::
    This defines :math:`gcd(0, 0) = 0`.

Args:
    {input}
    other (Tensor): the second input tensor

Keyword arguments:
    {out}

Example::

    >>> a = torch.tensor([5, 10, 15])
    >>> b = torch.tensor([3, 4, 5])
    >>> torch.gcd(a, b)
    tensor([1, 2, 5])
    >>> c = torch.tensor([3])
    >>> torch.gcd(a, c)
    tensor([1, 1, 3])
""".format(**common_args))

add_docstr(torch.ge, r"""
ge(input, other, *, out=None) -> Tensor

Computes :math:`\text{input} \geq \text{other}` element-wise.
""" + r"""

The second argument can be a number or a tensor whose shape is
:ref:`broadcastable <broadcasting-semantics>` with the first argument.

Args:
    input (Tensor): the tensor to compare
    other (Tensor or float): the tensor or value to compare

Keyword args:
    {out}

Returns:
    A boolean tensor that is True where :attr:`input` is greater than or equal to :attr:`other` and False elsewhere

Example::

    >>> torch.ge(torch.tensor([[1, 2], [3, 4]]), torch.tensor([[1, 1], [4, 4]]))
    tensor([[True, True], [False, True]])
""".format(**common_args))

add_docstr(torch.greater_equal, r"""
greater_equal(input, other, *, out=None) -> Tensor

Alias for :func:`torch.ge`.
""")

add_docstr(torch.geqrf,
           r"""
geqrf(input, *, out=None) -> (Tensor, Tensor)

This is a low-level function for calling LAPACK directly. This function
returns a namedtuple (a, tau) as defined in `LAPACK documentation for geqrf`_ .

You'll generally want to use :func:`torch.qr` instead.

Computes a QR decomposition of :attr:`input`, but without constructing
:math:`Q` and :math:`R` as explicit separate matrices.

Rather, this directly calls the underlying LAPACK function `?geqrf`
which produces a sequence of 'elementary reflectors'.

See `LAPACK documentation for geqrf`_ for further details.

Args:
    input (Tensor): the input matrix

Keyword args:
    out (tuple, optional): the output tuple of (Tensor, Tensor)

.. _LAPACK documentation for geqrf:
    https://software.intel.com/en-us/node/521004

""")

add_docstr(torch.outer, r"""
outer(input, vec2, *, out=None) -> Tensor

Outer product of :attr:`input` and :attr:`vec2`.
If :attr:`input` is a vector of size :math:`n` and :attr:`vec2` is a vector of
size :math:`m`, then :attr:`out` must be a matrix of size :math:`(n \times m)`.

.. note:: This function does not :ref:`broadcast <broadcasting-semantics>`.

Args:
    input (Tensor): 1-D input vector
    vec2 (Tensor): 1-D input vector

Keyword args:
    out (Tensor, optional): optional output matrix

Example::

    >>> v1 = torch.arange(1., 5.)
    >>> v2 = torch.arange(1., 4.)
    >>> torch.outer(v1, v2)
    tensor([[  1.,   2.,   3.],
            [  2.,   4.,   6.],
            [  3.,   6.,   9.],
            [  4.,   8.,  12.]])
""")

add_docstr(torch.ger,
           r"""
ger(input, vec2, *, out=None) -> Tensor

Alias of :func:`torch.outer`.

.. warning::
    This function is deprecated and will be removed in a future PyTorch release.
    Use :func:`torch.outer` instead.
""")

add_docstr(torch.solve,
           r"""
torch.solve(input, A, *, out=None) -> (Tensor, Tensor)

This function returns the solution to the system of linear
equations represented by :math:`AX = B` and the LU factorization of
A, in order as a namedtuple `solution, LU`.

`LU` contains `L` and `U` factors for LU factorization of `A`.

`torch.solve(B, A)` can take in 2D inputs `B, A` or inputs that are
batches of 2D matrices. If the inputs are batches, then returns
batched outputs `solution, LU`.

.. note::

    Irrespective of the original strides, the returned matrices
    `solution` and `LU` will be transposed, i.e. with strides like
    `B.contiguous().transpose(-1, -2).stride()` and
    `A.contiguous().transpose(-1, -2).stride()` respectively.

Args:
    input (Tensor): input matrix :math:`B` of size :math:`(*, m, k)` , where :math:`*`
                is zero or more batch dimensions.
    A (Tensor): input square matrix of size :math:`(*, m, m)`, where
                :math:`*` is zero or more batch dimensions.

Keyword args:
    out ((Tensor, Tensor), optional): optional output tuple.

Example::

    >>> A = torch.tensor([[6.80, -2.11,  5.66,  5.97,  8.23],
                          [-6.05, -3.30,  5.36, -4.44,  1.08],
                          [-0.45,  2.58, -2.70,  0.27,  9.04],
                          [8.32,  2.71,  4.35,  -7.17,  2.14],
                          [-9.67, -5.14, -7.26,  6.08, -6.87]]).t()
    >>> B = torch.tensor([[4.02,  6.19, -8.22, -7.57, -3.03],
                          [-1.56,  4.00, -8.67,  1.75,  2.86],
                          [9.81, -4.09, -4.57, -8.61,  8.99]]).t()
    >>> X, LU = torch.solve(B, A)
    >>> torch.dist(B, torch.mm(A, X))
    tensor(1.00000e-06 *
           7.0977)

    >>> # Batched solver example
    >>> A = torch.randn(2, 3, 1, 4, 4)
    >>> B = torch.randn(2, 3, 1, 4, 6)
    >>> X, LU = torch.solve(B, A)
    >>> torch.dist(B, A.matmul(X))
    tensor(1.00000e-06 *
       3.6386)

""")

add_docstr(torch.get_default_dtype,
           r"""
get_default_dtype() -> torch.dtype

Get the current default floating point :class:`torch.dtype`.

Example::

    >>> torch.get_default_dtype()  # initial default for floating point is torch.float32
    torch.float32
    >>> torch.set_default_dtype(torch.float64)
    >>> torch.get_default_dtype()  # default is now changed to torch.float64
    torch.float64
    >>> torch.set_default_tensor_type(torch.FloatTensor)  # setting tensor type also affects this
    >>> torch.get_default_dtype()  # changed to torch.float32, the dtype for torch.FloatTensor
    torch.float32

""")

add_docstr(torch.get_num_threads,
           r"""
get_num_threads() -> int

Returns the number of threads used for parallelizing CPU operations
""")

add_docstr(torch.get_num_interop_threads,
           r"""
get_num_interop_threads() -> int

Returns the number of threads used for inter-op parallelism on CPU
(e.g. in JIT interpreter)
""")

add_docstr(torch.gt, r"""
gt(input, other, *, out=None) -> Tensor

Computes :math:`\text{input} > \text{other}` element-wise.
""" + r"""

The second argument can be a number or a tensor whose shape is
:ref:`broadcastable <broadcasting-semantics>` with the first argument.

Args:
    input (Tensor): the tensor to compare
    other (Tensor or float): the tensor or value to compare

Keyword args:
    {out}

Returns:
    A boolean tensor that is True where :attr:`input` is greater than :attr:`other` and False elsewhere

Example::

    >>> torch.gt(torch.tensor([[1, 2], [3, 4]]), torch.tensor([[1, 1], [4, 4]]))
    tensor([[False, True], [False, False]])
""".format(**common_args))

add_docstr(torch.greater, r"""
greater(input, other, *, out=None) -> Tensor

Alias for :func:`torch.gt`.
""")

add_docstr(torch.histc,
           r"""
histc(input, bins=100, min=0, max=0, *, out=None) -> Tensor

Computes the histogram of a tensor.

The elements are sorted into equal width bins between :attr:`min` and
:attr:`max`. If :attr:`min` and :attr:`max` are both zero, the minimum and
maximum values of the data are used.

Elements lower than min and higher than max are ignored.

Args:
    {input}
    bins (int): number of histogram bins
    min (int): lower end of the range (inclusive)
    max (int): upper end of the range (inclusive)

Keyword args:
    {out}

Returns:
    Tensor: Histogram represented as a tensor

Example::

    >>> torch.histc(torch.tensor([1., 2, 1]), bins=4, min=0, max=3)
    tensor([ 0.,  2.,  1.,  0.])
""".format(**common_args))

add_docstr(torch.hypot,
           r"""
hypot(input, other, *, out=None) -> Tensor

Given the legs of a right triangle, return its hypotenuse.

.. math::
    \text{out}_{i} = \sqrt{\text{input}_{i}^{2} + \text{other}_{i}^{2}}

The shapes of ``input`` and ``other`` must be
:ref:`broadcastable <broadcasting-semantics>`.
""" + r"""
Args:
    input (Tensor): the first input tensor
    other (Tensor): the second input tensor

Keyword args:
    {out}

Example::

    >>> a = torch.hypot(torch.tensor([4.0]), torch.tensor([3.0, 4.0, 5.0]))
    tensor([5.0000, 5.6569, 6.4031])

""".format(**common_args))

add_docstr(torch.i0,
           r"""
i0(input, *, out=None) -> Tensor

Computes the zeroth order modified Bessel function of the first kind for each element of :attr:`input`.

.. math::
    \text{out}_{i} = I_0(\text{input}_{i}) = \sum_{k=0}^{\infty} \frac{(\text{input}_{i}^2/4)^k}{(k!)^2}

""" + r"""
Args:
    input (Tensor): the input tensor

Keyword args:
    {out}

Example::

    >>> torch.i0(torch.arange(5, dtype=torch.float32))
    tensor([ 1.0000,  1.2661,  2.2796,  4.8808, 11.3019])

""".format(**common_args))

add_docstr(torch.index_select,
           r"""
index_select(input, dim, index, *, out=None) -> Tensor

Returns a new tensor which indexes the :attr:`input` tensor along dimension
:attr:`dim` using the entries in :attr:`index` which is a `LongTensor`.

The returned tensor has the same number of dimensions as the original tensor
(:attr:`input`).  The :attr:`dim`\ th dimension has the same size as the length
of :attr:`index`; other dimensions have the same size as in the original tensor.

.. note:: The returned tensor does **not** use the same storage as the original
          tensor.  If :attr:`out` has a different shape than expected, we
          silently change it to the correct shape, reallocating the underlying
          storage if necessary.

Args:
    {input}
    dim (int): the dimension in which we index
    index (LongTensor): the 1-D tensor containing the indices to index

Keyword args:
    {out}

Example::

    >>> x = torch.randn(3, 4)
    >>> x
    tensor([[ 0.1427,  0.0231, -0.5414, -1.0009],
            [-0.4664,  0.2647, -0.1228, -1.1068],
            [-1.1734, -0.6571,  0.7230, -0.6004]])
    >>> indices = torch.tensor([0, 2])
    >>> torch.index_select(x, 0, indices)
    tensor([[ 0.1427,  0.0231, -0.5414, -1.0009],
            [-1.1734, -0.6571,  0.7230, -0.6004]])
    >>> torch.index_select(x, 1, indices)
    tensor([[ 0.1427, -0.5414],
            [-0.4664, -0.1228],
            [-1.1734,  0.7230]])
""".format(**common_args))

add_docstr(torch.inverse,
           r"""
inverse(input, *, out=None) -> Tensor

Takes the inverse of the square matrix :attr:`input`. :attr:`input` can be batches
of 2D square tensors, in which case this function would return a tensor composed of
individual inverses.

.. note::

    Irrespective of the original strides, the returned tensors will be
    transposed, i.e. with strides like `input.contiguous().transpose(-2, -1).stride()`

Args:
    input (Tensor): the input tensor of size :math:`(*, n, n)` where `*` is zero or more
                    batch dimensions

Keyword args:
    {out}

Example::

    >>> x = torch.rand(4, 4)
    >>> y = torch.inverse(x)
    >>> z = torch.mm(x, y)
    >>> z
    tensor([[ 1.0000, -0.0000, -0.0000,  0.0000],
            [ 0.0000,  1.0000,  0.0000,  0.0000],
            [ 0.0000,  0.0000,  1.0000,  0.0000],
            [ 0.0000, -0.0000, -0.0000,  1.0000]])
    >>> torch.max(torch.abs(z - torch.eye(4))) # Max non-zero
    tensor(1.1921e-07)
    >>> # Batched inverse example
    >>> x = torch.randn(2, 3, 4, 4)
    >>> y = torch.inverse(x)
    >>> z = torch.matmul(x, y)
    >>> torch.max(torch.abs(z - torch.eye(4).expand_as(x))) # Max non-zero
    tensor(1.9073e-06)
""".format(**common_args))

add_docstr(torch.isinf, r"""
isinf(input) -> Tensor

Tests if each element of :attr:`input` is infinite
(positive or negative infinity) or not.

.. note::
    Complex values are infinite when their real or imaginary part is
    infinite.

    Arguments:
        {input}

    Returns:
        A boolean tensor that is True where :attr:`input` is infinite and False elsewhere

    Example::

        >>> torch.isinf(torch.tensor([1, float('inf'), 2, float('-inf'), float('nan')]))
        tensor([False,  True,  False,  True,  False])
""")

add_docstr(torch.isposinf,
           r"""
isposinf(input, *, out=None) -> Tensor
Tests if each element of :attr:`input` is positive infinity or not.

Args:
  {input}

Keyword args:
  {out}

Example::
    >>> a = torch.tensor([-float('inf'), float('inf'), 1.2])
    >>> torch.isposinf(a)
    tensor([False,  True, False])
""".format(**common_args))

add_docstr(torch.isneginf,
           r"""
isneginf(input, *, out=None) -> Tensor
Tests if each element of :attr:`input` is negative infinity or not.

Args:
  {input}

Keyword args:
  {out}

Example::
    >>> a = torch.tensor([-float('inf'), float('inf'), 1.2])
    >>> torch.isneginf(a)
    tensor([ True, False, False])
""".format(**common_args))

add_docstr(torch.isclose, r"""
isclose(input, other, rtol=1e-05, atol=1e-08, equal_nan=False) -> Tensor

Returns a new tensor with boolean elements representing if each element of
:attr:`input` is "close" to the corresponding element of :attr:`other`.
Closeness is defined as:

.. math::
    \lvert \text{input} - \text{other} \rvert \leq \texttt{atol} + \texttt{rtol} \times \lvert \text{other} \rvert
""" + r"""

where :attr:`input` and :attr:`other` are finite. Where :attr:`input`
and/or :attr:`other` are nonfinite they are close if and only if
they are equal, with NaNs being considered equal to each other when
:attr:`equal_nan` is True.

Args:
    input (Tensor): first tensor to compare
    other (Tensor): second tensor to compare
    atol (float, optional): absolute tolerance. Default: 1e-08
    rtol (float, optional): relative tolerance. Default: 1e-05
    equal_nan (bool, optional): if ``True``, then two ``NaN`` s will be considered equal. Default: ``False``

Examples::

    >>> torch.isclose(torch.tensor((1., 2, 3)), torch.tensor((1 + 1e-10, 3, 4)))
    tensor([ True, False, False])
    >>> torch.isclose(torch.tensor((float('inf'), 4)), torch.tensor((float('inf'), 6)), rtol=.5)
    tensor([True, True])
""")

add_docstr(torch.isfinite, r"""
isfinite(input) -> Tensor

Returns a new tensor with boolean elements representing if each element is `finite` or not.

Real values are finite when they are not NaN, negative infinity, or infinity.
Complex values are finite when both their real and imaginary parts are finite.

    Arguments:
        {input}

    Returns:
        A boolean tensor that is True where :attr:`input` is finite and False elsewhere

    Example::

        >>> torch.isfinite(torch.tensor([1, float('inf'), 2, float('-inf'), float('nan')]))
        tensor([True,  False,  True,  False,  False])
""".format(**common_args))

add_docstr(torch.isnan, r"""
isnan(input) -> Tensor

Returns a new tensor with boolean elements representing if each element of :attr:`input`
is NaN or not. Complex values are considered NaN when either their real
and/or imaginary part is NaN.

Arguments:
    {input}

Returns:
    A boolean tensor that is True where :attr:`input` is NaN and False elsewhere

Example::

    >>> torch.isnan(torch.tensor([1, float('nan'), 2]))
    tensor([False, True, False])
""".format(**common_args))

add_docstr(torch.isreal, r"""
isreal(input) -> Tensor

Returns a new tensor with boolean elements representing if each element of :attr:`input` is real-valued or not.
All real-valued types are considered real. Complex values are considered real when their imaginary part is 0.

Arguments:
    {input}

Returns:
    A boolean tensor that is True where :attr:`input` is real and False elsewhere

Example::

    >>> torch.isreal(torch.tensor([1, 1+1j, 2+0j]))
    tensor([True, False, True])
""".format(**common_args))

add_docstr(torch.is_floating_point, r"""
is_floating_point(input) -> (bool)

Returns True if the data type of :attr:`input` is a floating point data type i.e.,
one of ``torch.float64``, ``torch.float32`` and ``torch.float16``.

Args:
    {input}
""".format(**common_args))

add_docstr(torch.is_complex, r"""
is_complex(input) -> (bool)

Returns True if the data type of :attr:`input` is a complex data type i.e.,
one of ``torch.complex64``, and ``torch.complex128``.

Args:
    {input}
""".format(**common_args))

add_docstr(torch.is_nonzero, r"""
is_nonzero(input) -> (bool)

Returns True if the :attr:`input` is a single element tensor which is not equal to zero
after type conversions.
i.e. not equal to ``torch.tensor([0.])`` or ``torch.tensor([0])`` or
``torch.tensor([False])``.
Throws a ``RuntimeError`` if ``torch.numel() != 1`` (even in case
of sparse tensors).

Args:
    {input}

Examples::

    >>> torch.is_nonzero(torch.tensor([0.]))
    False
    >>> torch.is_nonzero(torch.tensor([1.5]))
    True
    >>> torch.is_nonzero(torch.tensor([False]))
    False
    >>> torch.is_nonzero(torch.tensor([3]))
    True
    >>> torch.is_nonzero(torch.tensor([1, 3, 5]))
    Traceback (most recent call last):
    ...
    RuntimeError: bool value of Tensor with more than one value is ambiguous
    >>> torch.is_nonzero(torch.tensor([]))
    Traceback (most recent call last):
    ...
    RuntimeError: bool value of Tensor with no values is ambiguous
""".format(**common_args))

add_docstr(torch.kthvalue,
           r"""
kthvalue(input, k, dim=None, keepdim=False, *, out=None) -> (Tensor, LongTensor)

Returns a namedtuple ``(values, indices)`` where ``values`` is the :attr:`k` th
smallest element of each row of the :attr:`input` tensor in the given dimension
:attr:`dim`. And ``indices`` is the index location of each element found.

If :attr:`dim` is not given, the last dimension of the `input` is chosen.

If :attr:`keepdim` is ``True``, both the :attr:`values` and :attr:`indices` tensors
are the same size as :attr:`input`, except in the dimension :attr:`dim` where
they are of size 1. Otherwise, :attr:`dim` is squeezed
(see :func:`torch.squeeze`), resulting in both the :attr:`values` and
:attr:`indices` tensors having 1 fewer dimension than the :attr:`input` tensor.

Args:
    {input}
    k (int): k for the k-th smallest element
    dim (int, optional): the dimension to find the kth value along
    {keepdim}

Keyword args:
    out (tuple, optional): the output tuple of (Tensor, LongTensor)
                           can be optionally given to be used as output buffers

Example::

    >>> x = torch.arange(1., 6.)
    >>> x
    tensor([ 1.,  2.,  3.,  4.,  5.])
    >>> torch.kthvalue(x, 4)
    torch.return_types.kthvalue(values=tensor(4.), indices=tensor(3))

    >>> x=torch.arange(1.,7.).resize_(2,3)
    >>> x
    tensor([[ 1.,  2.,  3.],
            [ 4.,  5.,  6.]])
    >>> torch.kthvalue(x, 2, 0, True)
    torch.return_types.kthvalue(values=tensor([[4., 5., 6.]]), indices=tensor([[1, 1, 1]]))
""".format(**single_dim_common))

add_docstr(torch.lcm,
           r"""
lcm(input, other, *, out=None) -> Tensor

Computes the element-wise least common multiple (LCM) of :attr:`input` and :attr:`other`.

Both :attr:`input` and :attr:`other` must have integer types.

.. note::
    This defines :math:`lcm(0, 0) = 0` and :math:`lcm(0, a) = 0`.

Args:
    {input}
    other (Tensor): the second input tensor

Keyword arguments:
    {out}

Example::

    >>> a = torch.tensor([5, 10, 15])
    >>> b = torch.tensor([3, 4, 5])
    >>> torch.lcm(a, b)
    tensor([15, 20, 15])
    >>> c = torch.tensor([3])
    >>> torch.lcm(a, c)
    tensor([15, 30, 15])
""".format(**common_args))

add_docstr(torch.le, r"""
le(input, other, *, out=None) -> Tensor

Computes :math:`\text{input} \leq \text{other}` element-wise.
""" + r"""

The second argument can be a number or a tensor whose shape is
:ref:`broadcastable <broadcasting-semantics>` with the first argument.

Args:
    input (Tensor): the tensor to compare
    other (Tensor or Scalar): the tensor or value to compare

Keyword args:
    {out}

Returns:
    A boolean tensor that is True where :attr:`input` is less than or equal to
    :attr:`other` and False elsewhere

Example::

    >>> torch.le(torch.tensor([[1, 2], [3, 4]]), torch.tensor([[1, 1], [4, 4]]))
    tensor([[True, False], [True, True]])
""".format(**common_args))

add_docstr(torch.less_equal, r"""
less_equal(input, other, *, out=None) -> Tensor

Alias for :func:`torch.le`.
""")

add_docstr(torch.lerp,
           r"""
lerp(input, end, weight, *, out=None)

Does a linear interpolation of two tensors :attr:`start` (given by :attr:`input`) and :attr:`end` based
on a scalar or tensor :attr:`weight` and returns the resulting :attr:`out` tensor.

.. math::
    \text{out}_i = \text{start}_i + \text{weight}_i \times (\text{end}_i - \text{start}_i)
""" + r"""
The shapes of :attr:`start` and :attr:`end` must be
:ref:`broadcastable <broadcasting-semantics>`. If :attr:`weight` is a tensor, then
the shapes of :attr:`weight`, :attr:`start`, and :attr:`end` must be :ref:`broadcastable <broadcasting-semantics>`.

Args:
    input (Tensor): the tensor with the starting points
    end (Tensor): the tensor with the ending points
    weight (float or tensor): the weight for the interpolation formula

Keyword args:
    {out}

Example::

    >>> start = torch.arange(1., 5.)
    >>> end = torch.empty(4).fill_(10)
    >>> start
    tensor([ 1.,  2.,  3.,  4.])
    >>> end
    tensor([ 10.,  10.,  10.,  10.])
    >>> torch.lerp(start, end, 0.5)
    tensor([ 5.5000,  6.0000,  6.5000,  7.0000])
    >>> torch.lerp(start, end, torch.full_like(start, 0.5))
    tensor([ 5.5000,  6.0000,  6.5000,  7.0000])
""".format(**common_args))

add_docstr(torch.lgamma,
           r"""
lgamma(input, *, out=None) -> Tensor

Computes the logarithm of the gamma function on :attr:`input`.

.. math::
    \text{out}_{i} = \log \Gamma(\text{input}_{i})
""" + """
Args:
    {input}
    {out}

Example::

    >>> a = torch.arange(0.5, 2, 0.5)
    >>> torch.lgamma(a)
    tensor([ 0.5724,  0.0000, -0.1208])
""".format(**common_args))

# TODO: update kwargs formatting (see https://github.com/pytorch/pytorch/issues/43667)
add_docstr(torch.linspace, r"""
linspace(start, end, steps, *, out=None, dtype=None, layout=torch.strided, device=None, requires_grad=False) -> Tensor

Creates a one-dimensional tensor of size :attr:`steps` whose values are evenly
spaced from :attr:`start` to :attr:`end`, inclusive. That is, the value are:

.. math::
    (\text{start},
    \text{start} + \frac{\text{end} - \text{start}}{\text{steps}},
    \ldots,
    \text{start} + (\text{steps} - 1) * \frac{\text{end} - \text{start}}{\text{steps}},
    \text{end})
""" + """

.. warning::
    Not providing a value for :attr:`steps` is deprecated. For backwards
    compatibility, not providing a value for :attr:`steps` will create a tensor
    with 100 elements. Note that this behavior is not reflected in the
    documented function signature and should not be relied on. In a future
    PyTorch release, failing to provide a value for :attr:`steps` will throw a
    runtime error.

Args:
    start (float): the starting value for the set of points
    end (float): the ending value for the set of points
    steps (int): size of the constructed tensor
    {out}
    {dtype}
    {layout}
    {device}
    {requires_grad}


Example::

    >>> torch.linspace(3, 10, steps=5)
    tensor([  3.0000,   4.7500,   6.5000,   8.2500,  10.0000])
    >>> torch.linspace(-10, 10, steps=5)
    tensor([-10.,  -5.,   0.,   5.,  10.])
    >>> torch.linspace(start=-10, end=10, steps=5)
    tensor([-10.,  -5.,   0.,   5.,  10.])
    >>> torch.linspace(start=-10, end=10, steps=1)
    tensor([-10.])
""".format(**factory_common_args))

add_docstr(torch.log,
           r"""
log(input, *, out=None) -> Tensor

Returns a new tensor with the natural logarithm of the elements
of :attr:`input`.

.. math::
    y_{i} = \log_{e} (x_{i})
""" + r"""

Args:
    {input}

Keyword args:
    {out}

Example::

    >>> a = torch.randn(5)
    >>> a
    tensor([-0.7168, -0.5471, -0.8933, -1.4428, -0.1190])
    >>> torch.log(a)
    tensor([ nan,  nan,  nan,  nan,  nan])
""".format(**common_args))

add_docstr(torch.log10,
           r"""
log10(input, *, out=None) -> Tensor

Returns a new tensor with the logarithm to the base 10 of the elements
of :attr:`input`.

.. math::
    y_{i} = \log_{10} (x_{i})
""" + r"""

Args:
    {input}

Keyword args:
    {out}

Example::

    >>> a = torch.rand(5)
    >>> a
    tensor([ 0.5224,  0.9354,  0.7257,  0.1301,  0.2251])


    >>> torch.log10(a)
    tensor([-0.2820, -0.0290, -0.1392, -0.8857, -0.6476])

""".format(**common_args))

add_docstr(torch.log1p,
           r"""
log1p(input, *, out=None) -> Tensor

Returns a new tensor with the natural logarithm of (1 + :attr:`input`).

.. math::
    y_i = \log_{e} (x_i + 1)
""" + r"""
.. note:: This function is more accurate than :func:`torch.log` for small
          values of :attr:`input`

Args:
    {input}

Keyword args:
    {out}

Example::

    >>> a = torch.randn(5)
    >>> a
    tensor([-1.0090, -0.9923,  1.0249, -0.5372,  0.2492])
    >>> torch.log1p(a)
    tensor([    nan, -4.8653,  0.7055, -0.7705,  0.2225])
""".format(**common_args))

add_docstr(torch.log2,
           r"""
log2(input, *, out=None) -> Tensor

Returns a new tensor with the logarithm to the base 2 of the elements
of :attr:`input`.

.. math::
    y_{i} = \log_{2} (x_{i})
""" + r"""

Args:
    {input}

Keyword args:
    {out}

Example::

    >>> a = torch.rand(5)
    >>> a
    tensor([ 0.8419,  0.8003,  0.9971,  0.5287,  0.0490])


    >>> torch.log2(a)
    tensor([-0.2483, -0.3213, -0.0042, -0.9196, -4.3504])

""".format(**common_args))

add_docstr(torch.logaddexp,
           r"""
logaddexp(input, other, *, out=None) -> Tensor

Logarithm of the sum of exponentiations of the inputs.

Calculates pointwise :math:`\log\left(e^x + e^y\right)`. This function is useful
in statistics where the calculated probabilities of events may be so small as to
exceed the range of normal floating point numbers. In such cases the logarithm
of the calculated probability is stored. This function allows adding
probabilities stored in such a fashion.

This op should be disambiguated with :func:`torch.logsumexp` which performs a
reduction on a single tensor.

Args:
    {input}
    other (Tensor): the second input tensor

Keyword arguments:
    {out}

Example::

    >>> torch.logaddexp(torch.tensor([-1.0]), torch.tensor([-1.0, -2, -3]))
    tensor([-0.3069, -0.6867, -0.8731])
    >>> torch.logaddexp(torch.tensor([-100.0, -200, -300]), torch.tensor([-1.0, -2, -3]))
    tensor([-1., -2., -3.])
    >>> torch.logaddexp(torch.tensor([1.0, 2000, 30000]), torch.tensor([-1.0, -2, -3]))
    tensor([1.1269e+00, 2.0000e+03, 3.0000e+04])
""".format(**common_args))

add_docstr(torch.logaddexp2,
           r"""
logaddexp2(input, other, *, out=None) -> Tensor

Logarithm of the sum of exponentiations of the inputs in base-2.

Calculates pointwise :math:`\log_2\left(2^x + 2^y\right)`. See
:func:`torch.logaddexp` for more details.

Args:
    {input}
    other (Tensor): the second input tensor

Keyword arguments:
    {out}
""".format(**common_args))

add_docstr(torch.logical_and,
           r"""
logical_and(input, other, *, out=None) -> Tensor

Computes the element-wise logical AND of the given input tensors. Zeros are treated as ``False`` and nonzeros are
treated as ``True``.

Args:
    {input}
    other (Tensor): the tensor to compute AND with

Keyword args:
    {out}

Example::

    >>> torch.logical_and(torch.tensor([True, False, True]), torch.tensor([True, False, False]))
    tensor([ True, False, False])
    >>> a = torch.tensor([0, 1, 10, 0], dtype=torch.int8)
    >>> b = torch.tensor([4, 0, 1, 0], dtype=torch.int8)
    >>> torch.logical_and(a, b)
    tensor([False, False,  True, False])
    >>> torch.logical_and(a.double(), b.double())
    tensor([False, False,  True, False])
    >>> torch.logical_and(a.double(), b)
    tensor([False, False,  True, False])
    >>> torch.logical_and(a, b, out=torch.empty(4, dtype=torch.bool))
    tensor([False, False,  True, False])
""".format(**common_args))

add_docstr(torch.logical_not,
           r"""
logical_not(input, *, out=None) -> Tensor

Computes the element-wise logical NOT of the given input tensor. If not specified, the output tensor will have the bool
dtype. If the input tensor is not a bool tensor, zeros are treated as ``False`` and non-zeros are treated as ``True``.

Args:
    {input}

Keyword args:
    {out}

Example::

    >>> torch.logical_not(torch.tensor([True, False]))
    tensor([False,  True])
    >>> torch.logical_not(torch.tensor([0, 1, -10], dtype=torch.int8))
    tensor([ True, False, False])
    >>> torch.logical_not(torch.tensor([0., 1.5, -10.], dtype=torch.double))
    tensor([ True, False, False])
    >>> torch.logical_not(torch.tensor([0., 1., -10.], dtype=torch.double), out=torch.empty(3, dtype=torch.int16))
    tensor([1, 0, 0], dtype=torch.int16)
""".format(**common_args))

add_docstr(torch.logical_or,
           r"""
logical_or(input, other, *, out=None) -> Tensor

Computes the element-wise logical OR of the given input tensors. Zeros are treated as ``False`` and nonzeros are
treated as ``True``.

Args:
    {input}
    other (Tensor): the tensor to compute OR with

Keyword args:
    {out}

Example::

    >>> torch.logical_or(torch.tensor([True, False, True]), torch.tensor([True, False, False]))
    tensor([ True, False,  True])
    >>> a = torch.tensor([0, 1, 10, 0], dtype=torch.int8)
    >>> b = torch.tensor([4, 0, 1, 0], dtype=torch.int8)
    >>> torch.logical_or(a, b)
    tensor([ True,  True,  True, False])
    >>> torch.logical_or(a.double(), b.double())
    tensor([ True,  True,  True, False])
    >>> torch.logical_or(a.double(), b)
    tensor([ True,  True,  True, False])
    >>> torch.logical_or(a, b, out=torch.empty(4, dtype=torch.bool))
    tensor([ True,  True,  True, False])
""".format(**common_args))

add_docstr(torch.logical_xor,
           r"""
logical_xor(input, other, *, out=None) -> Tensor

Computes the element-wise logical XOR of the given input tensors. Zeros are treated as ``False`` and nonzeros are
treated as ``True``.

Args:
    {input}
    other (Tensor): the tensor to compute XOR with

Keyword args:
    {out}

Example::

    >>> torch.logical_xor(torch.tensor([True, False, True]), torch.tensor([True, False, False]))
    tensor([False, False,  True])
    >>> a = torch.tensor([0, 1, 10, 0], dtype=torch.int8)
    >>> b = torch.tensor([4, 0, 1, 0], dtype=torch.int8)
    >>> torch.logical_xor(a, b)
    tensor([ True,  True, False, False])
    >>> torch.logical_xor(a.double(), b.double())
    tensor([ True,  True, False, False])
    >>> torch.logical_xor(a.double(), b)
    tensor([ True,  True, False, False])
    >>> torch.logical_xor(a, b, out=torch.empty(4, dtype=torch.bool))
    tensor([ True,  True, False, False])
""".format(**common_args))

# TODO: update kwargs formatting (see https://github.com/pytorch/pytorch/issues/43667)
add_docstr(torch.logspace, """
logspace(start, end, steps, base=10.0, *, \
         out=None, dtype=None, layout=torch.strided, device=None, requires_grad=False) -> Tensor
""" + r"""

Creates a one-dimensional tensor of size :attr:`steps` whose values are evenly
spaced from :math:`{{\text{{base}}}}^{{\text{{start}}}}` to
:math:`{{\text{{base}}}}^{{\text{{end}}}}`, inclusive, on a logarithmic scale
with base :attr:`base`. That is, the values are:

.. math::
    (\text{base}^{\text{start}},
    \text{base}^{(\text{start} + \frac{\text{end} - \text{start}}{ \text{steps}})},
    \ldots,
    \text{base}^{(\text{start} + (\text{steps} - 1) * \frac{\text{end} - \text{start}}{ \text{steps}})},
    \text{base}^{\text{end}})
""" + """

.. warning::
    Not providing a value for :attr:`steps` is deprecated. For backwards
    compatibility, not providing a value for :attr:`steps` will create a tensor
    with 100 elements. Note that this behavior is not reflected in the
    documented function signature and should not be relied on. In a future
    PyTorch release, failing to provide a value for :attr:`steps` will throw a
    runtime error.

Args:
    start (float): the starting value for the set of points
    end (float): the ending value for the set of points
    steps (int): size of the constructed tensor
    base (float): base of the logarithm function. Default: ``10.0``.
    {out}
    {dtype}
    {layout}
    {device}
    {requires_grad}

Example::

    >>> torch.logspace(start=-10, end=10, steps=5)
    tensor([ 1.0000e-10,  1.0000e-05,  1.0000e+00,  1.0000e+05,  1.0000e+10])
    >>> torch.logspace(start=0.1, end=1.0, steps=5)
    tensor([  1.2589,   2.1135,   3.5481,   5.9566,  10.0000])
    >>> torch.logspace(start=0.1, end=1.0, steps=1)
    tensor([1.2589])
    >>> torch.logspace(start=2, end=2, steps=1, base=2)
    tensor([4.0])
""".format(**factory_common_args))

add_docstr(torch.logsumexp,
           r"""
logsumexp(input, dim, keepdim=False, *, out=None)

Returns the log of summed exponentials of each row of the :attr:`input`
tensor in the given dimension :attr:`dim`. The computation is numerically
stabilized.

For summation index :math:`j` given by `dim` and other indices :math:`i`, the result is

    .. math::
        \text{{logsumexp}}(x)_{{i}} = \log \sum_j \exp(x_{{ij}})

{keepdim_details}

Args:
    {input}
    {dim}
    {keepdim}

Keyword args:
    {out}


Example::
    >>> a = torch.randn(3, 3)
    >>> torch.logsumexp(a, 1)
    tensor([ 0.8442,  1.4322,  0.8711])
""".format(**multi_dim_common))

add_docstr(torch.lstsq,
           r"""
lstsq(input, A, *, out=None) -> Tensor

Computes the solution to the least squares and least norm problems for a full
rank matrix :math:`A` of size :math:`(m \times n)` and a matrix :math:`B` of
size :math:`(m \times k)`.

If :math:`m \geq n`, :func:`lstsq` solves the least-squares problem:

.. math::

   \begin{array}{ll}
   \min_X & \|AX-B\|_2.
   \end{array}

If :math:`m < n`, :func:`lstsq` solves the least-norm problem:

.. math::

   \begin{array}{ll}
   \min_X & \|X\|_2 & \text{subject to} & AX = B.
   \end{array}

Returned tensor :math:`X` has shape :math:`(\max(m, n) \times k)`. The first :math:`n`
rows of :math:`X` contains the solution. If :math:`m \geq n`, the residual sum of squares
for the solution in each column is given by the sum of squares of elements in the
remaining :math:`m - n` rows of that column.

.. note::
    The case when :math:`m < n` is not supported on the GPU.

Args:
    input (Tensor): the matrix :math:`B`
    A (Tensor): the :math:`m` by :math:`n` matrix :math:`A`

Keyword args:
    out (tuple, optional): the optional destination tensor

Returns:
    (Tensor, Tensor): A namedtuple (solution, QR) containing:

        - **solution** (*Tensor*): the least squares solution
        - **QR** (*Tensor*): the details of the QR factorization

.. note::

    The returned matrices will always be transposed, irrespective of the strides
    of the input matrices. That is, they will have stride `(1, m)` instead of
    `(m, 1)`.

Example::

    >>> A = torch.tensor([[1., 1, 1],
                          [2, 3, 4],
                          [3, 5, 2],
                          [4, 2, 5],
                          [5, 4, 3]])
    >>> B = torch.tensor([[-10., -3],
                          [ 12, 14],
                          [ 14, 12],
                          [ 16, 16],
                          [ 18, 16]])
    >>> X, _ = torch.lstsq(B, A)
    >>> X
    tensor([[  2.0000,   1.0000],
            [  1.0000,   1.0000],
            [  1.0000,   2.0000],
            [ 10.9635,   4.8501],
            [  8.9332,   5.2418]])
""")

add_docstr(torch.lt, r"""
lt(input, other, *, out=None) -> Tensor

Computes :math:`\text{input} < \text{other}` element-wise.
""" + r"""

The second argument can be a number or a tensor whose shape is
:ref:`broadcastable <broadcasting-semantics>` with the first argument.

Args:
    input (Tensor): the tensor to compare
    other (Tensor or float): the tensor or value to compare

Keyword args:
    {out}

Returns:
    A boolean tensor that is True where :attr:`input` is less than :attr:`other` and False elsewhere

Example::

    >>> torch.lt(torch.tensor([[1, 2], [3, 4]]), torch.tensor([[1, 1], [4, 4]]))
    tensor([[False, False], [True, False]])
""".format(**common_args))

add_docstr(torch.less, r"""
less(input, other, *, out=None) -> Tensor

Alias for :func:`torch.lt`.
""")

add_docstr(torch.lu_solve,
           r"""
lu_solve(input, LU_data, LU_pivots, *, out=None) -> Tensor

Returns the LU solve of the linear system :math:`Ax = b` using the partially pivoted
LU factorization of A from :meth:`torch.lu`.

Arguments:
    b (Tensor): the RHS tensor of size :math:`(*, m, k)`, where :math:`*`
                is zero or more batch dimensions.
    LU_data (Tensor): the pivoted LU factorization of A from :meth:`torch.lu` of size :math:`(*, m, m)`,
                       where :math:`*` is zero or more batch dimensions.
    LU_pivots (IntTensor): the pivots of the LU factorization from :meth:`torch.lu` of size :math:`(*, m)`,
                           where :math:`*` is zero or more batch dimensions.
                           The batch dimensions of :attr:`LU_pivots` must be equal to the batch dimensions of
                           :attr:`LU_data`.

Keyword args:
    {out}

Example::

    >>> A = torch.randn(2, 3, 3)
    >>> b = torch.randn(2, 3, 1)
    >>> A_LU = torch.lu(A)
    >>> x = torch.lu_solve(b, *A_LU)
    >>> torch.norm(torch.bmm(A, x) - b)
    tensor(1.00000e-07 *
           2.8312)
""".format(**common_args))

add_docstr(torch.masked_select,
           r"""
masked_select(input, mask, *, out=None) -> Tensor

Returns a new 1-D tensor which indexes the :attr:`input` tensor according to
the boolean mask :attr:`mask` which is a `BoolTensor`.

The shapes of the :attr:`mask` tensor and the :attr:`input` tensor don't need
to match, but they must be :ref:`broadcastable <broadcasting-semantics>`.

.. note:: The returned tensor does **not** use the same storage
          as the original tensor

Args:
    {input}
    mask  (BoolTensor): the tensor containing the binary mask to index with

Keyword args:
    {out}

Example::

    >>> x = torch.randn(3, 4)
    >>> x
    tensor([[ 0.3552, -2.3825, -0.8297,  0.3477],
            [-1.2035,  1.2252,  0.5002,  0.6248],
            [ 0.1307, -2.0608,  0.1244,  2.0139]])
    >>> mask = x.ge(0.5)
    >>> mask
    tensor([[False, False, False, False],
            [False, True, True, True],
            [False, False, False, True]])
    >>> torch.masked_select(x, mask)
    tensor([ 1.2252,  0.5002,  0.6248,  2.0139])
""".format(**common_args))

add_docstr(torch.matrix_rank,
           r"""
matrix_rank(input, tol=None, symmetric=False) -> Tensor

Returns the numerical rank of a 2-D tensor. The method to compute the
matrix rank is done using SVD by default. If :attr:`symmetric` is ``True``,
then :attr:`input` is assumed to be symmetric, and the computation of the
rank is done by obtaining the eigenvalues.

:attr:`tol` is the threshold below which the singular values (or the eigenvalues
when :attr:`symmetric` is ``True``) are considered to be 0. If :attr:`tol` is not
specified, :attr:`tol` is set to ``S.max() * max(S.size()) * eps`` where `S` is the
singular values (or the eigenvalues when :attr:`symmetric` is ``True``), and ``eps``
is the epsilon value for the datatype of :attr:`input`.

Args:
    input (Tensor): the input 2-D tensor
    tol (float, optional): the tolerance value. Default: ``None``
    symmetric(bool, optional): indicates whether :attr:`input` is symmetric.
                               Default: ``False``

Example::

    >>> a = torch.eye(10)
    >>> torch.matrix_rank(a)
    tensor(10)
    >>> b = torch.eye(10)
    >>> b[0, 0] = 0
    >>> torch.matrix_rank(b)
    tensor(9)
""")

add_docstr(torch.matrix_power,
           r"""
matrix_power(input, n) -> Tensor

Returns the matrix raised to the power :attr:`n` for square matrices.
For batch of matrices, each individual matrix is raised to the power :attr:`n`.

If :attr:`n` is negative, then the inverse of the matrix (if invertible) is
raised to the power :attr:`n`.  For a batch of matrices, the batched inverse
(if invertible) is raised to the power :attr:`n`. If :attr:`n` is 0, then an identity matrix
is returned.

Args:
    {input}
    n (int): the power to raise the matrix to

Example::

    >>> a = torch.randn(2, 2, 2)
    >>> a
    tensor([[[-1.9975, -1.9610],
             [ 0.9592, -2.3364]],

            [[-1.2534, -1.3429],
             [ 0.4153, -1.4664]]])
    >>> torch.matrix_power(a, 3)
    tensor([[[  3.9392, -23.9916],
             [ 11.7357,  -0.2070]],

            [[  0.2468,  -6.7168],
             [  2.0774,  -0.8187]]])
""".format(**common_args))

add_docstr(torch.matrix_exp,
           r"""
matrix_power(input) -> Tensor

Returns the matrix exponential. Supports batched input.
For a matrix ``A``, the matrix exponential is defined as

.. math::
    \exp^A = \sum_{k=0}^\infty A^k / k!.

""" + r"""
The implementation is based on:
Bader, P.; Blanes, S.; Casas, F.
Computing the Matrix Exponential with an Optimized Taylor Polynomial Approximation.
Mathematics 2019, 7, 1174.

Args:
    {input}

Example::

    >>> a = torch.randn(2, 2, 2)
    >>> a[0, :, :] = torch.eye(2, 2)
    >>> a[1, :, :] = 2 * torch.eye(2, 2)
    >>> a
    tensor([[[1., 0.],
             [0., 1.]],

            [[2., 0.],
             [0., 2.]]])
    >>> torch.matrix_exp(a)
    tensor([[[2.7183, 0.0000],
             [0.0000, 2.7183]],

             [[7.3891, 0.0000],
              [0.0000, 7.3891]]])

    >>> import math
    >>> x = torch.tensor([[0, math.pi/3], [-math.pi/3, 0]])
    >>> x.matrix_exp() # should be [[cos(pi/3), sin(pi/3)], [-sin(pi/3), cos(pi/3)]]
    tensor([[ 0.5000,  0.8660],
            [-0.8660,  0.5000]])
""".format(**common_args))

add_docstr(torch.max,
           r"""
max(input) -> Tensor

Returns the maximum value of all elements in the ``input`` tensor.

.. warning::
    This function produces deterministic (sub)gradients unlike ``max(dim=0)``

Args:
    {input}

Example::

    >>> a = torch.randn(1, 3)
    >>> a
    tensor([[ 0.6763,  0.7445, -2.2369]])
    >>> torch.max(a)
    tensor(0.7445)

.. function:: max(input, dim, keepdim=False, *, out=None) -> (Tensor, LongTensor)

Returns a namedtuple ``(values, indices)`` where ``values`` is the maximum
value of each row of the :attr:`input` tensor in the given dimension
:attr:`dim`. And ``indices`` is the index location of each maximum value found
(argmax).

If ``keepdim`` is ``True``, the output tensors are of the same size
as ``input`` except in the dimension ``dim`` where they are of size 1.
Otherwise, ``dim`` is squeezed (see :func:`torch.squeeze`), resulting
in the output tensors having 1 fewer dimension than ``input``.

.. note:: If there are multiple maximal values in a reduced row then
          the indices of the first maximal value are returned.

Args:
    {input}
    {dim}
    {keepdim} Default: ``False``.

Keyword args:
    out (tuple, optional): the result tuple of two output tensors (max, max_indices)

Example::

    >>> a = torch.randn(4, 4)
    >>> a
    tensor([[-1.2360, -0.2942, -0.1222,  0.8475],
            [ 1.1949, -1.1127, -2.2379, -0.6702],
            [ 1.5717, -0.9207,  0.1297, -1.8768],
            [-0.6172,  1.0036, -0.6060, -0.2432]])
    >>> torch.max(a, 1)
    torch.return_types.max(values=tensor([0.8475, 1.1949, 1.5717, 1.0036]), indices=tensor([3, 0, 0, 1]))

.. function:: max(input, other, *, out=None) -> Tensor

See :func:`torch.maximum`.

""".format(**single_dim_common))

add_docstr(torch.maximum, r"""
maximum(input, other, *, out=None) -> Tensor

Computes the element-wise maximum of :attr:`input` and :attr:`other`.

.. note::
    If one of the elements being compared is a NaN, then that element is returned.
    :func:`maximum` is not supported for tensors with complex dtypes.

Args:
    {input}
    other (Tensor): the second input tensor

Keyword args:
    {out}

Example::

    >>> a = torch.tensor((1, 2, -1))
    >>> b = torch.tensor((3, 0, 4))
    >>> torch.maximum(a, b)
    tensor([3, 2, 4])
""".format(**common_args))

add_docstr(torch.amax,
           r"""
amax(input, dim, keepdim=False, *, out=None) -> Tensor

Returns the maximum value of each slice of the :attr:`input` tensor in the given
dimension(s) :attr:`dim`.

.. note::
    The difference between ``max``/``min`` and ``amax``/``amin`` is:
        - ``amax``/``amin`` supports reducing on multiple dimensions,
        - ``amax``/``amin`` does not return indices,
        - ``amax``/``amin`` evenly distributes gradient between equal values,
          while ``max(dim)``/``min(dim)`` propagates gradient only to a single
          index in the source tensor.

If :attr:`keepdim is ``True``, the output tensors are of the same size
as :attr:`input` except in the dimension(s) :attr:`dim` where they are of size 1.
Otherwise, :attr:`dim`s are squeezed (see :func:`torch.squeeze`), resulting
in the output tensors having fewer dimension than :attr:`input`.

Args:
    {input}
    {dim}
    {keepdim}

Keyword args:
  {out}

Example::

    >>> a = torch.randn(4, 4)
    >>> a
    tensor([[ 0.8177,  1.4878, -0.2491,  0.9130],
            [-0.7158,  1.1775,  2.0992,  0.4817],
            [-0.0053,  0.0164, -1.3738, -0.0507],
            [ 1.9700,  1.1106, -1.0318, -1.0816]])
    >>> torch.amax(a, 1)
    tensor([1.4878, 2.0992, 0.0164, 1.9700])
""".format(**multi_dim_common))

add_docstr(torch.argmax,
           r"""
argmax(input) -> LongTensor

Returns the indices of the maximum value of all elements in the :attr:`input` tensor.

This is the second value returned by :meth:`torch.max`. See its
documentation for the exact semantics of this method.

.. note:: If there are multiple minimal values then the indices of the first minimal value are returned.

Args:
    {input}

Example::

    >>> a = torch.randn(4, 4)
    >>> a
    tensor([[ 1.3398,  0.2663, -0.2686,  0.2450],
            [-0.7401, -0.8805, -0.3402, -1.1936],
            [ 0.4907, -1.3948, -1.0691, -0.3132],
            [-1.6092,  0.5419, -0.2993,  0.3195]])
    >>> torch.argmax(a)
    tensor(0)

.. function:: argmax(input, dim, keepdim=False) -> LongTensor

Returns the indices of the maximum values of a tensor across a dimension.

This is the second value returned by :meth:`torch.max`. See its
documentation for the exact semantics of this method.

Args:
    {input}
    {dim} If ``None``, the argmax of the flattened input is returned.
    {keepdim} Ignored if ``dim=None``.

Example::

    >>> a = torch.randn(4, 4)
    >>> a
    tensor([[ 1.3398,  0.2663, -0.2686,  0.2450],
            [-0.7401, -0.8805, -0.3402, -1.1936],
            [ 0.4907, -1.3948, -1.0691, -0.3132],
            [-1.6092,  0.5419, -0.2993,  0.3195]])
    >>> torch.argmax(a, dim=1)
    tensor([ 0,  2,  0,  1])
""".format(**single_dim_common))

add_docstr(torch.mean,
           r"""
mean(input) -> Tensor

Returns the mean value of all elements in the :attr:`input` tensor.

Args:
    {input}

Example::

    >>> a = torch.randn(1, 3)
    >>> a
    tensor([[ 0.2294, -0.5481,  1.3288]])
    >>> torch.mean(a)
    tensor(0.3367)

.. function:: mean(input, dim, keepdim=False, *, out=None) -> Tensor

Returns the mean value of each row of the :attr:`input` tensor in the given
dimension :attr:`dim`. If :attr:`dim` is a list of dimensions,
reduce over all of them.

{keepdim_details}

Args:
    {input}
    {dim}
    {keepdim}

Keyword args:
    {out}

Example::

    >>> a = torch.randn(4, 4)
    >>> a
    tensor([[-0.3841,  0.6320,  0.4254, -0.7384],
            [-0.9644,  1.0131, -0.6549, -1.4279],
            [-0.2951, -1.3350, -0.7694,  0.5600],
            [ 1.0842, -0.9580,  0.3623,  0.2343]])
    >>> torch.mean(a, 1)
    tensor([-0.0163, -0.5085, -0.4599,  0.1807])
    >>> torch.mean(a, 1, True)
    tensor([[-0.0163],
            [-0.5085],
            [-0.4599],
            [ 0.1807]])
""".format(**multi_dim_common))

add_docstr(torch.median,
           r"""
median(input) -> Tensor

Returns the median value of all elements in the :attr:`input` tensor.

.. note::
    The median is not unique for :attr:`input` tensors with an even number
    of elements. In this case the lower of the two medians is returned. To
    compute the mean of both medians in :attr:`input`, use :func:`torch.quantile`
    with ``q=0.5`` instead.

.. warning::
    This function produces deterministic (sub)gradients unlike ``median(dim=0)``

Args:
    {input}

Example::

    >>> a = torch.randn(1, 3)
    >>> a
    tensor([[ 1.5219, -1.5212,  0.2202]])
    >>> torch.median(a)
    tensor(0.2202)

.. function:: median(input, dim=-1, keepdim=False, *, out=None) -> (Tensor, LongTensor)

Returns a namedtuple ``(values, indices)`` where ``values`` is the median
value of each row of the :attr:`input` tensor in the given dimension
:attr:`dim`. And ``indices`` is the index location of each median value found.

By default, :attr:`dim` is the last dimension of the :attr:`input` tensor.

If :attr:`keepdim` is ``True``, the output tensors are of the same size
as :attr:`input` except in the dimension :attr:`dim` where they are of size 1.
Otherwise, :attr:`dim` is squeezed (see :func:`torch.squeeze`), resulting in
the outputs tensor having 1 fewer dimension than :attr:`input`.

.. note::
    The median is not unique for :attr:`input` tensors with an even number
    of elements in the dimension :attr:`dim`. In this case the lower of the
    two medians is returned. To compute the mean of both medians in
    :attr:`input`, use :func:`torch.quantile` with ``q=0.5`` instead.

.. warning::
    ``indices`` does not necessarily contain the first occurrence of each
    median value found, unless it is unique.
    The exact implementation details are device-specific.
    Do not expect the same result when run on CPU and GPU in general.
    For the same reason do not expect the gradients to be deterministic.


Args:
    {input}
    {dim}
    {keepdim}

Keyword args:
    out (tuple, optional): the result tuple of two output tensors (max, max_indices)

Example::

    >>> a = torch.randn(4, 5)
    >>> a
    tensor([[ 0.2505, -0.3982, -0.9948,  0.3518, -1.3131],
            [ 0.3180, -0.6993,  1.0436,  0.0438,  0.2270],
            [-0.2751,  0.7303,  0.2192,  0.3321,  0.2488],
            [ 1.0778, -1.9510,  0.7048,  0.4742, -0.7125]])
    >>> torch.median(a, 1)
    torch.return_types.median(values=tensor([-0.3982,  0.2270,  0.2488,  0.4742]), indices=tensor([1, 4, 4, 3]))
""".format(**single_dim_common))

add_docstr(torch.quantile,
           r"""
quantile(input, q) -> Tensor

Returns the q-th quantiles of all elements in the :attr:`input` tensor, doing a linear
interpolation when the q-th quantile lies between two data points.

Args:
    {input}
    q (float or Tensor): a scalar or 1D tensor of quantile values in the range [0, 1]

Example::

    >>> a = torch.randn(1, 3)
    >>> a
    tensor([[ 0.0700, -0.5446,  0.9214]])
    >>> q = torch.tensor([0, 0.5, 1])
    >>> torch.quantile(a, q)
    tensor([-0.5446,  0.0700,  0.9214])

.. function:: quantile(input, q, dim=None, keepdim=False, *, out=None) -> Tensor

Returns the q-th quantiles of each row of the :attr:`input` tensor along the dimension
:attr:`dim`, doing a linear interpolation when the q-th quantile lies between two
data points. By default, :attr:`dim` is ``None`` resulting in the :attr:`input` tensor
being flattened before computation.

If :attr:`keepdim` is ``True``, the output dimensions are of the same size as :attr:`input`
except in the dimensions being reduced (:attr:`dim` or all if :attr:`dim` is ``None``) where they
have size 1. Otherwise, the dimensions being reduced are squeezed (see :func:`torch.squeeze`).
If :attr:`q` is a 1D tensor, an extra dimension is prepended to the output tensor with the same
size as :attr:`q` which represents the quantiles.

Args:
    {input}
    q (float or Tensor): a scalar or 1D tensor of quantile values in the range [0, 1]
    {dim}
    {keepdim}

Keyword arguments:
    {out}

Example::

    >>> a = torch.randn(2, 3)
    >>> a
    tensor([[ 0.0795, -1.2117,  0.9765],
            [ 1.1707,  0.6706,  0.4884]])
    >>> q = torch.tensor([0.25, 0.5, 0.75])
    >>> torch.quantile(a, q, dim=1, keepdim=True)
    tensor([[[-0.5661],
            [ 0.5795]],

            [[ 0.0795],
            [ 0.6706]],

            [[ 0.5280],
            [ 0.9206]]])
    >>> torch.quantile(a, q, dim=1, keepdim=True).shape
    torch.Size([3, 2, 1])
""".format(**single_dim_common))

add_docstr(torch.nanquantile,
           r"""
nanquantile(input, q, dim=None, keepdim=False, *, out=None) -> Tensor

This is a variant of :func:`torch.quantile` that "ignores" ``NaN`` values,
computing the quantiles :attr:`q` as if ``NaN`` values in :attr:`input` did
not exist. If all values in a reduced row are ``NaN`` then the quantiles for
that reduction will be ``NaN``. See the documentation for :func:`torch.quantile`.

Args:
    {input}
    q (float or Tensor): a scalar or 1D tensor of quantile values in the range [0, 1]
    {dim}
    {keepdim}

Keyword arguments:
    {out}

Example::

    >>> t = torch.tensor([float('nan'), 1, 2])
    >>> t.quantile(0.5)
    tensor(nan)
    >>> t.nanquantile(0.5)
    tensor(1.5000)

    >>> t = torch.tensor([[float('nan'), float('nan')], [1, 2]])
    >>> t
    tensor([[nan, nan],
            [1., 2.]])
    >>> t.nanquantile(0.5, dim=0)
    tensor([1., 2.])
    >>> t.nanquantile(0.5, dim=1)
    tensor([   nan, 1.5000])
""".format(**single_dim_common))

add_docstr(torch.min,
           r"""
min(input) -> Tensor

Returns the minimum value of all elements in the :attr:`input` tensor.

.. warning::
    This function produces deterministic (sub)gradients unlike ``min(dim=0)``

Args:
    {input}

Example::

    >>> a = torch.randn(1, 3)
    >>> a
    tensor([[ 0.6750,  1.0857,  1.7197]])
    >>> torch.min(a)
    tensor(0.6750)

.. function:: min(input, dim, keepdim=False, *, out=None) -> (Tensor, LongTensor)

Returns a namedtuple ``(values, indices)`` where ``values`` is the minimum
value of each row of the :attr:`input` tensor in the given dimension
:attr:`dim`. And ``indices`` is the index location of each minimum value found
(argmin).

If :attr:`keepdim` is ``True``, the output tensors are of the same size as
:attr:`input` except in the dimension :attr:`dim` where they are of size 1.
Otherwise, :attr:`dim` is squeezed (see :func:`torch.squeeze`), resulting in
the output tensors having 1 fewer dimension than :attr:`input`.

.. note:: If there are multiple minimal values in a reduced row then
          the indices of the first minimal value are returned.

Args:
    {input}
    {dim}
    {keepdim}

Keyword args:
    out (tuple, optional): the tuple of two output tensors (min, min_indices)

Example::

    >>> a = torch.randn(4, 4)
    >>> a
    tensor([[-0.6248,  1.1334, -1.1899, -0.2803],
            [-1.4644, -0.2635, -0.3651,  0.6134],
            [ 0.2457,  0.0384,  1.0128,  0.7015],
            [-0.1153,  2.9849,  2.1458,  0.5788]])
    >>> torch.min(a, 1)
    torch.return_types.min(values=tensor([-1.1899, -1.4644,  0.0384, -0.1153]), indices=tensor([2, 0, 1, 0]))

.. function:: min(input, other, *, out=None) -> Tensor

See :func:`torch.minimum`.
""".format(**single_dim_common))

add_docstr(torch.minimum, r"""
minimum(input, other, *, out=None) -> Tensor

Computes the element-wise minimum of :attr:`input` and :attr:`other`.

.. note::
    If one of the elements being compared is a NaN, then that element is returned.
    :func:`minimum` is not supported for tensors with complex dtypes.

Args:
    {input}
    other (Tensor): the second input tensor

Keyword args:
    {out}

Example::

    >>> a = torch.tensor((1, 2, -1))
    >>> b = torch.tensor((3, 0, 4))
    >>> torch.minimum(a, b)
    tensor([1, 0, -1])
""".format(**common_args))

add_docstr(torch.amin,
           r"""
amin(input, dim, keepdim=False, *, out=None) -> Tensor

Returns the minimum value of each slice of the :attr:`input` tensor in the given
dimension(s) :attr:`dim`.

.. note::
    The difference between ``max``/``min`` and ``amax``/``amin`` is:
        - ``amax``/``amin`` supports reducing on multiple dimensions,
        - ``amax``/``amin`` does not return indices,
        - ``amax``/``amin`` evenly distributes gradient between equal values,
          while ``max(dim)``/``min(dim)`` propagates gradient only to a single
          index in the source tensor.

If :attr:`keepdim` is ``True``, the output tensors are of the same size as
:attr:`input` except in the dimension(s) :attr:`dim` where they are of size 1.
Otherwise, :attr:`dim`s are squeezed (see :func:`torch.squeeze`), resulting in
the output tensors having fewer dimensions than :attr:`input`.

Args:
    {input}
    {dim}
    {keepdim}

Keyword args:
  {out}

Example::

    >>> a = torch.randn(4, 4)
    >>> a
    tensor([[ 0.6451, -0.4866,  0.2987, -1.3312],
            [-0.5744,  1.2980,  1.8397, -0.2713],
            [ 0.9128,  0.9214, -1.7268, -0.2995],
            [ 0.9023,  0.4853,  0.9075, -1.6165]])
    >>> torch.amin(a, 1)
    tensor([-1.3312, -0.5744, -1.7268, -1.6165])
""".format(**multi_dim_common))

add_docstr(torch.argmin,
           r"""
argmin(input) -> LongTensor

Returns the indices of the minimum value of all elements in the :attr:`input` tensor.

This is the second value returned by :meth:`torch.min`. See its
documentation for the exact semantics of this method.

.. note:: If there are multiple minimal values then the indices of the first minimal value are returned.

Args:
    {input}

Example::

    >>> a = torch.randn(4, 4)
    >>> a
    tensor([[ 0.1139,  0.2254, -0.1381,  0.3687],
            [ 1.0100, -1.1975, -0.0102, -0.4732],
            [-0.9240,  0.1207, -0.7506, -1.0213],
            [ 1.7809, -1.2960,  0.9384,  0.1438]])
    >>> torch.argmin(a)
    tensor(13)

.. function:: argmin(input, dim, keepdim=False) -> LongTensor

Returns the indices of the minimum values of a tensor across a dimension.

This is the second value returned by :meth:`torch.min`. See its
documentation for the exact semantics of this method.

Args:
    {input}
    {dim} If ``None``, the argmin of the flattened input is returned.
    {keepdim} Ignored if ``dim=None``.

Example::

    >>> a = torch.randn(4, 4)
    >>> a
    tensor([[ 0.1139,  0.2254, -0.1381,  0.3687],
            [ 1.0100, -1.1975, -0.0102, -0.4732],
            [-0.9240,  0.1207, -0.7506, -1.0213],
            [ 1.7809, -1.2960,  0.9384,  0.1438]])
    >>> torch.argmin(a, dim=1)
    tensor([ 2,  1,  3,  1])
""".format(**single_dim_common))

add_docstr(torch.mm,
           r"""
mm(input, mat2, *, out=None) -> Tensor

Performs a matrix multiplication of the matrices :attr:`input` and :attr:`mat2`.

If :attr:`input` is a :math:`(n \times m)` tensor, :attr:`mat2` is a
:math:`(m \times p)` tensor, :attr:`out` will be a :math:`(n \times p)` tensor.

.. note:: This function does not :ref:`broadcast <broadcasting-semantics>`.
          For broadcasting matrix products, see :func:`torch.matmul`.

{tf32_note}

Args:
    input (Tensor): the first matrix to be multiplied
    mat2 (Tensor): the second matrix to be multiplied

Keyword args:
    {out}

Example::

    >>> mat1 = torch.randn(2, 3)
    >>> mat2 = torch.randn(3, 3)
    >>> torch.mm(mat1, mat2)
    tensor([[ 0.4851,  0.5037, -0.3633],
            [-0.0760, -3.6705,  2.4784]])
""".format(**common_args, **tf32_notes))

add_docstr(torch.matmul,
           r"""
matmul(input, other, *, out=None) -> Tensor

Matrix product of two tensors.

The behavior depends on the dimensionality of the tensors as follows:

- If both tensors are 1-dimensional, the dot product (scalar) is returned.
- If both arguments are 2-dimensional, the matrix-matrix product is returned.
- If the first argument is 1-dimensional and the second argument is 2-dimensional,
  a 1 is prepended to its dimension for the purpose of the matrix multiply.
  After the matrix multiply, the prepended dimension is removed.
- If the first argument is 2-dimensional and the second argument is 1-dimensional,
  the matrix-vector product is returned.
- If both arguments are at least 1-dimensional and at least one argument is
  N-dimensional (where N > 2), then a batched matrix multiply is returned.  If the first
  argument is 1-dimensional, a 1 is prepended to its dimension for the purpose of the
  batched matrix multiply and removed after.  If the second argument is 1-dimensional, a
  1 is appended to its dimension for the purpose of the batched matrix multiple and removed after.
  The non-matrix (i.e. batch) dimensions are :ref:`broadcasted <broadcasting-semantics>` (and thus
  must be broadcastable).  For example, if :attr:`input` is a
  :math:`(j \times 1 \times n \times m)` tensor and :attr:`other` is a :math:`(k \times m \times p)`
  tensor, :attr:`out` will be an :math:`(j \times k \times n \times p)` tensor.

{tf32_note}

.. note::

    The 1-dimensional dot product version of this function does not support an :attr:`out` parameter.

Arguments:
    input (Tensor): the first tensor to be multiplied
    other (Tensor): the second tensor to be multiplied

Keyword args:
    {out}

Example::

    >>> # vector x vector
    >>> tensor1 = torch.randn(3)
    >>> tensor2 = torch.randn(3)
    >>> torch.matmul(tensor1, tensor2).size()
    torch.Size([])
    >>> # matrix x vector
    >>> tensor1 = torch.randn(3, 4)
    >>> tensor2 = torch.randn(4)
    >>> torch.matmul(tensor1, tensor2).size()
    torch.Size([3])
    >>> # batched matrix x broadcasted vector
    >>> tensor1 = torch.randn(10, 3, 4)
    >>> tensor2 = torch.randn(4)
    >>> torch.matmul(tensor1, tensor2).size()
    torch.Size([10, 3])
    >>> # batched matrix x batched matrix
    >>> tensor1 = torch.randn(10, 3, 4)
    >>> tensor2 = torch.randn(10, 4, 5)
    >>> torch.matmul(tensor1, tensor2).size()
    torch.Size([10, 3, 5])
    >>> # batched matrix x broadcasted matrix
    >>> tensor1 = torch.randn(10, 3, 4)
    >>> tensor2 = torch.randn(4, 5)
    >>> torch.matmul(tensor1, tensor2).size()
    torch.Size([10, 3, 5])

""".format(**common_args, **tf32_notes))

add_docstr(torch.mode,
           r"""
mode(input, dim=-1, keepdim=False, *, out=None) -> (Tensor, LongTensor)

Returns a namedtuple ``(values, indices)`` where ``values`` is the mode
value of each row of the :attr:`input` tensor in the given dimension
:attr:`dim`, i.e. a value which appears most often
in that row, and ``indices`` is the index location of each mode value found.

By default, :attr:`dim` is the last dimension of the :attr:`input` tensor.

If :attr:`keepdim` is ``True``, the output tensors are of the same size as
:attr:`input` except in the dimension :attr:`dim` where they are of size 1.
Otherwise, :attr:`dim` is squeezed (see :func:`torch.squeeze`), resulting
in the output tensors having 1 fewer dimension than :attr:`input`.

.. note:: This function is not defined for ``torch.cuda.Tensor`` yet.

Args:
    {input}
    {dim}
    {keepdim}

Keyword args:
    out (tuple, optional): the result tuple of two output tensors (values, indices)

Example::

    >>> a = torch.randint(10, (5,))
    >>> a
    tensor([6, 5, 1, 0, 2])
    >>> b = a + (torch.randn(50, 1) * 5).long()
    >>> torch.mode(b, 0)
    torch.return_types.mode(values=tensor([6, 5, 1, 0, 2]), indices=tensor([2, 2, 2, 2, 2]))
""".format(**single_dim_common))

add_docstr(torch.mul, r"""
mul(input, other, *, out=None)

Multiplies each element of the input :attr:`input` with the scalar
:attr:`other` and returns a new resulting tensor.

.. math::
    \text{out}_i = \text{other} \times \text{input}_i
""" + r"""
If :attr:`input` is of type `FloatTensor` or `DoubleTensor`, :attr:`other`
should be a real number, otherwise it should be an integer

Args:
    {input}
    other (Number): the number to be multiplied to each element of :attr:`input`

Keyword args:
    {out}

Example::

    >>> a = torch.randn(3)
    >>> a
    tensor([ 0.2015, -0.4255,  2.6087])
    >>> torch.mul(a, 100)
    tensor([  20.1494,  -42.5491,  260.8663])

.. function:: mul(input, other, *, out=None)

Each element of the tensor :attr:`input` is multiplied by the corresponding
element of the Tensor :attr:`other`. The resulting tensor is returned.

The shapes of :attr:`input` and :attr:`other` must be
:ref:`broadcastable <broadcasting-semantics>`.

.. math::
    \text{out}_i = \text{input}_i \times \text{other}_i
""" + r"""

Args:
    input (Tensor): the first multiplicand tensor
    other (Tensor): the second multiplicand tensor

Keyword args:
    {out}

Example::

    >>> a = torch.randn(4, 1)
    >>> a
    tensor([[ 1.1207],
            [-0.3137],
            [ 0.0700],
            [ 0.8378]])
    >>> b = torch.randn(1, 4)
    >>> b
    tensor([[ 0.5146,  0.1216, -0.5244,  2.2382]])
    >>> torch.mul(a, b)
    tensor([[ 0.5767,  0.1363, -0.5877,  2.5083],
            [-0.1614, -0.0382,  0.1645, -0.7021],
            [ 0.0360,  0.0085, -0.0367,  0.1567],
            [ 0.4312,  0.1019, -0.4394,  1.8753]])
""".format(**common_args))

add_docstr(torch.multiply, r"""
multiply(input, other, *, out=None)

Alias for :func:`torch.mul`.
""".format(**common_args))

add_docstr(torch.multinomial,
           r"""
multinomial(input, num_samples, replacement=False, *, generator=None, out=None) -> LongTensor

Returns a tensor where each row contains :attr:`num_samples` indices sampled
from the multinomial probability distribution located in the corresponding row
of tensor :attr:`input`.

.. note::
    The rows of :attr:`input` do not need to sum to one (in which case we use
    the values as weights), but must be non-negative, finite and have
    a non-zero sum.

Indices are ordered from left to right according to when each was sampled
(first samples are placed in first column).

If :attr:`input` is a vector, :attr:`out` is a vector of size :attr:`num_samples`.

If :attr:`input` is a matrix with `m` rows, :attr:`out` is an matrix of shape
:math:`(m \times \text{{num\_samples}})`.

If replacement is ``True``, samples are drawn with replacement.

If not, they are drawn without replacement, which means that when a
sample index is drawn for a row, it cannot be drawn again for that row.

.. note::
    When drawn without replacement, :attr:`num_samples` must be lower than
    number of non-zero elements in :attr:`input` (or the min number of non-zero
    elements in each row of :attr:`input` if it is a matrix).

Args:
    input (Tensor): the input tensor containing probabilities
    num_samples (int): number of samples to draw
    replacement (bool, optional): whether to draw with replacement or not

Keyword args:
    {generator}
    {out}

Example::

    >>> weights = torch.tensor([0, 10, 3, 0], dtype=torch.float) # create a tensor of weights
    >>> torch.multinomial(weights, 2)
    tensor([1, 2])
    >>> torch.multinomial(weights, 4) # ERROR!
    RuntimeError: invalid argument 2: invalid multinomial distribution (with replacement=False,
    not enough non-negative category to sample) at ../aten/src/TH/generic/THTensorRandom.cpp:320
    >>> torch.multinomial(weights, 4, replacement=True)
    tensor([ 2,  1,  1,  1])
""".format(**common_args))

add_docstr(torch.mv,
           r"""
mv(input, vec, *, out=None) -> Tensor

Performs a matrix-vector product of the matrix :attr:`input` and the vector
:attr:`vec`.

If :attr:`input` is a :math:`(n \times m)` tensor, :attr:`vec` is a 1-D tensor of
size :math:`m`, :attr:`out` will be 1-D of size :math:`n`.

.. note:: This function does not :ref:`broadcast <broadcasting-semantics>`.

Args:
    input (Tensor): matrix to be multiplied
    vec (Tensor): vector to be multiplied

Keyword args:
    {out}

Example::

    >>> mat = torch.randn(2, 3)
    >>> vec = torch.randn(3)
    >>> torch.mv(mat, vec)
    tensor([ 1.0404, -0.6361])
""".format(**common_args))

add_docstr(torch.mvlgamma,
           r"""
mvlgamma(input, p) -> Tensor

Computes the `multivariate log-gamma function
<https://en.wikipedia.org/wiki/Multivariate_gamma_function>`_) with dimension
:math:`p` element-wise, given by

.. math::
    \log(\Gamma_{p}(a)) = C + \displaystyle \sum_{i=1}^{p} \log\left(\Gamma\left(a - \frac{i - 1}{2}\right)\right)

where :math:`C = \log(\pi) \times \frac{p (p - 1)}{4}` and :math:`\Gamma(\cdot)` is the Gamma function.

All elements must be greater than :math:`\frac{p - 1}{2}`, otherwise an error would be thrown.

Args:
    input (Tensor): the tensor to compute the multivariate log-gamma function
    p (int): the number of dimensions

Example::

    >>> a = torch.empty(2, 3).uniform_(1, 2)
    >>> a
    tensor([[1.6835, 1.8474, 1.1929],
            [1.0475, 1.7162, 1.4180]])
    >>> torch.mvlgamma(a, 2)
    tensor([[0.3928, 0.4007, 0.7586],
            [1.0311, 0.3901, 0.5049]])
""")

add_docstr(torch.movedim, r"""
movedim(input, source, destination) -> Tensor

Moves the dimension(s) of :attr:`input` at the position(s) in :attr:`source`
to the position(s) in :attr:`destination`.

Other dimensions of :attr:`input` that are not explicitly moved remain in
their original order and appear at the positions not specified in :attr:`destination`.

Args:
    {input}
    source (int or tuple of ints): Original positions of the dims to move. These must be unique.
    destination (int or tuple of ints): Destination positions for each of the original dims. These must also be unique.

Examples::

    >>> t = torch.randn(3,2,1)
    >>> t
    tensor([[[-0.3362],
            [-0.8437]],

            [[-0.9627],
            [ 0.1727]],

            [[ 0.5173],
            [-0.1398]]])
    >>> torch.movedim(t, 1, 0).shape
    torch.Size([2, 3, 1])
    >>> torch.movedim(t, 1, 0)
    tensor([[[-0.3362],
            [-0.9627],
            [ 0.5173]],

            [[-0.8437],
            [ 0.1727],
            [-0.1398]]])
    >>> torch.movedim(t, (1, 2), (0, 1)).shape
    torch.Size([2, 1, 3])
    >>> torch.movedim(t, (1, 2), (0, 1))
    tensor([[[-0.3362, -0.9627,  0.5173]],

            [[-0.8437,  0.1727, -0.1398]]])
""".format(**common_args))

add_docstr(torch.narrow,
           r"""
narrow(input, dim, start, length) -> Tensor

Returns a new tensor that is a narrowed version of :attr:`input` tensor. The
dimension :attr:`dim` is input from :attr:`start` to :attr:`start + length`. The
returned tensor and :attr:`input` tensor share the same underlying storage.

Args:
    input (Tensor): the tensor to narrow
    dim (int): the dimension along which to narrow
    start (int): the starting dimension
    length (int): the distance to the ending dimension

Example::

    >>> x = torch.tensor([[1, 2, 3], [4, 5, 6], [7, 8, 9]])
    >>> torch.narrow(x, 0, 0, 2)
    tensor([[ 1,  2,  3],
            [ 4,  5,  6]])
    >>> torch.narrow(x, 1, 1, 2)
    tensor([[ 2,  3],
            [ 5,  6],
            [ 8,  9]])
""")

add_docstr(torch.ne, r"""
ne(input, other, *, out=None) -> Tensor

Computes :math:`\text{input} \neq \text{other}` element-wise.
""" + r"""

The second argument can be a number or a tensor whose shape is
:ref:`broadcastable <broadcasting-semantics>` with the first argument.

Args:
    input (Tensor): the tensor to compare
    other (Tensor or float): the tensor or value to compare

Keyword args:
    {out}

Returns:
    A boolean tensor that is True where :attr:`input` is not equal to :attr:`other` and False elsewhere

Example::

    >>> torch.ne(torch.tensor([[1, 2], [3, 4]]), torch.tensor([[1, 1], [4, 4]]))
    tensor([[False, True], [True, False]])
""".format(**common_args))

add_docstr(torch.not_equal, r"""
not_equal(input, other, *, out=None) -> Tensor

Alias for :func:`torch.ne`.
""")

add_docstr(torch.neg,
           r"""
neg(input, *, out=None) -> Tensor

Returns a new tensor with the negative of the elements of :attr:`input`.

.. math::
    \text{out} = -1 \times \text{input}
""" + r"""
Args:
    {input}

Keyword args:
    {out}

Example::

    >>> a = torch.randn(5)
    >>> a
    tensor([ 0.0090, -0.2262, -0.0682, -0.2866,  0.3940])
    >>> torch.neg(a)
    tensor([-0.0090,  0.2262,  0.0682,  0.2866, -0.3940])
""".format(**common_args))

add_docstr(torch.negative,
           r"""
negative(input, *, out=None) -> Tensor

Alias for :func:`torch.neg`
""".format(**common_args))

add_docstr(torch.nextafter,
           r"""
nextafter(input, other, *, out=None) -> Tensor

Return the next floating-point value after :attr:`input` towards :attr:`other`, elementwise.

The shapes of ``input`` and ``other`` must be
:ref:`broadcastable <broadcasting-semantics>`.

Args:
    input (Tensor): the first input tensor
    other (Tensor): the second input tensor

Keyword args:
    {out}

Example::
    >>> eps = torch.finfo(torch.float32).eps
    >>> torch.nextafter(torch.Tensor([1, 2]), torch.Tensor([2, 1])) == torch.Tensor([eps + 1, 2 - eps])
    tensor([True, True])

""".format(**common_args))

add_docstr(torch.nonzero,
           r"""
nonzero(input, *, out=None, as_tuple=False) -> LongTensor or tuple of LongTensors

.. note::
    :func:`torch.nonzero(..., as_tuple=False) <torch.nonzero>` (default) returns a
    2-D tensor where each row is the index for a nonzero value.

    :func:`torch.nonzero(..., as_tuple=True) <torch.nonzero>` returns a tuple of 1-D
    index tensors, allowing for advanced indexing, so ``x[x.nonzero(as_tuple=True)]``
    gives all nonzero values of tensor ``x``. Of the returned tuple, each index tensor
    contains nonzero indices for a certain dimension.

    See below for more details on the two behaviors.

    When :attr:`input` is on CUDA, :func:`torch.nonzero() <torch.nonzero>` causes
    host-device synchronization.

**When** :attr:`as_tuple` **is ``False`` (default)**:

Returns a tensor containing the indices of all non-zero elements of
:attr:`input`.  Each row in the result contains the indices of a non-zero
element in :attr:`input`. The result is sorted lexicographically, with
the last index changing the fastest (C-style).

If :attr:`input` has :math:`n` dimensions, then the resulting indices tensor
:attr:`out` is of size :math:`(z \times n)`, where :math:`z` is the total number of
non-zero elements in the :attr:`input` tensor.

**When** :attr:`as_tuple` **is ``True``**:

Returns a tuple of 1-D tensors, one for each dimension in :attr:`input`,
each containing the indices (in that dimension) of all non-zero elements of
:attr:`input` .

If :attr:`input` has :math:`n` dimensions, then the resulting tuple contains :math:`n`
tensors of size :math:`z`, where :math:`z` is the total number of
non-zero elements in the :attr:`input` tensor.

As a special case, when :attr:`input` has zero dimensions and a nonzero scalar
value, it is treated as a one-dimensional tensor with one element.

Args:
    {input}

Keyword args:
    out (LongTensor, optional): the output tensor containing indices

Returns:
    LongTensor or tuple of LongTensor: If :attr:`as_tuple` is ``False``, the output
    tensor containing indices. If :attr:`as_tuple` is ``True``, one 1-D tensor for
    each dimension, containing the indices of each nonzero element along that
    dimension.

Example::

    >>> torch.nonzero(torch.tensor([1, 1, 1, 0, 1]))
    tensor([[ 0],
            [ 1],
            [ 2],
            [ 4]])
    >>> torch.nonzero(torch.tensor([[0.6, 0.0, 0.0, 0.0],
                                    [0.0, 0.4, 0.0, 0.0],
                                    [0.0, 0.0, 1.2, 0.0],
                                    [0.0, 0.0, 0.0,-0.4]]))
    tensor([[ 0,  0],
            [ 1,  1],
            [ 2,  2],
            [ 3,  3]])
    >>> torch.nonzero(torch.tensor([1, 1, 1, 0, 1]), as_tuple=True)
    (tensor([0, 1, 2, 4]),)
    >>> torch.nonzero(torch.tensor([[0.6, 0.0, 0.0, 0.0],
                                    [0.0, 0.4, 0.0, 0.0],
                                    [0.0, 0.0, 1.2, 0.0],
                                    [0.0, 0.0, 0.0,-0.4]]), as_tuple=True)
    (tensor([0, 1, 2, 3]), tensor([0, 1, 2, 3]))
    >>> torch.nonzero(torch.tensor(5), as_tuple=True)
    (tensor([0]),)
""".format(**common_args))

add_docstr(torch.normal,
           r"""
normal(mean, std, *, generator=None, out=None) -> Tensor

Returns a tensor of random numbers drawn from separate normal distributions
whose mean and standard deviation are given.

The :attr:`mean` is a tensor with the mean of
each output element's normal distribution

The :attr:`std` is a tensor with the standard deviation of
each output element's normal distribution

The shapes of :attr:`mean` and :attr:`std` don't need to match, but the
total number of elements in each tensor need to be the same.

.. note:: When the shapes do not match, the shape of :attr:`mean`
          is used as the shape for the returned output tensor

Args:
    mean (Tensor): the tensor of per-element means
    std (Tensor): the tensor of per-element standard deviations

Keyword args:
    {generator}
    {out}

Example::

    >>> torch.normal(mean=torch.arange(1., 11.), std=torch.arange(1, 0, -0.1))
    tensor([  1.0425,   3.5672,   2.7969,   4.2925,   4.7229,   6.2134,
              8.0505,   8.1408,   9.0563,  10.0566])

.. function:: normal(mean=0.0, std, *, out=None) -> Tensor

Similar to the function above, but the means are shared among all drawn
elements.

Args:
    mean (float, optional): the mean for all distributions
    std (Tensor): the tensor of per-element standard deviations

Keyword args:
    {out}

Example::

    >>> torch.normal(mean=0.5, std=torch.arange(1., 6.))
    tensor([-1.2793, -1.0732, -2.0687,  5.1177, -1.2303])

.. function:: normal(mean, std=1.0, *, out=None) -> Tensor

Similar to the function above, but the standard-deviations are shared among
all drawn elements.

Args:
    mean (Tensor): the tensor of per-element means
    std (float, optional): the standard deviation for all distributions

Keyword args:
    out (Tensor, optional): the output tensor

Example::

    >>> torch.normal(mean=torch.arange(1., 6.))
    tensor([ 1.1552,  2.6148,  2.6535,  5.8318,  4.2361])

.. function:: normal(mean, std, size, *, out=None) -> Tensor

Similar to the function above, but the means and standard deviations are shared
among all drawn elements. The resulting tensor has size given by :attr:`size`.

Args:
    mean (float): the mean for all distributions
    std (float): the standard deviation for all distributions
    size (int...): a sequence of integers defining the shape of the output tensor.

Keyword args:
    {out}

Example::

    >>> torch.normal(2, 3, size=(1, 4))
    tensor([[-1.3987, -1.9544,  3.6048,  0.7909]])
""".format(**common_args))

add_docstr(torch.numel,
           r"""
numel(input) -> int

Returns the total number of elements in the :attr:`input` tensor.

Args:
    {input}

Example::

    >>> a = torch.randn(1, 2, 3, 4, 5)
    >>> torch.numel(a)
    120
    >>> a = torch.zeros(4,4)
    >>> torch.numel(a)
    16

""".format(**common_args))

# TODO: see https://github.com/pytorch/pytorch/issues/43667
add_docstr(torch.ones,
           r"""
ones(*size, *, out=None, dtype=None, layout=torch.strided, device=None, requires_grad=False) -> Tensor

Returns a tensor filled with the scalar value `1`, with the shape defined
by the variable argument :attr:`size`.

Args:
    size (int...): a sequence of integers defining the shape of the output tensor.
        Can be a variable number of arguments or a collection like a list or tuple.
    {out}
    {dtype}
    {layout}
    {device}
    {requires_grad}

Example::

    >>> torch.ones(2, 3)
    tensor([[ 1.,  1.,  1.],
            [ 1.,  1.,  1.]])

    >>> torch.ones(5)
    tensor([ 1.,  1.,  1.,  1.,  1.])

""".format(**factory_common_args))

# TODO: see https://github.com/pytorch/pytorch/issues/43667
add_docstr(torch.ones_like,
           r"""
ones_like(input, *, dtype=None, layout=None, device=None, requires_grad=False, memory_format=torch.preserve_format) -> Tensor

Returns a tensor filled with the scalar value `1`, with the same size as
:attr:`input`. ``torch.ones_like(input)`` is equivalent to
``torch.ones(input.size(), dtype=input.dtype, layout=input.layout, device=input.device)``.

.. warning::
    As of 0.4, this function does not support an :attr:`out` keyword. As an alternative,
    the old ``torch.ones_like(input, out=output)`` is equivalent to
    ``torch.ones(input.size(), out=output)``.

Args:
    {input}
    {dtype}
    {layout}
    {device}
    {requires_grad}
    {memory_format}

Example::

    >>> input = torch.empty(2, 3)
    >>> torch.ones_like(input)
    tensor([[ 1.,  1.,  1.],
            [ 1.,  1.,  1.]])
""".format(**factory_like_common_args))

add_docstr(torch.orgqr,
           r"""
orgqr(input, input2) -> Tensor

Computes the orthogonal matrix `Q` of a QR factorization, from the `(input, input2)`
tuple returned by :func:`torch.geqrf`.

This directly calls the underlying LAPACK function `?orgqr`.
See `LAPACK documentation for orgqr`_ for further details.

Args:
    input (Tensor): the `a` from :func:`torch.geqrf`.
    input2 (Tensor): the `tau` from :func:`torch.geqrf`.

.. _LAPACK documentation for orgqr:
    https://software.intel.com/en-us/mkl-developer-reference-c-orgqr

""")

add_docstr(torch.ormqr,
           r"""
ormqr(input, input2, input3, left=True, transpose=False) -> Tensor

Multiplies `mat` (given by :attr:`input3`) by the orthogonal `Q` matrix of the QR factorization
formed by :func:`torch.geqrf` that is represented by `(a, tau)` (given by (:attr:`input`, :attr:`input2`)).

This directly calls the underlying LAPACK function `?ormqr`.
See `LAPACK documentation for ormqr`_ for further details.

Args:
    input (Tensor): the `a` from :func:`torch.geqrf`.
    input2 (Tensor): the `tau` from :func:`torch.geqrf`.
    input3 (Tensor): the matrix to be multiplied.

.. _LAPACK documentation for ormqr:
    https://software.intel.com/en-us/mkl-developer-reference-c-ormqr

""")

add_docstr(torch.poisson,
           r"""
poisson(input *, generator=None) -> Tensor

Returns a tensor of the same size as :attr:`input` with each element
sampled from a Poisson distribution with rate parameter given by the corresponding
element in :attr:`input` i.e.,

.. math::
    \text{{out}}_i \sim \text{{Poisson}}(\text{{input}}_i)

Args:
    input (Tensor): the input tensor containing the rates of the Poisson distribution

Keyword args:
    {generator}

Example::

    >>> rates = torch.rand(4, 4) * 5  # rate parameter between 0 and 5
    >>> torch.poisson(rates)
    tensor([[9., 1., 3., 5.],
            [8., 6., 6., 0.],
            [0., 4., 5., 3.],
            [2., 1., 4., 2.]])
""".format(**common_args))

add_docstr(torch.polygamma,
           r"""
polygamma(n, input, *, out=None) -> Tensor

Computes the :math:`n^{th}` derivative of the digamma function on :attr:`input`.
:math:`n \geq 0` is called the order of the polygamma function.

.. math::
    \psi^{(n)}(x) = \frac{d^{(n)}}{dx^{(n)}} \psi(x)

.. note::
    This function is implemented only for nonnegative integers :math:`n \geq 0`.
""" + """
Args:
    n (int): the order of the polygamma function
    {input}

Keyword args:
    {out}

Example::
    >>> a = torch.tensor([1, 0.5])
    >>> torch.polygamma(1, a)
    tensor([1.64493, 4.9348])
    >>> torch.polygamma(2, a)
    tensor([ -2.4041, -16.8288])
    >>> torch.polygamma(3, a)
    tensor([ 6.4939, 97.4091])
    >>> torch.polygamma(4, a)
    tensor([ -24.8863, -771.4742])
""".format(**common_args))

add_docstr(torch.pow,
           r"""
pow(input, exponent, *, out=None) -> Tensor

Takes the power of each element in :attr:`input` with :attr:`exponent` and
returns a tensor with the result.

:attr:`exponent` can be either a single ``float`` number or a `Tensor`
with the same number of elements as :attr:`input`.

When :attr:`exponent` is a scalar value, the operation applied is:

.. math::
    \text{out}_i = x_i ^ \text{exponent}

When :attr:`exponent` is a tensor, the operation applied is:

.. math::
    \text{out}_i = x_i ^ {\text{exponent}_i}
""" + r"""
When :attr:`exponent` is a tensor, the shapes of :attr:`input`
and :attr:`exponent` must be :ref:`broadcastable <broadcasting-semantics>`.

Args:
    {input}
    exponent (float or tensor): the exponent value

Keyword args:
    {out}

Example::

    >>> a = torch.randn(4)
    >>> a
    tensor([ 0.4331,  1.2475,  0.6834, -0.2791])
    >>> torch.pow(a, 2)
    tensor([ 0.1875,  1.5561,  0.4670,  0.0779])
    >>> exp = torch.arange(1., 5.)

    >>> a = torch.arange(1., 5.)
    >>> a
    tensor([ 1.,  2.,  3.,  4.])
    >>> exp
    tensor([ 1.,  2.,  3.,  4.])
    >>> torch.pow(a, exp)
    tensor([   1.,    4.,   27.,  256.])

.. function:: pow(self, exponent, *, out=None) -> Tensor

:attr:`self` is a scalar ``float`` value, and :attr:`exponent` is a tensor.
The returned tensor :attr:`out` is of the same shape as :attr:`exponent`

The operation applied is:

.. math::
    \text{{out}}_i = \text{{self}} ^ {{\text{{exponent}}_i}}

Args:
    self (float): the scalar base value for the power operation
    exponent (Tensor): the exponent tensor

Keyword args:
    {out}

Example::

    >>> exp = torch.arange(1., 5.)
    >>> base = 2
    >>> torch.pow(base, exp)
    tensor([  2.,   4.,   8.,  16.])
""".format(**common_args))

add_docstr(torch.prod,
           r"""
prod(input, *, dtype=None) -> Tensor

Returns the product of all elements in the :attr:`input` tensor.

Args:
    {input}

Keyword args:
    {dtype}

Example::

    >>> a = torch.randn(1, 3)
    >>> a
    tensor([[-0.8020,  0.5428, -1.5854]])
    >>> torch.prod(a)
    tensor(0.6902)

.. function:: prod(input, dim, keepdim=False, *, dtype=None) -> Tensor

Returns the product of each row of the :attr:`input` tensor in the given
dimension :attr:`dim`.

{keepdim_details}

Args:
    {input}
    {dim}
    {keepdim}

Keyword args:
    {dtype}

Example::

    >>> a = torch.randn(4, 2)
    >>> a
    tensor([[ 0.5261, -0.3837],
            [ 1.1857, -0.2498],
            [-1.1646,  0.0705],
            [ 1.1131, -1.0629]])
    >>> torch.prod(a, 1)
    tensor([-0.2018, -0.2962, -0.0821, -1.1831])
""".format(**single_dim_common))

add_docstr(torch.promote_types,
           r"""
promote_types(type1, type2) -> dtype

Returns the :class:`torch.dtype` with the smallest size and scalar kind that is
not smaller nor of lower kind than either `type1` or `type2`. See type promotion
:ref:`documentation <type-promotion-doc>` for more information on the type
promotion logic.

Args:
    type1 (:class:`torch.dtype`)
    type2 (:class:`torch.dtype`)

Example::

    >>> torch.promote_types(torch.int32, torch.float32))
    torch.float32
    >>> torch.promote_types(torch.uint8, torch.long)
    torch.long
""")

add_docstr(torch.qr,
           r"""
qr(input, some=True, *, out=None) -> (Tensor, Tensor)

Computes the QR decomposition of a matrix or a batch of matrices :attr:`input`,
and returns a namedtuple (Q, R) of tensors such that :math:`\text{input} = Q R`
with :math:`Q` being an orthogonal matrix or batch of orthogonal matrices and
:math:`R` being an upper triangular matrix or batch of upper triangular matrices.

If :attr:`some` is ``True``, then this function returns the thin (reduced) QR factorization.
Otherwise, if :attr:`some` is ``False``, this function returns the complete QR factorization.

.. warning::
          If you plan to backpropagate through QR, note that the current backward implementation
          is only well-defined when the first :math:`\min(input.size(-1), input.size(-2))`
          columns of :attr:`input` are linearly independent.
          This behavior will propably change once QR supports pivoting.

.. note:: precision may be lost if the magnitudes of the elements of :attr:`input`
          are large

.. note:: While it should always give you a valid decomposition, it may not
          give you the same one across platforms - it will depend on your
          LAPACK implementation.

Args:
    input (Tensor): the input tensor of size :math:`(*, m, n)` where `*` is zero or more
                batch dimensions consisting of matrices of dimension :math:`m \times n`.
    some (bool, optional): Set to ``True`` for reduced QR decomposition and ``False`` for
                complete QR decomposition.

Keyword args:
    out (tuple, optional): tuple of `Q` and `R` tensors
                satisfying :code:`input = torch.matmul(Q, R)`.
                The dimensions of `Q` and `R` are :math:`(*, m, k)` and :math:`(*, k, n)`
                respectively, where :math:`k = \min(m, n)` if :attr:`some:` is ``True`` and
                :math:`k = m` otherwise.

Example::

    >>> a = torch.tensor([[12., -51, 4], [6, 167, -68], [-4, 24, -41]])
    >>> q, r = torch.qr(a)
    >>> q
    tensor([[-0.8571,  0.3943,  0.3314],
            [-0.4286, -0.9029, -0.0343],
            [ 0.2857, -0.1714,  0.9429]])
    >>> r
    tensor([[ -14.0000,  -21.0000,   14.0000],
            [   0.0000, -175.0000,   70.0000],
            [   0.0000,    0.0000,  -35.0000]])
    >>> torch.mm(q, r).round()
    tensor([[  12.,  -51.,    4.],
            [   6.,  167.,  -68.],
            [  -4.,   24.,  -41.]])
    >>> torch.mm(q.t(), q).round()
    tensor([[ 1.,  0.,  0.],
            [ 0.,  1., -0.],
            [ 0., -0.,  1.]])
    >>> a = torch.randn(3, 4, 5)
    >>> q, r = torch.qr(a, some=False)
    >>> torch.allclose(torch.matmul(q, r), a)
    True
    >>> torch.allclose(torch.matmul(q.transpose(-2, -1), q), torch.eye(5))
    True
""")

add_docstr(torch.rad2deg,
           r"""
rad2deg(input, *, out=None) -> Tensor

Returns a new tensor with each of the elements of :attr:`input`
converted from angles in radians to degrees.

Args:
    {input}

Keyword arguments:
    {out}

Example::

    >>> a = torch.tensor([[3.142, -3.142], [6.283, -6.283], [1.570, -1.570]])
    >>> torch.rad2deg(a)
    tensor([[ 180.0233, -180.0233],
            [ 359.9894, -359.9894],
            [  89.9544,  -89.9544]])

""".format(**common_args))

add_docstr(torch.deg2rad,
           r"""
deg2rad(input, *, out=None) -> Tensor

Returns a new tensor with each of the elements of :attr:`input`
converted from angles in degrees to radians.

Args:
    {input}

Keyword arguments:
    {out}

Example::

    >>> a = torch.tensor([[180.0, -180.0], [360.0, -360.0], [90.0, -90.0]])
    >>> torch.deg2rad(a)
    tensor([[ 3.1416, -3.1416],
            [ 6.2832, -6.2832],
            [ 1.5708, -1.5708]])

""".format(**common_args))

add_docstr(torch.heaviside,
           r"""
heaviside(input, values, *, out=None) -> Tensor

Computes the Heaviside step function for each element in :attr:`input`.
The Heaviside step function is defined as:

.. math::
    \text{{heaviside}}(input, values) = \begin{cases}
        0, & \text{if input < 0}\\
        values, & \text{if input == 0}\\
        1, & \text{if input > 0}
    \end{cases}
""" + r"""

Args:
    {input}
    values (Tensor): The values to use where :attr:`input` is zero.

Keyword arguments:
    {out}

Example::

    >>> input = torch.tensor([-1.5, 0, 2.0])
    >>> values = torch.tensor([0.5])
    >>> torch.heaviside(input, values)
    tensor([0.0000, 0.5000, 1.0000])
    >>> values = torch.tensor([1.2, -2.0, 3.5])
    >>> torch.heaviside(input, values)
    tensor([0., -2., 1.])

""".format(**common_args))

add_docstr(torch.rand,
           r"""
rand(*size, *, out=None, dtype=None, layout=torch.strided, device=None, requires_grad=False) -> Tensor

Returns a tensor filled with random numbers from a uniform distribution
on the interval :math:`[0, 1)`

The shape of the tensor is defined by the variable argument :attr:`size`.

Args:
    size (int...): a sequence of integers defining the shape of the output tensor.
        Can be a variable number of arguments or a collection like a list or tuple.

Keyword args:
    {out}
    {dtype}
    {layout}
    {device}
    {requires_grad}

Example::

    >>> torch.rand(4)
    tensor([ 0.5204,  0.2503,  0.3525,  0.5673])
    >>> torch.rand(2, 3)
    tensor([[ 0.8237,  0.5781,  0.6879],
            [ 0.3816,  0.7249,  0.0998]])
""".format(**factory_common_args))

add_docstr(torch.rand_like,
           r"""
rand_like(input, *, dtype=None, layout=None, device=None, requires_grad=False, memory_format=torch.preserve_format) -> Tensor

Returns a tensor with the same size as :attr:`input` that is filled with
random numbers from a uniform distribution on the interval :math:`[0, 1)`.
``torch.rand_like(input)`` is equivalent to
``torch.rand(input.size(), dtype=input.dtype, layout=input.layout, device=input.device)``.

Args:
    {input}

Keyword args:
    {dtype}
    {layout}
    {device}
    {requires_grad}
    {memory_format}

""".format(**factory_like_common_args))

add_docstr(torch.randint,
           """
randint(low=0, high, size, \\*, generator=None, out=None, \
dtype=None, layout=torch.strided, device=None, requires_grad=False) -> Tensor

Returns a tensor filled with random integers generated uniformly
between :attr:`low` (inclusive) and :attr:`high` (exclusive).

The shape of the tensor is defined by the variable argument :attr:`size`.

.. note:
    With the global dtype default (``torch.float32``), this function returns
    a tensor with dtype ``torch.int64``.

Args:
    low (int, optional): Lowest integer to be drawn from the distribution. Default: 0.
    high (int): One above the highest integer to be drawn from the distribution.
    size (tuple): a tuple defining the shape of the output tensor.

Keyword args:
    {generator}
    {out}
    {dtype}
    {layout}
    {device}
    {requires_grad}

Example::

    >>> torch.randint(3, 5, (3,))
    tensor([4, 3, 4])


    >>> torch.randint(10, (2, 2))
    tensor([[0, 2],
            [5, 5]])


    >>> torch.randint(3, 10, (2, 2))
    tensor([[4, 5],
            [6, 7]])


""".format(**factory_common_args))

add_docstr(torch.randint_like,
           """
randint_like(input, low=0, high, \\*, dtype=None, layout=torch.strided, device=None, requires_grad=False, \
memory_format=torch.preserve_format) -> Tensor

Returns a tensor with the same shape as Tensor :attr:`input` filled with
random integers generated uniformly between :attr:`low` (inclusive) and
:attr:`high` (exclusive).

.. note:
    With the global dtype default (``torch.float32``), this function returns
    a tensor with dtype ``torch.int64``.

Args:
    {input}
    low (int, optional): Lowest integer to be drawn from the distribution. Default: 0.
    high (int): One above the highest integer to be drawn from the distribution.

Keyword args:
    {dtype}
    {layout}
    {device}
    {requires_grad}
    {memory_format}

""".format(**factory_like_common_args))

add_docstr(torch.randn,
           r"""
randn(*size, *, out=None, dtype=None, layout=torch.strided, device=None, requires_grad=False) -> Tensor

Returns a tensor filled with random numbers from a normal distribution
with mean `0` and variance `1` (also called the standard normal
distribution).

.. math::
    \text{{out}}_{{i}} \sim \mathcal{{N}}(0, 1)

The shape of the tensor is defined by the variable argument :attr:`size`.

Args:
    size (int...): a sequence of integers defining the shape of the output tensor.
        Can be a variable number of arguments or a collection like a list or tuple.

Keyword args:
    {out}
    {dtype}
    {layout}
    {device}
    {requires_grad}

Example::

    >>> torch.randn(4)
    tensor([-2.1436,  0.9966,  2.3426, -0.6366])
    >>> torch.randn(2, 3)
    tensor([[ 1.5954,  2.8929, -1.0923],
            [ 1.1719, -0.4709, -0.1996]])
""".format(**factory_common_args))

add_docstr(torch.randn_like,
           r"""
randn_like(input, *, dtype=None, layout=None, device=None, requires_grad=False, memory_format=torch.preserve_format) -> Tensor

Returns a tensor with the same size as :attr:`input` that is filled with
random numbers from a normal distribution with mean 0 and variance 1.
``torch.randn_like(input)`` is equivalent to
``torch.randn(input.size(), dtype=input.dtype, layout=input.layout, device=input.device)``.

Args:
    {input}

Keyword args:
    {dtype}
    {layout}
    {device}
    {requires_grad}
    {memory_format}

""".format(**factory_like_common_args))

add_docstr(torch.randperm,
           r"""
randperm(n, *, out=None, dtype=torch.int64, layout=torch.strided, device=None, requires_grad=False) -> LongTensor

Returns a random permutation of integers from ``0`` to ``n - 1``.

Args:
    n (int): the upper bound (exclusive)

Keyword args:
    {out}
    dtype (:class:`torch.dtype`, optional): the desired data type of returned tensor.
        Default: ``torch.int64``.
    {layout}
    {device}
    {requires_grad}

Example::

    >>> torch.randperm(4)
    tensor([2, 1, 0, 3])
""".format(**factory_common_args))

add_docstr(torch.tensor,
           r"""
tensor(data, *, dtype=None, device=None, requires_grad=False, pin_memory=False) -> Tensor

Constructs a tensor with :attr:`data`.

.. warning::

    :func:`torch.tensor` always copies :attr:`data`. If you have a Tensor
    ``data`` and want to avoid a copy, use :func:`torch.Tensor.requires_grad_`
    or :func:`torch.Tensor.detach`.
    If you have a NumPy ``ndarray`` and want to avoid a copy, use
    :func:`torch.as_tensor`.

.. warning::

    When data is a tensor `x`, :func:`torch.tensor` reads out 'the data' from whatever it is passed,
    and constructs a leaf variable. Therefore ``torch.tensor(x)`` is equivalent to ``x.clone().detach()``
    and ``torch.tensor(x, requires_grad=True)`` is equivalent to ``x.clone().detach().requires_grad_(True)``.
    The equivalents using ``clone()`` and ``detach()`` are recommended.

Args:
    {data}

Keyword args:
    {dtype}
    {device}
    {requires_grad}
    {pin_memory}


Example::

    >>> torch.tensor([[0.1, 1.2], [2.2, 3.1], [4.9, 5.2]])
    tensor([[ 0.1000,  1.2000],
            [ 2.2000,  3.1000],
            [ 4.9000,  5.2000]])

    >>> torch.tensor([0, 1])  # Type inference on data
    tensor([ 0,  1])

    >>> torch.tensor([[0.11111, 0.222222, 0.3333333]],
                     dtype=torch.float64,
                     device=torch.device('cuda:0'))  # creates a torch.cuda.DoubleTensor
    tensor([[ 0.1111,  0.2222,  0.3333]], dtype=torch.float64, device='cuda:0')

    >>> torch.tensor(3.14159)  # Create a scalar (zero-dimensional tensor)
    tensor(3.1416)

    >>> torch.tensor([])  # Create an empty tensor (of size (0,))
    tensor([])
""".format(**factory_data_common_args))

add_docstr(torch.range,
           r"""
range(start=0, end, step=1, *, out=None, dtype=None, layout=torch.strided, device=None, requires_grad=False) -> Tensor

Returns a 1-D tensor of size :math:`\left\lfloor \frac{\text{end} - \text{start}}{\text{step}} \right\rfloor + 1`
with values from :attr:`start` to :attr:`end` with step :attr:`step`. Step is
the gap between two values in the tensor.

.. math::
    \text{out}_{i+1} = \text{out}_i + \text{step}.
""" + r"""
.. warning::
    This function is deprecated and will be removed in a future release because its behavior is inconsistent with
    Python's range builtin. Instead, use :func:`torch.arange`, which produces values in [start, end).

Args:
    start (float): the starting value for the set of points. Default: ``0``.
    end (float): the ending value for the set of points
    step (float): the gap between each pair of adjacent points. Default: ``1``.

Keyword args:
    {out}
    {dtype} If `dtype` is not given, infer the data type from the other input
        arguments. If any of `start`, `end`, or `stop` are floating-point, the
        `dtype` is inferred to be the default dtype, see
        :meth:`~torch.get_default_dtype`. Otherwise, the `dtype` is inferred to
        be `torch.int64`.
    {layout}
    {device}
    {requires_grad}

Example::

    >>> torch.range(1, 4)
    tensor([ 1.,  2.,  3.,  4.])
    >>> torch.range(1, 4, 0.5)
    tensor([ 1.0000,  1.5000,  2.0000,  2.5000,  3.0000,  3.5000,  4.0000])
""".format(**factory_common_args))

add_docstr(torch.arange,
           r"""
arange(start=0, end, step=1, *, out=None, dtype=None, layout=torch.strided, device=None, requires_grad=False) -> Tensor

Returns a 1-D tensor of size :math:`\left\lceil \frac{\text{end} - \text{start}}{\text{step}} \right\rceil`
with values from the interval ``[start, end)`` taken with common difference
:attr:`step` beginning from `start`.

Note that non-integer :attr:`step` is subject to floating point rounding errors when
comparing against :attr:`end`; to avoid inconsistency, we advise adding a small epsilon to :attr:`end`
in such cases.

.. math::
    \text{out}_{{i+1}} = \text{out}_{i} + \text{step}
""" + r"""
Args:
    start (Number): the starting value for the set of points. Default: ``0``.
    end (Number): the ending value for the set of points
    step (Number): the gap between each pair of adjacent points. Default: ``1``.

Keyword args:
    {out}
    {dtype} If `dtype` is not given, infer the data type from the other input
        arguments. If any of `start`, `end`, or `stop` are floating-point, the
        `dtype` is inferred to be the default dtype, see
        :meth:`~torch.get_default_dtype`. Otherwise, the `dtype` is inferred to
        be `torch.int64`.
    {layout}
    {device}
    {requires_grad}

Example::

    >>> torch.arange(5)
    tensor([ 0,  1,  2,  3,  4])
    >>> torch.arange(1, 4)
    tensor([ 1,  2,  3])
    >>> torch.arange(1, 2.5, 0.5)
    tensor([ 1.0000,  1.5000,  2.0000])
""".format(**factory_common_args))

add_docstr(torch.remainder,
           r"""
remainder(input, other, *, out=None) -> Tensor

Computes the element-wise remainder of division.

The dividend and divisor may contain both for integer and floating point
numbers. The remainder has the same sign as the divisor :attr:`other`.

When :attr:`other` is a tensor, the shapes of :attr:`input` and
:attr:`other` must be :ref:`broadcastable <broadcasting-semantics>`.

Args:
    input (Tensor): the dividend
    other (Tensor or float): the divisor that may be either a number or a
                               Tensor of the same shape as the dividend

Keyword args:
    {out}

Example::

    >>> torch.remainder(torch.tensor([-3., -2, -1, 1, 2, 3]), 2)
    tensor([ 1.,  0.,  1.,  1.,  0.,  1.])
    >>> torch.remainder(torch.tensor([1., 2, 3, 4, 5]), 1.5)
    tensor([ 1.0000,  0.5000,  0.0000,  1.0000,  0.5000])

.. seealso::

        :func:`torch.fmod`, which computes the element-wise remainder of
        division equivalently to the C library function ``fmod()``.
""".format(**common_args))

add_docstr(torch.renorm,
           r"""
renorm(input, p, dim, maxnorm, *, out=None) -> Tensor

Returns a tensor where each sub-tensor of :attr:`input` along dimension
:attr:`dim` is normalized such that the `p`-norm of the sub-tensor is lower
than the value :attr:`maxnorm`

.. note:: If the norm of a row is lower than `maxnorm`, the row is unchanged

Args:
    {input}
    p (float): the power for the norm computation
    dim (int): the dimension to slice over to get the sub-tensors
    maxnorm (float): the maximum norm to keep each sub-tensor under

Keyword args:
    {out}

Example::

    >>> x = torch.ones(3, 3)
    >>> x[1].fill_(2)
    tensor([ 2.,  2.,  2.])
    >>> x[2].fill_(3)
    tensor([ 3.,  3.,  3.])
    >>> x
    tensor([[ 1.,  1.,  1.],
            [ 2.,  2.,  2.],
            [ 3.,  3.,  3.]])
    >>> torch.renorm(x, 1, 0, 5)
    tensor([[ 1.0000,  1.0000,  1.0000],
            [ 1.6667,  1.6667,  1.6667],
            [ 1.6667,  1.6667,  1.6667]])
""".format(**common_args))

add_docstr(torch.reshape,
           r"""
reshape(input, shape) -> Tensor

Returns a tensor with the same data and number of elements as :attr:`input`,
but with the specified shape. When possible, the returned tensor will be a view
of :attr:`input`. Otherwise, it will be a copy. Contiguous inputs and inputs
with compatible strides can be reshaped without copying, but you should not
depend on the copying vs. viewing behavior.

See :meth:`torch.Tensor.view` on when it is possible to return a view.

A single dimension may be -1, in which case it's inferred from the remaining
dimensions and the number of elements in :attr:`input`.

Args:
    input (Tensor): the tensor to be reshaped
    shape (tuple of ints): the new shape

Example::

    >>> a = torch.arange(4.)
    >>> torch.reshape(a, (2, 2))
    tensor([[ 0.,  1.],
            [ 2.,  3.]])
    >>> b = torch.tensor([[0, 1], [2, 3]])
    >>> torch.reshape(b, (-1,))
    tensor([ 0,  1,  2,  3])
""")


add_docstr(torch.result_type,
           r"""
result_type(tensor1, tensor2) -> dtype

Returns the :class:`torch.dtype` that would result from performing an arithmetic
operation on the provided input tensors. See type promotion :ref:`documentation <type-promotion-doc>`
for more information on the type promotion logic.

Args:
    tensor1 (Tensor or Number): an input tensor or number
    tensor2 (Tensor or Number): an input tensor or number

Example::

    >>> torch.result_type(torch.tensor([1, 2], dtype=torch.int), 1.0)
    torch.float32
    >>> torch.result_type(torch.tensor([1, 2], dtype=torch.uint8), torch.tensor(1))
    torch.uint8
""")


add_docstr(torch.round,
           r"""
round(input, *, out=None) -> Tensor

Returns a new tensor with each of the elements of :attr:`input` rounded
to the closest integer.

Args:
    {input}

Keyword args:
    {out}

Example::

    >>> a = torch.randn(4)
    >>> a
    tensor([ 0.9920,  0.6077,  0.9734, -1.0362])
    >>> torch.round(a)
    tensor([ 1.,  1.,  1., -1.])
""".format(**common_args))

add_docstr(torch.rsqrt,
           r"""
rsqrt(input, *, out=None) -> Tensor

Returns a new tensor with the reciprocal of the square-root of each of
the elements of :attr:`input`.

.. math::
    \text{out}_{i} = \frac{1}{\sqrt{\text{input}_{i}}}
""" + r"""
Args:
    {input}

Keyword args:
    {out}

Example::

    >>> a = torch.randn(4)
    >>> a
    tensor([-0.0370,  0.2970,  1.5420, -0.9105])
    >>> torch.rsqrt(a)
    tensor([    nan,  1.8351,  0.8053,     nan])
""".format(**common_args))

add_docstr(torch.set_flush_denormal,
           r"""
set_flush_denormal(mode) -> bool

Disables denormal floating numbers on CPU.

Returns ``True`` if your system supports flushing denormal numbers and it
successfully configures flush denormal mode.  :meth:`~torch.set_flush_denormal`
is only supported on x86 architectures supporting SSE3.

Args:
    mode (bool): Controls whether to enable flush denormal mode or not

Example::

    >>> torch.set_flush_denormal(True)
    True
    >>> torch.tensor([1e-323], dtype=torch.float64)
    tensor([ 0.], dtype=torch.float64)
    >>> torch.set_flush_denormal(False)
    True
    >>> torch.tensor([1e-323], dtype=torch.float64)
    tensor(9.88131e-324 *
           [ 1.0000], dtype=torch.float64)
""")

add_docstr(torch.set_num_threads, r"""
set_num_threads(int)

Sets the number of threads used for intraop parallelism on CPU.

.. warning::
    To ensure that the correct number of threads is used, set_num_threads
    must be called before running eager, JIT or autograd code.
""")

add_docstr(torch.set_num_interop_threads, r"""
set_num_interop_threads(int)

Sets the number of threads used for interop parallelism
(e.g. in JIT interpreter) on CPU.

.. warning::
    Can only be called once and before any inter-op parallel work
    is started (e.g. JIT execution).
""")

add_docstr(torch.sigmoid, r"""
sigmoid(input, *, out=None) -> Tensor

Returns a new tensor with the sigmoid of the elements of :attr:`input`.

.. math::
    \text{out}_{i} = \frac{1}{1 + e^{-\text{input}_{i}}}
""" + r"""
Args:
    {input}

Keyword args:
    {out}

Example::

    >>> a = torch.randn(4)
    >>> a
    tensor([ 0.9213,  1.0887, -0.8858, -1.7683])
    >>> torch.sigmoid(a)
    tensor([ 0.7153,  0.7481,  0.2920,  0.1458])
""".format(**common_args))

add_docstr(torch.logit,
           r"""
logit(input, eps=None, *, out=None) -> Tensor

Returns a new tensor with the logit of the elements of :attr:`input`.
:attr:`input` is clamped to [eps, 1 - eps] when eps is not None.
When eps is None and :attr:`input` < 0 or :attr:`input` > 1, the function will yields NaN.

.. math::
    y_{i} = \ln(\frac{z_{i}}{1 - z_{i}}) \\
    z_{i} = \begin{cases}
        x_{i} & \text{if eps is None} \\
        \text{eps} & \text{if } x_{i} < \text{eps} \\
        x_{i} & \text{if } \text{eps} \leq x_{i} \leq 1 - \text{eps} \\
        1 - \text{eps} & \text{if } x_{i} > 1 - \text{eps}
    \end{cases}
""" + r"""
Args:
    {input}
    eps (float, optional): the epsilon for input clamp bound. Default: ``None``

Keyword args:
    {out}

Example::

    >>> a = torch.rand(5)
    >>> a
    tensor([0.2796, 0.9331, 0.6486, 0.1523, 0.6516])
    >>> torch.logit(a, eps=1e-6)
    tensor([-0.9466,  2.6352,  0.6131, -1.7169,  0.6261])
""".format(**common_args))

add_docstr(torch.sign,
           r"""
sign(input, *, out=None) -> Tensor

Returns a new tensor with the signs of the elements of :attr:`input`.

.. math::
    \text{out}_{i} = \operatorname{sgn}(\text{input}_{i})
""" + r"""
Args:
    {input}

Keyword args:
    {out}

Example::

    >>> a = torch.tensor([0.7, -1.2, 0., 2.3])
    >>> a
    tensor([ 0.7000, -1.2000,  0.0000,  2.3000])
    >>> torch.sign(a)
    tensor([ 1., -1.,  0.,  1.])
""".format(**common_args))

add_docstr(torch.signbit,
           r"""
signbit(input, *, out=None) -> Tensor

Tests if each element of :attr:`input` has its sign bit set (is less than zero) or not.

Args:
  {input}

Keyword args:
  {out}

Example::

    >>> a = torch.tensor([0.7, -1.2, 0., 2.3])
    >>> torch.signbit(a)
    tensor([ False, True,  False,  False])
""".format(**common_args))

add_docstr(torch.sgn,
           r"""
sgn(input, *, out=None) -> Tensor

For complex tensors, this function returns a new tensor whose elemants have the same angle as that of the
elements of :attr:`input` and absolute value 1. For a non-complex tensor, this function
returns the signs of the elements of :attr:`input` (see :func:`torch.sign`).

:math:`\text{out}_{i} = 0`, if :math:`|{\text{{input}}_i}| == 0`
:math:`\text{out}_{i} = \frac{{\text{{input}}_i}}{|{\text{{input}}_i}|}`, otherwise

""" + r"""
Args:
    {input}

Keyword args:
  {out}

Example::

    >>> x=torch.tensor([3+4j, 7-24j, 0, 1+2j])
    >>> x.sgn()
    tensor([0.6000+0.8000j, 0.2800-0.9600j, 0.0000+0.0000j, 0.4472+0.8944j])
""".format(**common_args))

add_docstr(torch.sin,
           r"""
sin(input, *, out=None) -> Tensor

Returns a new tensor with the sine of the elements of :attr:`input`.

.. math::
    \text{out}_{i} = \sin(\text{input}_{i})
""" + r"""
Args:
    {input}

Keyword args:
    {out}

Example::

    >>> a = torch.randn(4)
    >>> a
    tensor([-0.5461,  0.1347, -2.7266, -0.2746])
    >>> torch.sin(a)
    tensor([-0.5194,  0.1343, -0.4032, -0.2711])
""".format(**common_args))

add_docstr(torch.sinh,
           r"""
sinh(input, *, out=None) -> Tensor

Returns a new tensor with the hyperbolic sine of the elements of
:attr:`input`.

.. math::
    \text{out}_{i} = \sinh(\text{input}_{i})
""" + r"""
Args:
    {input}

Keyword args:
    {out}

Example::

    >>> a = torch.randn(4)
    >>> a
    tensor([ 0.5380, -0.8632, -0.1265,  0.9399])
    >>> torch.sinh(a)
    tensor([ 0.5644, -0.9744, -0.1268,  1.0845])
""".format(**common_args))

add_docstr(torch.sort,
           r"""
<<<<<<< HEAD
sort(input, dim=-1, descending=False, stable=False, out=None) -> (Tensor, LongTensor)
=======
sort(input, dim=-1, descending=False, *, out=None) -> (Tensor, LongTensor)
>>>>>>> f5c95d5c

Sorts the elements of the :attr:`input` tensor along a given dimension
in ascending order by value.

If :attr:`dim` is not given, the last dimension of the `input` is chosen.

If :attr:`descending` is ``True`` then the elements are sorted in descending
order by value.

If :attr:`stable` is ``True`` then the sorting routine becomes stable, preserving
the order of equivalent elements.

A namedtuple of (values, indices) is returned, where the `values` are the
sorted values and `indices` are the indices of the elements in the original
`input` tensor.

.. warning:: `stable=True` only works on CPU for now, it is ignored for CUDA.

Args:
    {input}
    dim (int, optional): the dimension to sort along
    descending (bool, optional): controls the sorting order (ascending or descending)
<<<<<<< HEAD
    stable (bool, optional): makes the sorting routine stable, which guarantees that the order
           of equivalent elements is preserved.
=======

Keyword args:
>>>>>>> f5c95d5c
    out (tuple, optional): the output tuple of (`Tensor`, `LongTensor`) that can
        be optionally given to be used as output buffers

Example::

    >>> x = torch.randn(3, 4)
    >>> sorted, indices = torch.sort(x)
    >>> sorted
    tensor([[-0.2162,  0.0608,  0.6719,  2.3332],
            [-0.5793,  0.0061,  0.6058,  0.9497],
            [-0.5071,  0.3343,  0.9553,  1.0960]])
    >>> indices
    tensor([[ 1,  0,  2,  3],
            [ 3,  1,  0,  2],
            [ 0,  3,  1,  2]])

    >>> sorted, indices = torch.sort(x, 0)
    >>> sorted
    tensor([[-0.5071, -0.2162,  0.6719, -0.5793],
            [ 0.0608,  0.0061,  0.9497,  0.3343],
            [ 0.6058,  0.9553,  1.0960,  2.3332]])
    >>> indices
    tensor([[ 2,  0,  0,  1],
            [ 0,  1,  1,  2],
            [ 1,  2,  2,  0]])
""".format(**common_args))

add_docstr(torch.argsort,
           r"""
argsort(input, dim=-1, descending=False) -> LongTensor

Returns the indices that sort a tensor along a given dimension in ascending
order by value.

This is the second value returned by :meth:`torch.sort`.  See its documentation
for the exact semantics of this method.

Args:
    {input}
    dim (int, optional): the dimension to sort along
    descending (bool, optional): controls the sorting order (ascending or descending)

Example::

    >>> a = torch.randn(4, 4)
    >>> a
    tensor([[ 0.0785,  1.5267, -0.8521,  0.4065],
            [ 0.1598,  0.0788, -0.0745, -1.2700],
            [ 1.2208,  1.0722, -0.7064,  1.2564],
            [ 0.0669, -0.2318, -0.8229, -0.9280]])


    >>> torch.argsort(a, dim=1)
    tensor([[2, 0, 3, 1],
            [3, 2, 1, 0],
            [2, 1, 0, 3],
            [3, 2, 1, 0]])
""".format(**common_args))

add_docstr(torch.sparse_coo_tensor,
           r"""
sparse_coo_tensor(indices, values, size=None, *, dtype=None, device=None, requires_grad=False) -> Tensor

Constructs a sparse tensors in COO(rdinate) format with non-zero elements at the given :attr:`indices`
with the given :attr:`values`. A sparse tensor can be `uncoalesced`, in that case, there are duplicate
coordinates in the indices, and the value at that index is the sum of all duplicate value entries:
`torch.sparse`_.

Args:
    indices (array_like): Initial data for the tensor. Can be a list, tuple,
        NumPy ``ndarray``, scalar, and other types. Will be cast to a :class:`torch.LongTensor`
        internally. The indices are the coordinates of the non-zero values in the matrix, and thus
        should be two-dimensional where the first dimension is the number of tensor dimensions and
        the second dimension is the number of non-zero values.
    values (array_like): Initial values for the tensor. Can be a list, tuple,
        NumPy ``ndarray``, scalar, and other types.
    size (list, tuple, or :class:`torch.Size`, optional): Size of the sparse tensor. If not
        provided the size will be inferred as the minimum size big enough to hold all non-zero
        elements.

Keyword args:
    dtype (:class:`torch.dtype`, optional): the desired data type of returned tensor.
        Default: if None, infers data type from :attr:`values`.
    device (:class:`torch.device`, optional): the desired device of returned tensor.
        Default: if None, uses the current device for the default tensor type
        (see :func:`torch.set_default_tensor_type`). :attr:`device` will be the CPU
        for CPU tensor types and the current CUDA device for CUDA tensor types.
    {requires_grad}


Example::

    >>> i = torch.tensor([[0, 1, 1],
                          [2, 0, 2]])
    >>> v = torch.tensor([3, 4, 5], dtype=torch.float32)
    >>> torch.sparse_coo_tensor(i, v, [2, 4])
    tensor(indices=tensor([[0, 1, 1],
                           [2, 0, 2]]),
           values=tensor([3., 4., 5.]),
           size=(2, 4), nnz=3, layout=torch.sparse_coo)

    >>> torch.sparse_coo_tensor(i, v)  # Shape inference
    tensor(indices=tensor([[0, 1, 1],
                           [2, 0, 2]]),
           values=tensor([3., 4., 5.]),
           size=(2, 3), nnz=3, layout=torch.sparse_coo)

    >>> torch.sparse_coo_tensor(i, v, [2, 4],
                                dtype=torch.float64,
                                device=torch.device('cuda:0'))
    tensor(indices=tensor([[0, 1, 1],
                           [2, 0, 2]]),
           values=tensor([3., 4., 5.]),
           device='cuda:0', size=(2, 4), nnz=3, dtype=torch.float64,
           layout=torch.sparse_coo)

    # Create an empty sparse tensor with the following invariants:
    #   1. sparse_dim + dense_dim = len(SparseTensor.shape)
    #   2. SparseTensor._indices().shape = (sparse_dim, nnz)
    #   3. SparseTensor._values().shape = (nnz, SparseTensor.shape[sparse_dim:])
    #
    # For instance, to create an empty sparse tensor with nnz = 0, dense_dim = 0 and
    # sparse_dim = 1 (hence indices is a 2D tensor of shape = (1, 0))
    >>> S = torch.sparse_coo_tensor(torch.empty([1, 0]), [], [1])
    tensor(indices=tensor([], size=(1, 0)),
           values=tensor([], size=(0,)),
           size=(1,), nnz=0, layout=torch.sparse_coo)

    # and to create an empty sparse tensor with nnz = 0, dense_dim = 1 and
    # sparse_dim = 1
    >>> S = torch.sparse_coo_tensor(torch.empty([1, 0]), torch.empty([0, 2]), [1, 2])
    tensor(indices=tensor([], size=(1, 0)),
           values=tensor([], size=(0, 2)),
           size=(1, 2), nnz=0, layout=torch.sparse_coo)

.. _torch.sparse: https://pytorch.org/docs/stable/sparse.html
""".format(**factory_common_args))

add_docstr(torch.sqrt,
           r"""
sqrt(input, *, out=None) -> Tensor

Returns a new tensor with the square-root of the elements of :attr:`input`.

.. math::
    \text{out}_{i} = \sqrt{\text{input}_{i}}
""" + r"""
Args:
    {input}

Keyword args:
    {out}

Example::

    >>> a = torch.randn(4)
    >>> a
    tensor([-2.0755,  1.0226,  0.0831,  0.4806])
    >>> torch.sqrt(a)
    tensor([    nan,  1.0112,  0.2883,  0.6933])
""".format(**common_args))

add_docstr(torch.square,
           r"""
square(input, *, out=None) -> Tensor

Returns a new tensor with the square of the elements of :attr:`input`.

Args:
    {input}

Keyword args:
    {out}

Example::

    >>> a = torch.randn(4)
    >>> a
    tensor([-2.0755,  1.0226,  0.0831,  0.4806])
    >>> torch.square(a)
    tensor([ 4.3077,  1.0457,  0.0069,  0.2310])
""".format(**common_args))

add_docstr(torch.squeeze,
           r"""
squeeze(input, dim=None, *, out=None) -> Tensor

Returns a tensor with all the dimensions of :attr:`input` of size `1` removed.

For example, if `input` is of shape:
:math:`(A \times 1 \times B \times C \times 1 \times D)` then the `out` tensor
will be of shape: :math:`(A \times B \times C \times D)`.

When :attr:`dim` is given, a squeeze operation is done only in the given
dimension. If `input` is of shape: :math:`(A \times 1 \times B)`,
``squeeze(input, 0)`` leaves the tensor unchanged, but ``squeeze(input, 1)``
will squeeze the tensor to the shape :math:`(A \times B)`.

.. note:: The returned tensor shares the storage with the input tensor,
          so changing the contents of one will change the contents of the other.

.. warning:: If the tensor has a batch dimension of size 1, then `squeeze(input)`
          will also remove the batch dimension, which can lead to unexpected
          errors.

Args:
    {input}
    dim (int, optional): if given, the input will be squeezed only in
           this dimension

Keyword args:
    {out}

Example::

    >>> x = torch.zeros(2, 1, 2, 1, 2)
    >>> x.size()
    torch.Size([2, 1, 2, 1, 2])
    >>> y = torch.squeeze(x)
    >>> y.size()
    torch.Size([2, 2, 2])
    >>> y = torch.squeeze(x, 0)
    >>> y.size()
    torch.Size([2, 1, 2, 1, 2])
    >>> y = torch.squeeze(x, 1)
    >>> y.size()
    torch.Size([2, 2, 1, 2])
""".format(**common_args))

add_docstr(torch.std, r"""
std(input, unbiased=True) -> Tensor

Returns the standard-deviation of all elements in the :attr:`input` tensor.

If :attr:`unbiased` is ``False``, then the standard-deviation will be calculated
via the biased estimator. Otherwise, Bessel's correction will be used.

Args:
    {input}
    unbiased (bool): whether to use the unbiased estimation or not

Example::

    >>> a = torch.randn(1, 3)
    >>> a
    tensor([[-0.8166, -1.3802, -0.3560]])
    >>> torch.std(a)
    tensor(0.5130)

.. function:: std(input, dim, unbiased=True, keepdim=False, *, out=None) -> Tensor

Returns the standard-deviation of each row of the :attr:`input` tensor in the
dimension :attr:`dim`. If :attr:`dim` is a list of dimensions,
reduce over all of them.

{keepdim_details}

If :attr:`unbiased` is ``False``, then the standard-deviation will be calculated
via the biased estimator. Otherwise, Bessel's correction will be used.

Args:
    {input}
    {dim}
    unbiased (bool): whether to use the unbiased estimation or not
    {keepdim}

Keyword args:
    {out}

Example::

    >>> a = torch.randn(4, 4)
    >>> a
    tensor([[ 0.2035,  1.2959,  1.8101, -0.4644],
            [ 1.5027, -0.3270,  0.5905,  0.6538],
            [-1.5745,  1.3330, -0.5596, -0.6548],
            [ 0.1264, -0.5080,  1.6420,  0.1992]])
    >>> torch.std(a, dim=1)
    tensor([ 1.0311,  0.7477,  1.2204,  0.9087])
""".format(**multi_dim_common))

add_docstr(torch.std_mean,
           r"""
std_mean(input, unbiased=True) -> (Tensor, Tensor)

Returns the standard-deviation and mean of all elements in the :attr:`input` tensor.

If :attr:`unbiased` is ``False``, then the standard-deviation will be calculated
via the biased estimator. Otherwise, Bessel's correction will be used.

Args:
    {input}
    unbiased (bool): whether to use the unbiased estimation or not

Example::

    >>> a = torch.randn(1, 3)
    >>> a
    tensor([[0.3364, 0.3591, 0.9462]])
    >>> torch.std_mean(a)
    (tensor(0.3457), tensor(0.5472))

.. function:: std_mean(input, dim, unbiased=True, keepdim=False) -> (Tensor, Tensor)

Returns the standard-deviation and mean of each row of the :attr:`input` tensor in the
dimension :attr:`dim`. If :attr:`dim` is a list of dimensions,
reduce over all of them.

{keepdim_details}

If :attr:`unbiased` is ``False``, then the standard-deviation will be calculated
via the biased estimator. Otherwise, Bessel's correction will be used.

Args:
    {input}
    {dim}
    unbiased (bool): whether to use the unbiased estimation or not
    {keepdim}

Example::

    >>> a = torch.randn(4, 4)
    >>> a
    tensor([[ 0.5648, -0.5984, -1.2676, -1.4471],
            [ 0.9267,  1.0612,  1.1050, -0.6014],
            [ 0.0154,  1.9301,  0.0125, -1.0904],
            [-1.9711, -0.7748, -1.3840,  0.5067]])
    >>> torch.std_mean(a, 1)
    (tensor([0.9110, 0.8197, 1.2552, 1.0608]), tensor([-0.6871,  0.6229,  0.2169, -0.9058]))
""".format(**multi_dim_common))

add_docstr(torch.sub, r"""
sub(input, other, *, alpha=1, out=None) -> Tensor

Subtracts :attr:`other`, scaled by :attr:`alpha`, from :attr:`input`.

.. math::
    \text{{out}}_i = \text{{input}}_i - \text{{alpha}} \times \text{{other}}_i
""" + r"""

Supports :ref:`broadcasting to a common shape <broadcasting-semantics>`,
:ref:`type promotion <type-promotion-doc>`, and integer, float, and complex inputs.

Args:
    {input}
    other (Tensor or Scalar): the tensor or scalar to subtract from :attr:`input`

Keyword args:
    alpha (Scalar): the scalar multiplier for :attr:`other`
    {out}

Example::

    >>> a = torch.tensor((1, 2))
    >>> b = torch.tensor((0, 1))
    >>> torch.sub(a, b, alpha=2)
    tensor([1, 0])
""".format(**common_args))

add_docstr(torch.subtract, r"""
subtract(input, other, *, alpha=1, out=None) -> Tensor

Alias for :func:`torch.sub`.
""")

add_docstr(torch.sum,
           r"""
sum(input, *, dtype=None) -> Tensor

Returns the sum of all elements in the :attr:`input` tensor.

Args:
    {input}

Keyword args:
    {dtype}

Example::

    >>> a = torch.randn(1, 3)
    >>> a
    tensor([[ 0.1133, -0.9567,  0.2958]])
    >>> torch.sum(a)
    tensor(-0.5475)

.. function:: sum(input, dim, keepdim=False, *, dtype=None) -> Tensor

Returns the sum of each row of the :attr:`input` tensor in the given
dimension :attr:`dim`. If :attr:`dim` is a list of dimensions,
reduce over all of them.

{keepdim_details}

Args:
    {input}
    {dim}
    {keepdim}

Keyword args:
    {dtype}

Example::

    >>> a = torch.randn(4, 4)
    >>> a
    tensor([[ 0.0569, -0.2475,  0.0737, -0.3429],
            [-0.2993,  0.9138,  0.9337, -1.6864],
            [ 0.1132,  0.7892, -0.1003,  0.5688],
            [ 0.3637, -0.9906, -0.4752, -1.5197]])
    >>> torch.sum(a, 1)
    tensor([-0.4598, -0.1381,  1.3708, -2.6217])
    >>> b = torch.arange(4 * 5 * 6).view(4, 5, 6)
    >>> torch.sum(b, (2, 1))
    tensor([  435.,  1335.,  2235.,  3135.])
""".format(**multi_dim_common))

add_docstr(torch.nansum,
           r"""
nansum(input, *, dtype=None) -> Tensor

Returns the sum of all elements, treating Not a Numbers (NaNs) as zero.

Args:
    {input}

Keyword args:
    {dtype}

Example::

    >>> a = torch.tensor([1., 2., float('nan'), 4.])
    >>> torch.nansum(a)
    tensor(7.)

.. function:: nansum(input, dim, keepdim=False, *, dtype=None) -> Tensor

Returns the sum of each row of the :attr:`input` tensor in the given
dimension :attr:`dim`, treating Not a Numbers (NaNs) as zero.
If :attr:`dim` is a list of dimensions, reduce over all of them.

{keepdim_details}

Args:
    {input}
    {dim}
    {keepdim}

Keyword args:
    {dtype}

Example::

    >>> torch.nansum(torch.tensor([1., float("nan")]))
    1.0
    >>> a = torch.tensor([[1, 2], [3., float("nan")]])
    >>> torch.nansum(a)
    tensor(6.)
    >>> torch.nansum(a, dim=0)
    tensor([4., 2.])
    >>> torch.nansum(a, dim=1)
    tensor([3., 3.])
""".format(**multi_dim_common))

add_docstr(torch.svd,
           r"""
svd(input, some=True, compute_uv=True, *, out=None) -> (Tensor, Tensor, Tensor)

This function returns a namedtuple ``(U, S, V)`` which is the singular value
decomposition of a input real matrix or batches of real matrices :attr:`input` such that
:math:`input = U \times diag(S) \times V^T`.

If :attr:`some` is ``True`` (default), the method returns the reduced singular value decomposition
i.e., if the last two dimensions of :attr:`input` are ``m`` and ``n``, then the returned
`U` and `V` matrices will contain only :math:`min(n, m)` orthonormal columns.

If :attr:`compute_uv` is ``False``, the returned `U` and `V` matrices will be zero matrices
of shape :math:`(m \times m)` and :math:`(n \times n)` respectively. :attr:`some` will be ignored here.

.. note:: The singular values are returned in descending order. If :attr:`input` is a batch of matrices,
          then the singular values of each matrix in the batch is returned in descending order.

.. note:: The implementation of SVD on CPU uses the LAPACK routine `?gesdd` (a divide-and-conquer
          algorithm) instead of `?gesvd` for speed. Analogously, the SVD on GPU uses the MAGMA routine
          `gesdd` as well.

.. note:: Irrespective of the original strides, the returned matrix `U`
          will be transposed, i.e. with strides :code:`U.contiguous().transpose(-2, -1).stride()`

.. note:: Extra care needs to be taken when backward through `U` and `V`
          outputs. Such operation is really only stable when :attr:`input` is
          full rank with all distinct singular values. Otherwise, ``NaN`` can
          appear as the gradients are not properly defined. Also, notice that
          double backward will usually do an additional backward through `U` and
          `V` even if the original backward is only on `S`.

.. note:: When :attr:`some` = ``False``, the gradients on :code:`U[..., :, min(m, n):]`
          and :code:`V[..., :, min(m, n):]` will be ignored in backward as those vectors
          can be arbitrary bases of the subspaces.

.. note:: When :attr:`compute_uv` = ``False``, backward cannot be performed since `U` and `V`
          from the forward pass is required for the backward operation.

Args:
    input (Tensor): the input tensor of size :math:`(*, m, n)` where `*` is zero or more
                    batch dimensions consisting of :math:`m \times n` matrices.
    some (bool, optional): controls the shape of returned `U` and `V`
    compute_uv (bool, optional): option whether to compute `U` and `V` or not

Keyword args:
    out (tuple, optional): the output tuple of tensors

Example::

    >>> a = torch.randn(5, 3)
    >>> a
    tensor([[ 0.2364, -0.7752,  0.6372],
            [ 1.7201,  0.7394, -0.0504],
            [-0.3371, -1.0584,  0.5296],
            [ 0.3550, -0.4022,  1.5569],
            [ 0.2445, -0.0158,  1.1414]])
    >>> u, s, v = torch.svd(a)
    >>> u
    tensor([[ 0.4027,  0.0287,  0.5434],
            [-0.1946,  0.8833,  0.3679],
            [ 0.4296, -0.2890,  0.5261],
            [ 0.6604,  0.2717, -0.2618],
            [ 0.4234,  0.2481, -0.4733]])
    >>> s
    tensor([2.3289, 2.0315, 0.7806])
    >>> v
    tensor([[-0.0199,  0.8766,  0.4809],
            [-0.5080,  0.4054, -0.7600],
            [ 0.8611,  0.2594, -0.4373]])
    >>> torch.dist(a, torch.mm(torch.mm(u, torch.diag(s)), v.t()))
    tensor(8.6531e-07)
    >>> a_big = torch.randn(7, 5, 3)
    >>> u, s, v = torch.svd(a_big)
    >>> torch.dist(a_big, torch.matmul(torch.matmul(u, torch.diag_embed(s)), v.transpose(-2, -1)))
    tensor(2.6503e-06)
""")

add_docstr(torch.symeig,
           r"""
symeig(input, eigenvectors=False, upper=True, *, out=None) -> (Tensor, Tensor)

This function returns eigenvalues and eigenvectors
of a real symmetric matrix :attr:`input` or a batch of real symmetric matrices,
represented by a namedtuple (eigenvalues, eigenvectors).

This function calculates all eigenvalues (and vectors) of :attr:`input`
such that :math:`\text{input} = V \text{diag}(e) V^T`.

The boolean argument :attr:`eigenvectors` defines computation of
both eigenvectors and eigenvalues or eigenvalues only.

If it is ``False``, only eigenvalues are computed. If it is ``True``,
both eigenvalues and eigenvectors are computed.

Since the input matrix :attr:`input` is supposed to be symmetric,
only the upper triangular portion is used by default.

If :attr:`upper` is ``False``, then lower triangular portion is used.

.. note:: The eigenvalues are returned in ascending order. If :attr:`input` is a batch of matrices,
          then the eigenvalues of each matrix in the batch is returned in ascending order.

.. note:: Irrespective of the original strides, the returned matrix `V` will
          be transposed, i.e. with strides `V.contiguous().transpose(-1, -2).stride()`.

.. note:: Extra care needs to be taken when backward through outputs. Such
          operation is really only stable when all eigenvalues are distinct.
          Otherwise, ``NaN`` can appear as the gradients are not properly defined.

Args:
    input (Tensor): the input tensor of size :math:`(*, n, n)` where `*` is zero or more
                    batch dimensions consisting of symmetric matrices.
    eigenvectors(boolean, optional): controls whether eigenvectors have to be computed
    upper(boolean, optional): controls whether to consider upper-triangular or lower-triangular region

Keyword args:
    out (tuple, optional): the output tuple of (Tensor, Tensor)

Returns:
    (Tensor, Tensor): A namedtuple (eigenvalues, eigenvectors) containing

        - **eigenvalues** (*Tensor*): Shape :math:`(*, m)`. The eigenvalues in ascending order.
        - **eigenvectors** (*Tensor*): Shape :math:`(*, m, m)`.
          If ``eigenvectors=False``, it's an empty tensor.
          Otherwise, this tensor contains the orthonormal eigenvectors of the ``input``.

Examples::


    >>> a = torch.randn(5, 5)
    >>> a = a + a.t()  # To make a symmetric
    >>> a
    tensor([[-5.7827,  4.4559, -0.2344, -1.7123, -1.8330],
            [ 4.4559,  1.4250, -2.8636, -3.2100, -0.1798],
            [-0.2344, -2.8636,  1.7112, -5.5785,  7.1988],
            [-1.7123, -3.2100, -5.5785, -2.6227,  3.1036],
            [-1.8330, -0.1798,  7.1988,  3.1036, -5.1453]])
    >>> e, v = torch.symeig(a, eigenvectors=True)
    >>> e
    tensor([-13.7012,  -7.7497,  -2.3163,   5.2477,   8.1050])
    >>> v
    tensor([[ 0.1643,  0.9034, -0.0291,  0.3508,  0.1817],
            [-0.2417, -0.3071, -0.5081,  0.6534,  0.4026],
            [-0.5176,  0.1223, -0.0220,  0.3295, -0.7798],
            [-0.4850,  0.2695, -0.5773, -0.5840,  0.1337],
            [ 0.6415, -0.0447, -0.6381, -0.0193, -0.4230]])
    >>> a_big = torch.randn(5, 2, 2)
    >>> a_big = a_big + a_big.transpose(-2, -1)  # To make a_big symmetric
    >>> e, v = a_big.symeig(eigenvectors=True)
    >>> torch.allclose(torch.matmul(v, torch.matmul(e.diag_embed(), v.transpose(-2, -1))), a_big)
    True
""")

add_docstr(torch.t,
           r"""
t(input) -> Tensor

Expects :attr:`input` to be <= 2-D tensor and transposes dimensions 0
and 1.

0-D and 1-D tensors are returned as is. When input is a 2-D tensor this
is equivalent to ``transpose(input, 0, 1)``.

Args:
    {input}

Example::

    >>> x = torch.randn(())
    >>> x
    tensor(0.1995)
    >>> torch.t(x)
    tensor(0.1995)
    >>> x = torch.randn(3)
    >>> x
    tensor([ 2.4320, -0.4608,  0.7702])
    >>> torch.t(x)
    tensor([ 2.4320, -0.4608,  0.7702])
    >>> x = torch.randn(2, 3)
    >>> x
    tensor([[ 0.4875,  0.9158, -0.5872],
            [ 0.3938, -0.6929,  0.6932]])
    >>> torch.t(x)
    tensor([[ 0.4875,  0.3938],
            [ 0.9158, -0.6929],
            [-0.5872,  0.6932]])
""".format(**common_args))

add_docstr(torch.flip,
           r"""
flip(input, dims) -> Tensor

Reverse the order of a n-D tensor along given axis in dims.

Args:
    {input}
    dims (a list or tuple): axis to flip on

Example::

    >>> x = torch.arange(8).view(2, 2, 2)
    >>> x
    tensor([[[ 0,  1],
             [ 2,  3]],

            [[ 4,  5],
             [ 6,  7]]])
    >>> torch.flip(x, [0, 1])
    tensor([[[ 6,  7],
             [ 4,  5]],

            [[ 2,  3],
             [ 0,  1]]])
""".format(**common_args))

add_docstr(torch.fliplr,
           r"""
fliplr(input) -> Tensor

Flip array in the left/right direction, returning a new tensor.

Flip the entries in each row in the left/right direction.
Columns are preserved, but appear in a different order than before.

Note:
    Equivalent to input[:,::-1]. Requires the array to be at least 2-D.

Args:
    input (Tensor): Must be at least 2-dimensional.

Example::

    >>> x = torch.arange(4).view(2, 2)
    >>> x
    tensor([[0, 1],
            [2, 3]])
    >>> torch.fliplr(x)
    tensor([[1, 0],
            [3, 2]])
""".format(**common_args))

add_docstr(torch.flipud,
           r"""
flipud(input) -> Tensor

Flip array in the up/down direction, returning a new tensor.

Flip the entries in each column in the up/down direction.
Rows are preserved, but appear in a different order than before.

Note:
    Equivalent to input[::-1,...]. Requires the array to be at least 1-D.

Args:
    input (Tensor): Must be at least 1-dimensional.

Example::

    >>> x = torch.arange(4).view(2, 2)
    >>> x
    tensor([[0, 1],
            [2, 3]])
    >>> torch.flipud(x)
    tensor([[2, 3],
            [0, 1]])
""".format(**common_args))

add_docstr(torch.roll,
           r"""
roll(input, shifts, dims=None) -> Tensor

Roll the tensor along the given dimension(s). Elements that are shifted beyond the
last position are re-introduced at the first position. If a dimension is not
specified, the tensor will be flattened before rolling and then restored
to the original shape.

Args:
    {input}
    shifts (int or tuple of ints): The number of places by which the elements
        of the tensor are shifted. If shifts is a tuple, dims must be a tuple of
        the same size, and each dimension will be rolled by the corresponding
        value
    dims (int or tuple of ints): Axis along which to roll

Example::

    >>> x = torch.tensor([1, 2, 3, 4, 5, 6, 7, 8]).view(4, 2)
    >>> x
    tensor([[1, 2],
            [3, 4],
            [5, 6],
            [7, 8]])
    >>> torch.roll(x, 1, 0)
    tensor([[7, 8],
            [1, 2],
            [3, 4],
            [5, 6]])
    >>> torch.roll(x, -1, 0)
    tensor([[3, 4],
            [5, 6],
            [7, 8],
            [1, 2]])
    >>> torch.roll(x, shifts=(2, 1), dims=(0, 1))
    tensor([[6, 5],
            [8, 7],
            [2, 1],
            [4, 3]])
""".format(**common_args))

add_docstr(torch.rot90,
           r"""
rot90(input, k, dims) -> Tensor

Rotate a n-D tensor by 90 degrees in the plane specified by dims axis.
Rotation direction is from the first towards the second axis if k > 0, and from the second towards the first for k < 0.

Args:
    {input}
    k (int): number of times to rotate
    dims (a list or tuple): axis to rotate

Example::

    >>> x = torch.arange(4).view(2, 2)
    >>> x
    tensor([[0, 1],
            [2, 3]])
    >>> torch.rot90(x, 1, [0, 1])
    tensor([[1, 3],
            [0, 2]])

    >>> x = torch.arange(8).view(2, 2, 2)
    >>> x
    tensor([[[0, 1],
             [2, 3]],

            [[4, 5],
             [6, 7]]])
    >>> torch.rot90(x, 1, [1, 2])
    tensor([[[1, 3],
             [0, 2]],

            [[5, 7],
             [4, 6]]])
""".format(**common_args))

add_docstr(torch.take,
           r"""
take(input, index) -> Tensor

Returns a new tensor with the elements of :attr:`input` at the given indices.
The input tensor is treated as if it were viewed as a 1-D tensor. The result
takes the same shape as the indices.

Args:
    {input}
    indices (LongTensor): the indices into tensor

Example::

    >>> src = torch.tensor([[4, 3, 5],
                            [6, 7, 8]])
    >>> torch.take(src, torch.tensor([0, 2, 5]))
    tensor([ 4,  5,  8])
""".format(**common_args))

add_docstr(torch.tan,
           r"""
tan(input, *, out=None) -> Tensor

Returns a new tensor with the tangent of the elements of :attr:`input`.

.. math::
    \text{out}_{i} = \tan(\text{input}_{i})
""" + r"""
Args:
    {input}

Keyword args:
    {out}

Example::

    >>> a = torch.randn(4)
    >>> a
    tensor([-1.2027, -1.7687,  0.4412, -1.3856])
    >>> torch.tan(a)
    tensor([-2.5930,  4.9859,  0.4722, -5.3366])
""".format(**common_args))

add_docstr(torch.tanh,
           r"""
tanh(input, *, out=None) -> Tensor

Returns a new tensor with the hyperbolic tangent of the elements
of :attr:`input`.

.. math::
    \text{out}_{i} = \tanh(\text{input}_{i})
""" + r"""
Args:
    {input}

Keyword args:
    {out}

Example::

    >>> a = torch.randn(4)
    >>> a
    tensor([ 0.8986, -0.7279,  1.1745,  0.2611])
    >>> torch.tanh(a)
    tensor([ 0.7156, -0.6218,  0.8257,  0.2553])
""".format(**common_args))

add_docstr(torch.topk,
           r"""
topk(input, k, dim=None, largest=True, sorted=True, *, out=None) -> (Tensor, LongTensor)

Returns the :attr:`k` largest elements of the given :attr:`input` tensor along
a given dimension.

If :attr:`dim` is not given, the last dimension of the `input` is chosen.

If :attr:`largest` is ``False`` then the `k` smallest elements are returned.

A namedtuple of `(values, indices)` is returned, where the `indices` are the indices
of the elements in the original `input` tensor.

The boolean option :attr:`sorted` if ``True``, will make sure that the returned
`k` elements are themselves sorted

Args:
    {input}
    k (int): the k in "top-k"
    dim (int, optional): the dimension to sort along
    largest (bool, optional): controls whether to return largest or
           smallest elements
    sorted (bool, optional): controls whether to return the elements
           in sorted order

Keyword args:
    out (tuple, optional): the output tuple of (Tensor, LongTensor) that can be
        optionally given to be used as output buffers

Example::

    >>> x = torch.arange(1., 6.)
    >>> x
    tensor([ 1.,  2.,  3.,  4.,  5.])
    >>> torch.topk(x, 3)
    torch.return_types.topk(values=tensor([5., 4., 3.]), indices=tensor([4, 3, 2]))
""".format(**common_args))

add_docstr(torch.trace,
           r"""
trace(input) -> Tensor

Returns the sum of the elements of the diagonal of the input 2-D matrix.

Example::

    >>> x = torch.arange(1., 10.).view(3, 3)
    >>> x
    tensor([[ 1.,  2.,  3.],
            [ 4.,  5.,  6.],
            [ 7.,  8.,  9.]])
    >>> torch.trace(x)
    tensor(15.)
""")

add_docstr(torch.transpose,
           r"""
transpose(input, dim0, dim1) -> Tensor

Returns a tensor that is a transposed version of :attr:`input`.
The given dimensions :attr:`dim0` and :attr:`dim1` are swapped.

The resulting :attr:`out` tensor shares it's underlying storage with the
:attr:`input` tensor, so changing the content of one would change the content
of the other.

Args:
    {input}
    dim0 (int): the first dimension to be transposed
    dim1 (int): the second dimension to be transposed

Example::

    >>> x = torch.randn(2, 3)
    >>> x
    tensor([[ 1.0028, -0.9893,  0.5809],
            [-0.1669,  0.7299,  0.4942]])
    >>> torch.transpose(x, 0, 1)
    tensor([[ 1.0028, -0.1669],
            [-0.9893,  0.7299],
            [ 0.5809,  0.4942]])
""".format(**common_args))

add_docstr(torch.triangular_solve,
           r"""
triangular_solve(input, A, upper=True, transpose=False, unitriangular=False) -> (Tensor, Tensor)

Solves a system of equations with a triangular coefficient matrix :math:`A`
and multiple right-hand sides :math:`b`.

In particular, solves :math:`AX = b` and assumes :math:`A` is upper-triangular
with the default keyword arguments.

`torch.triangular_solve(b, A)` can take in 2D inputs `b, A` or inputs that are
batches of 2D matrices. If the inputs are batches, then returns
batched outputs `X`

Args:
    input (Tensor): multiple right-hand sides of size :math:`(*, m, k)` where
                :math:`*` is zero of more batch dimensions (:math:`b`)
    A (Tensor): the input triangular coefficient matrix of size :math:`(*, m, m)`
                where :math:`*` is zero or more batch dimensions
    upper (bool, optional): whether to solve the upper-triangular system
        of equations (default) or the lower-triangular system of equations. Default: ``True``.
    transpose (bool, optional): whether :math:`A` should be transposed before
        being sent into the solver. Default: ``False``.
    unitriangular (bool, optional): whether :math:`A` is unit triangular.
        If True, the diagonal elements of :math:`A` are assumed to be
        1 and not referenced from :math:`A`. Default: ``False``.

Returns:
    A namedtuple `(solution, cloned_coefficient)` where `cloned_coefficient`
    is a clone of :math:`A` and `solution` is the solution :math:`X` to :math:`AX = b`
    (or whatever variant of the system of equations, depending on the keyword arguments.)

Examples::

    >>> A = torch.randn(2, 2).triu()
    >>> A
    tensor([[ 1.1527, -1.0753],
            [ 0.0000,  0.7986]])
    >>> b = torch.randn(2, 3)
    >>> b
    tensor([[-0.0210,  2.3513, -1.5492],
            [ 1.5429,  0.7403, -1.0243]])
    >>> torch.triangular_solve(b, A)
    torch.return_types.triangular_solve(
    solution=tensor([[ 1.7841,  2.9046, -2.5405],
            [ 1.9320,  0.9270, -1.2826]]),
    cloned_coefficient=tensor([[ 1.1527, -1.0753],
            [ 0.0000,  0.7986]]))
""")

add_docstr(torch.tril,
           r"""
tril(input, diagonal=0, *, out=None) -> Tensor

Returns the lower triangular part of the matrix (2-D tensor) or batch of matrices
:attr:`input`, the other elements of the result tensor :attr:`out` are set to 0.

The lower triangular part of the matrix is defined as the elements on and
below the diagonal.

The argument :attr:`diagonal` controls which diagonal to consider. If
:attr:`diagonal` = 0, all elements on and below the main diagonal are
retained. A positive value includes just as many diagonals above the main
diagonal, and similarly a negative value excludes just as many diagonals below
the main diagonal. The main diagonal are the set of indices
:math:`\lbrace (i, i) \rbrace` for :math:`i \in [0, \min\{d_{1}, d_{2}\} - 1]` where
:math:`d_{1}, d_{2}` are the dimensions of the matrix.
""" + r"""
Args:
    {input}
    diagonal (int, optional): the diagonal to consider

Keyword args:
    {out}

Example::

    >>> a = torch.randn(3, 3)
    >>> a
    tensor([[-1.0813, -0.8619,  0.7105],
            [ 0.0935,  0.1380,  2.2112],
            [-0.3409, -0.9828,  0.0289]])
    >>> torch.tril(a)
    tensor([[-1.0813,  0.0000,  0.0000],
            [ 0.0935,  0.1380,  0.0000],
            [-0.3409, -0.9828,  0.0289]])

    >>> b = torch.randn(4, 6)
    >>> b
    tensor([[ 1.2219,  0.5653, -0.2521, -0.2345,  1.2544,  0.3461],
            [ 0.4785, -0.4477,  0.6049,  0.6368,  0.8775,  0.7145],
            [ 1.1502,  3.2716, -1.1243, -0.5413,  0.3615,  0.6864],
            [-0.0614, -0.7344, -1.3164, -0.7648, -1.4024,  0.0978]])
    >>> torch.tril(b, diagonal=1)
    tensor([[ 1.2219,  0.5653,  0.0000,  0.0000,  0.0000,  0.0000],
            [ 0.4785, -0.4477,  0.6049,  0.0000,  0.0000,  0.0000],
            [ 1.1502,  3.2716, -1.1243, -0.5413,  0.0000,  0.0000],
            [-0.0614, -0.7344, -1.3164, -0.7648, -1.4024,  0.0000]])
    >>> torch.tril(b, diagonal=-1)
    tensor([[ 0.0000,  0.0000,  0.0000,  0.0000,  0.0000,  0.0000],
            [ 0.4785,  0.0000,  0.0000,  0.0000,  0.0000,  0.0000],
            [ 1.1502,  3.2716,  0.0000,  0.0000,  0.0000,  0.0000],
            [-0.0614, -0.7344, -1.3164,  0.0000,  0.0000,  0.0000]])
""".format(**common_args))

# docstr is split in two parts to avoid format mis-captureing :math: braces '{}'
# as common args.
add_docstr(torch.tril_indices,
           r"""
tril_indices(row, col, offset=0, *, dtype=torch.long, device='cpu', layout=torch.strided) -> Tensor

Returns the indices of the lower triangular part of a :attr:`row`-by-
:attr:`col` matrix in a 2-by-N Tensor, where the first row contains row
coordinates of all indices and the second row contains column coordinates.
Indices are ordered based on rows and then columns.

The lower triangular part of the matrix is defined as the elements on and
below the diagonal.

The argument :attr:`offset` controls which diagonal to consider. If
:attr:`offset` = 0, all elements on and below the main diagonal are
retained. A positive value includes just as many diagonals above the main
diagonal, and similarly a negative value excludes just as many diagonals below
the main diagonal. The main diagonal are the set of indices
:math:`\lbrace (i, i) \rbrace` for :math:`i \in [0, \min\{d_{1}, d_{2}\} - 1]`
where :math:`d_{1}, d_{2}` are the dimensions of the matrix.

.. note::
    When running on CUDA, ``row * col`` must be less than :math:`2^{59}` to
    prevent overflow during calculation.
""" + r"""
Args:
    row (``int``): number of rows in the 2-D matrix.
    col (``int``): number of columns in the 2-D matrix.
    offset (``int``): diagonal offset from the main diagonal.
        Default: if not provided, 0.

Keyword args:
    dtype (:class:`torch.dtype`, optional): the desired data type of returned tensor.
        Default: if ``None``, ``torch.long``.
    {device}
    layout (:class:`torch.layout`, optional): currently only support ``torch.strided``.

Example::
    >>> a = torch.tril_indices(3, 3)
    >>> a
    tensor([[0, 1, 1, 2, 2, 2],
            [0, 0, 1, 0, 1, 2]])

    >>> a = torch.tril_indices(4, 3, -1)
    >>> a
    tensor([[1, 2, 2, 3, 3, 3],
            [0, 0, 1, 0, 1, 2]])

    >>> a = torch.tril_indices(4, 3, 1)
    >>> a
    tensor([[0, 0, 1, 1, 1, 2, 2, 2, 3, 3, 3],
            [0, 1, 0, 1, 2, 0, 1, 2, 0, 1, 2]])
""".format(**factory_common_args))

add_docstr(torch.triu,
           r"""
triu(input, diagonal=0, *, out=None) -> Tensor

Returns the upper triangular part of a matrix (2-D tensor) or batch of matrices
:attr:`input`, the other elements of the result tensor :attr:`out` are set to 0.

The upper triangular part of the matrix is defined as the elements on and
above the diagonal.

The argument :attr:`diagonal` controls which diagonal to consider. If
:attr:`diagonal` = 0, all elements on and above the main diagonal are
retained. A positive value excludes just as many diagonals above the main
diagonal, and similarly a negative value includes just as many diagonals below
the main diagonal. The main diagonal are the set of indices
:math:`\lbrace (i, i) \rbrace` for :math:`i \in [0, \min\{d_{1}, d_{2}\} - 1]` where
:math:`d_{1}, d_{2}` are the dimensions of the matrix.
""" + r"""
Args:
    {input}
    diagonal (int, optional): the diagonal to consider

Keyword args:
    {out}

Example::

    >>> a = torch.randn(3, 3)
    >>> a
    tensor([[ 0.2309,  0.5207,  2.0049],
            [ 0.2072, -1.0680,  0.6602],
            [ 0.3480, -0.5211, -0.4573]])
    >>> torch.triu(a)
    tensor([[ 0.2309,  0.5207,  2.0049],
            [ 0.0000, -1.0680,  0.6602],
            [ 0.0000,  0.0000, -0.4573]])
    >>> torch.triu(a, diagonal=1)
    tensor([[ 0.0000,  0.5207,  2.0049],
            [ 0.0000,  0.0000,  0.6602],
            [ 0.0000,  0.0000,  0.0000]])
    >>> torch.triu(a, diagonal=-1)
    tensor([[ 0.2309,  0.5207,  2.0049],
            [ 0.2072, -1.0680,  0.6602],
            [ 0.0000, -0.5211, -0.4573]])

    >>> b = torch.randn(4, 6)
    >>> b
    tensor([[ 0.5876, -0.0794, -1.8373,  0.6654,  0.2604,  1.5235],
            [-0.2447,  0.9556, -1.2919,  1.3378, -0.1768, -1.0857],
            [ 0.4333,  0.3146,  0.6576, -1.0432,  0.9348, -0.4410],
            [-0.9888,  1.0679, -1.3337, -1.6556,  0.4798,  0.2830]])
    >>> torch.triu(b, diagonal=1)
    tensor([[ 0.0000, -0.0794, -1.8373,  0.6654,  0.2604,  1.5235],
            [ 0.0000,  0.0000, -1.2919,  1.3378, -0.1768, -1.0857],
            [ 0.0000,  0.0000,  0.0000, -1.0432,  0.9348, -0.4410],
            [ 0.0000,  0.0000,  0.0000,  0.0000,  0.4798,  0.2830]])
    >>> torch.triu(b, diagonal=-1)
    tensor([[ 0.5876, -0.0794, -1.8373,  0.6654,  0.2604,  1.5235],
            [-0.2447,  0.9556, -1.2919,  1.3378, -0.1768, -1.0857],
            [ 0.0000,  0.3146,  0.6576, -1.0432,  0.9348, -0.4410],
            [ 0.0000,  0.0000, -1.3337, -1.6556,  0.4798,  0.2830]])
""".format(**common_args))

# docstr is split in two parts to avoid format mis-capturing :math: braces '{}'
# as common args.
add_docstr(torch.triu_indices,
           r"""
triu_indices(row, col, offset=0, *, dtype=torch.long, device='cpu', layout=torch.strided) -> Tensor

Returns the indices of the upper triangular part of a :attr:`row` by
:attr:`col` matrix in a 2-by-N Tensor, where the first row contains row
coordinates of all indices and the second row contains column coordinates.
Indices are ordered based on rows and then columns.

The upper triangular part of the matrix is defined as the elements on and
above the diagonal.

The argument :attr:`offset` controls which diagonal to consider. If
:attr:`offset` = 0, all elements on and above the main diagonal are
retained. A positive value excludes just as many diagonals above the main
diagonal, and similarly a negative value includes just as many diagonals below
the main diagonal. The main diagonal are the set of indices
:math:`\lbrace (i, i) \rbrace` for :math:`i \in [0, \min\{d_{1}, d_{2}\} - 1]`
where :math:`d_{1}, d_{2}` are the dimensions of the matrix.

.. note::
    When running on CUDA, ``row * col`` must be less than :math:`2^{59}` to
    prevent overflow during calculation.
""" + r"""
Args:
    row (``int``): number of rows in the 2-D matrix.
    col (``int``): number of columns in the 2-D matrix.
    offset (``int``): diagonal offset from the main diagonal.
        Default: if not provided, 0.

Keyword args:
    dtype (:class:`torch.dtype`, optional): the desired data type of returned tensor.
        Default: if ``None``, ``torch.long``.
    {device}
    layout (:class:`torch.layout`, optional): currently only support ``torch.strided``.

Example::
    >>> a = torch.triu_indices(3, 3)
    >>> a
    tensor([[0, 0, 0, 1, 1, 2],
            [0, 1, 2, 1, 2, 2]])

    >>> a = torch.triu_indices(4, 3, -1)
    >>> a
    tensor([[0, 0, 0, 1, 1, 1, 2, 2, 3],
            [0, 1, 2, 0, 1, 2, 1, 2, 2]])

    >>> a = torch.triu_indices(4, 3, 1)
    >>> a
    tensor([[0, 0, 1],
            [1, 2, 2]])
""".format(**factory_common_args))

add_docstr(torch.true_divide, r"""
true_divide(dividend, divisor, *, out) -> Tensor

Alias for :func:`torch.div`.
""".format(**common_args))

add_docstr(torch.trunc,
           r"""
trunc(input, *, out=None) -> Tensor

Returns a new tensor with the truncated integer values of
the elements of :attr:`input`.

Args:
    {input}

Keyword args:
    {out}

Example::

    >>> a = torch.randn(4)
    >>> a
    tensor([ 3.4742,  0.5466, -0.8008, -0.9079])
    >>> torch.trunc(a)
    tensor([ 3.,  0., -0., -0.])
""".format(**common_args))

add_docstr(torch.fix,
           r"""
fix(input, *, out=None) -> Tensor

Alias for :func:`torch.trunc`
""".format(**common_args))

add_docstr(torch.unsqueeze,
           r"""
unsqueeze(input, dim) -> Tensor

Returns a new tensor with a dimension of size one inserted at the
specified position.

The returned tensor shares the same underlying data with this tensor.

A :attr:`dim` value within the range ``[-input.dim() - 1, input.dim() + 1)``
can be used. Negative :attr:`dim` will correspond to :meth:`unsqueeze`
applied at :attr:`dim` = ``dim + input.dim() + 1``.

Args:
    {input}
    dim (int): the index at which to insert the singleton dimension

Example::

    >>> x = torch.tensor([1, 2, 3, 4])
    >>> torch.unsqueeze(x, 0)
    tensor([[ 1,  2,  3,  4]])
    >>> torch.unsqueeze(x, 1)
    tensor([[ 1],
            [ 2],
            [ 3],
            [ 4]])
""".format(**common_args))

add_docstr(torch.var, r"""
var(input, unbiased=True) -> Tensor

Returns the variance of all elements in the :attr:`input` tensor.

If :attr:`unbiased` is ``False``, then the variance will be calculated via the
biased estimator. Otherwise, Bessel's correction will be used.

Args:
    {input}
    unbiased (bool): whether to use the unbiased estimation or not

Example::

    >>> a = torch.randn(1, 3)
    >>> a
    tensor([[-0.3425, -1.2636, -0.4864]])
    >>> torch.var(a)
    tensor(0.2455)


.. function:: var(input, dim, unbiased=True, keepdim=False, *, out=None) -> Tensor

Returns the variance of each row of the :attr:`input` tensor in the given
dimension :attr:`dim`.

{keepdim_details}

If :attr:`unbiased` is ``False``, then the variance will be calculated via the
biased estimator. Otherwise, Bessel's correction will be used.

Args:
    {input}
    {dim}
    unbiased (bool): whether to use the unbiased estimation or not
    {keepdim}

Keyword args:
    {out}

Example::

    >>> a = torch.randn(4, 4)
    >>> a
    tensor([[-0.3567,  1.7385, -1.3042,  0.7423],
            [ 1.3436, -0.1015, -0.9834, -0.8438],
            [ 0.6056,  0.1089, -0.3112, -1.4085],
            [-0.7700,  0.6074, -0.1469,  0.7777]])
    >>> torch.var(a, 1)
    tensor([ 1.7444,  1.1363,  0.7356,  0.5112])
""".format(**multi_dim_common))

add_docstr(torch.var_mean,
           r"""
var_mean(input, unbiased=True) -> (Tensor, Tensor)

Returns the variance and mean of all elements in the :attr:`input` tensor.

If :attr:`unbiased` is ``False``, then the variance will be calculated via the
biased estimator. Otherwise, Bessel's correction will be used.

Args:
    {input}
    unbiased (bool): whether to use the unbiased estimation or not

Example::

    >>> a = torch.randn(1, 3)
    >>> a
    tensor([[0.0146, 0.4258, 0.2211]])
    >>> torch.var_mean(a)
    (tensor(0.0423), tensor(0.2205))

.. function:: var_mean(input, dim, keepdim=False, unbiased=True) -> (Tensor, Tensor)

Returns the variance and mean of each row of the :attr:`input` tensor in the given
dimension :attr:`dim`.

{keepdim_details}

If :attr:`unbiased` is ``False``, then the variance will be calculated via the
biased estimator. Otherwise, Bessel's correction will be used.

Args:
    {input}
    {dim}
    {keepdim}
    unbiased (bool): whether to use the unbiased estimation or not

Example::

    >>> a = torch.randn(4, 4)
    >>> a
    tensor([[-1.5650,  2.0415, -0.1024, -0.5790],
            [ 0.2325, -2.6145, -1.6428, -0.3537],
            [-0.2159, -1.1069,  1.2882, -1.3265],
            [-0.6706, -1.5893,  0.6827,  1.6727]])
    >>> torch.var_mean(a, 1)
    (tensor([2.3174, 1.6403, 1.4092, 2.0791]), tensor([-0.0512, -1.0946, -0.3403,  0.0239]))
""".format(**multi_dim_common))

add_docstr(torch.zeros,
           r"""
zeros(*size, *, out=None, dtype=None, layout=torch.strided, device=None, requires_grad=False) -> Tensor

Returns a tensor filled with the scalar value `0`, with the shape defined
by the variable argument :attr:`size`.

Args:
    size (int...): a sequence of integers defining the shape of the output tensor.
        Can be a variable number of arguments or a collection like a list or tuple.

Keyword args:
    {out}
    {dtype}
    {layout}
    {device}
    {requires_grad}

Example::

    >>> torch.zeros(2, 3)
    tensor([[ 0.,  0.,  0.],
            [ 0.,  0.,  0.]])

    >>> torch.zeros(5)
    tensor([ 0.,  0.,  0.,  0.,  0.])
""".format(**factory_common_args))

add_docstr(torch.zeros_like,
           r"""
zeros_like(input, *, dtype=None, layout=None, device=None, requires_grad=False, memory_format=torch.preserve_format) -> Tensor

Returns a tensor filled with the scalar value `0`, with the same size as
:attr:`input`. ``torch.zeros_like(input)`` is equivalent to
``torch.zeros(input.size(), dtype=input.dtype, layout=input.layout, device=input.device)``.

.. warning::
    As of 0.4, this function does not support an :attr:`out` keyword. As an alternative,
    the old ``torch.zeros_like(input, out=output)`` is equivalent to
    ``torch.zeros(input.size(), out=output)``.

Args:
    {input}

Keyword args:
    {dtype}
    {layout}
    {device}
    {requires_grad}
    {memory_format}

Example::

    >>> input = torch.empty(2, 3)
    >>> torch.zeros_like(input)
    tensor([[ 0.,  0.,  0.],
            [ 0.,  0.,  0.]])
""".format(**factory_like_common_args))

add_docstr(torch.empty,
           r"""
empty(*size, *, out=None, dtype=None, layout=torch.strided, device=None, requires_grad=False, pin_memory=False) -> Tensor

Returns a tensor filled with uninitialized data. The shape of the tensor is
defined by the variable argument :attr:`size`.

Args:
    size (int...): a sequence of integers defining the shape of the output tensor.
        Can be a variable number of arguments or a collection like a list or tuple.

Keyword args:
    {out}
    {dtype}
    {layout}
    {device}
    {requires_grad}
    {pin_memory}
    {memory_format}

Example::

    >>> torch.empty(2, 3)
    tensor(1.00000e-08 *
           [[ 6.3984,  0.0000,  0.0000],
            [ 0.0000,  0.0000,  0.0000]])

""".format(**factory_common_args))

add_docstr(torch.empty_like,
           r"""
empty_like(input, *, dtype=None, layout=None, device=None, requires_grad=False, memory_format=torch.preserve_format) -> Tensor

Returns an uninitialized tensor with the same size as :attr:`input`.
``torch.empty_like(input)`` is equivalent to
``torch.empty(input.size(), dtype=input.dtype, layout=input.layout, device=input.device)``.

Args:
    {input}

Keyword args:
    {dtype}
    {layout}
    {device}
    {requires_grad}
    {memory_format}

Example::

    >>> torch.empty((2,3), dtype=torch.int64)
    tensor([[ 9.4064e+13,  2.8000e+01,  9.3493e+13],
            [ 7.5751e+18,  7.1428e+18,  7.5955e+18]])
""".format(**factory_like_common_args))

add_docstr(torch.empty_strided,
           r"""
empty_strided(size, stride, *, dtype=None, layout=None, device=None, requires_grad=False, pin_memory=False) -> Tensor

Returns a tensor filled with uninitialized data. The shape and strides of the tensor is
defined by the variable argument :attr:`size` and :attr:`stride` respectively.
``torch.empty_strided(size, stride)`` is equivalent to
``torch.empty(size).as_strided(size, stride)``.

.. warning::
    More than one element of the created tensor may refer to a single memory
    location. As a result, in-place operations (especially ones that are
    vectorized) may result in incorrect behavior. If you need to write to
    the tensors, please clone them first.

Args:
    size (tuple of ints): the shape of the output tensor
    stride (tuple of ints): the strides of the output tensor

Keyword args:
    {dtype}
    {layout}
    {device}
    {requires_grad}
    {pin_memory}

Example::

    >>> a = torch.empty_strided((2, 3), (1, 2))
    >>> a
    tensor([[8.9683e-44, 4.4842e-44, 5.1239e+07],
            [0.0000e+00, 0.0000e+00, 3.0705e-41]])
    >>> a.stride()
    (1, 2)
    >>> a.size()
    torch.Size([2, 3])
""".format(**factory_common_args))

add_docstr(torch.full, r"""
full(size, fill_value, *, out=None, dtype=None, layout=torch.strided, device=None, requires_grad=False) -> Tensor

Creates a tensor of size :attr:`size` filled with :attr:`fill_value`. The
tensor's dtype is inferred from :attr:`fill_value`.

Args:
    size (int...): a list, tuple, or :class:`torch.Size` of integers defining the
        shape of the output tensor.
    fill_value (Scalar): the value to fill the output tensor with.

Keyword args:
    {out}
    {dtype}
    {layout}
    {device}
    {requires_grad}

Example::

    >>> torch.full((2, 3), 3.141592)
    tensor([[ 3.1416,  3.1416,  3.1416],
            [ 3.1416,  3.1416,  3.1416]])
""".format(**factory_common_args))

add_docstr(torch.full_like,
           """
full_like(input, fill_value, \\*, out=None, dtype=None, layout=torch.strided, device=None, requires_grad=False, \
memory_format=torch.preserve_format) -> Tensor

Returns a tensor with the same size as :attr:`input` filled with :attr:`fill_value`.
``torch.full_like(input, fill_value)`` is equivalent to
``torch.full(input.size(), fill_value, dtype=input.dtype, layout=input.layout, device=input.device)``.

Args:
    {input}
    fill_value: the number to fill the output tensor with.

Keyword args:
    {dtype}
    {layout}
    {device}
    {requires_grad}
    {memory_format}
""".format(**factory_like_common_args))

add_docstr(torch.det,
           r"""
det(input) -> Tensor

Calculates determinant of a square matrix or batches of square matrices.

.. note::
    Backward through :meth:`det` internally uses SVD results when :attr:`input` is
    not invertible. In this case, double backward through :meth:`det` will be
    unstable in when :attr:`input` doesn't have distinct singular values. See
    :meth:`~torch.svd` for details.

Arguments:
    input (Tensor): the input tensor of size ``(*, n, n)`` where ``*`` is zero or more
                batch dimensions.

Example::

    >>> A = torch.randn(3, 3)
    >>> torch.det(A)
    tensor(3.7641)

    >>> A = torch.randn(3, 2, 2)
    >>> A
    tensor([[[ 0.9254, -0.6213],
             [-0.5787,  1.6843]],

            [[ 0.3242, -0.9665],
             [ 0.4539, -0.0887]],

            [[ 1.1336, -0.4025],
             [-0.7089,  0.9032]]])
    >>> A.det()
    tensor([1.1990, 0.4099, 0.7386])
""")

add_docstr(torch.where,
           r"""
where(condition, x, y) -> Tensor

Return a tensor of elements selected from either :attr:`x` or :attr:`y`, depending on :attr:`condition`.

The operation is defined as:

.. math::
    \text{out}_i = \begin{cases}
        \text{x}_i & \text{if } \text{condition}_i \\
        \text{y}_i & \text{otherwise} \\
    \end{cases}

.. note::
    The tensors :attr:`condition`, :attr:`x`, :attr:`y` must be :ref:`broadcastable <broadcasting-semantics>`.

.. note::
    Currently valid scalar and tensor combination are
    1. Scalar of floating dtype and torch.double
    2. Scalar of integral dtype and torch.long
    3. Scalar of complex dtype and torch.complex128

Arguments:
    condition (BoolTensor): When True (nonzero), yield x, otherwise yield y
    x (Tensor or Scalar): value (if :attr:x is a scalar) or values selected at indices
                          where :attr:`condition` is ``True``
    y (Tensor or Scalar): value (if :attr:x is a scalar) or values selected at indices
                          where :attr:`condition` is ``False``

Returns:
    Tensor: A tensor of shape equal to the broadcasted shape of :attr:`condition`, :attr:`x`, :attr:`y`

Example::

    >>> x = torch.randn(3, 2)
    >>> y = torch.ones(3, 2)
    >>> x
    tensor([[-0.4620,  0.3139],
            [ 0.3898, -0.7197],
            [ 0.0478, -0.1657]])
    >>> torch.where(x > 0, x, y)
    tensor([[ 1.0000,  0.3139],
            [ 0.3898,  1.0000],
            [ 0.0478,  1.0000]])
    >>> x = torch.randn(2, 2, dtype=torch.double)
    >>> x
    tensor([[ 1.0779,  0.0383],
            [-0.8785, -1.1089]], dtype=torch.float64)
    >>> torch.where(x > 0, x, 0.)
    tensor([[1.0779, 0.0383],
            [0.0000, 0.0000]], dtype=torch.float64)

.. function:: where(condition) -> tuple of LongTensor

``torch.where(condition)`` is identical to
``torch.nonzero(condition, as_tuple=True)``.

.. note::
    See also :func:`torch.nonzero`.
""")

add_docstr(torch.logdet,
           r"""
logdet(input) -> Tensor

Calculates log determinant of a square matrix or batches of square matrices.

.. note::
    Result is ``-inf`` if :attr:`input` has zero log determinant, and is ``nan`` if
    :attr:`input` has negative determinant.

.. note::
    Backward through :meth:`logdet` internally uses SVD results when :attr:`input`
    is not invertible. In this case, double backward through :meth:`logdet` will
    be unstable in when :attr:`input` doesn't have distinct singular values. See
    :meth:`~torch.svd` for details.

Arguments:
    input (Tensor): the input tensor of size ``(*, n, n)`` where ``*`` is zero or more
                batch dimensions.

Example::

    >>> A = torch.randn(3, 3)
    >>> torch.det(A)
    tensor(0.2611)
    >>> torch.logdet(A)
    tensor(-1.3430)
    >>> A
    tensor([[[ 0.9254, -0.6213],
             [-0.5787,  1.6843]],

            [[ 0.3242, -0.9665],
             [ 0.4539, -0.0887]],

            [[ 1.1336, -0.4025],
             [-0.7089,  0.9032]]])
    >>> A.det()
    tensor([1.1990, 0.4099, 0.7386])
    >>> A.det().log()
    tensor([ 0.1815, -0.8917, -0.3031])
""")

add_docstr(torch.slogdet,
           r"""
slogdet(input) -> (Tensor, Tensor)

Calculates the sign and log absolute value of the determinant(s) of a square matrix or batches of square matrices.

.. note::
    If ``input`` has zero determinant, this returns ``(0, -inf)``.

.. note::
    Backward through :meth:`slogdet` internally uses SVD results when :attr:`input`
    is not invertible. In this case, double backward through :meth:`slogdet`
    will be unstable in when :attr:`input` doesn't have distinct singular values.
    See :meth:`~torch.svd` for details.

Arguments:
    input (Tensor): the input tensor of size ``(*, n, n)`` where ``*`` is zero or more
                batch dimensions.

Returns:
    A namedtuple (sign, logabsdet) containing the sign of the determinant, and the log
    value of the absolute determinant.

Example::

    >>> A = torch.randn(3, 3)
    >>> A
    tensor([[ 0.0032, -0.2239, -1.1219],
            [-0.6690,  0.1161,  0.4053],
            [-1.6218, -0.9273, -0.0082]])
    >>> torch.det(A)
    tensor(-0.7576)
    >>> torch.logdet(A)
    tensor(nan)
    >>> torch.slogdet(A)
    torch.return_types.slogdet(sign=tensor(-1.), logabsdet=tensor(-0.2776))
""")

add_docstr(torch.pinverse,
           r"""
pinverse(input, rcond=1e-15) -> Tensor

Calculates the pseudo-inverse (also known as the Moore-Penrose inverse) of a 2D tensor.
Please look at `Moore-Penrose inverse`_ for more details

.. note::
    This method is implemented using the Singular Value Decomposition.

.. note::
    The pseudo-inverse is not necessarily a continuous function in the elements of the matrix `[1]`_.
    Therefore, derivatives are not always existent, and exist for a constant rank only `[2]`_.
    However, this method is backprop-able due to the implementation by using SVD results, and
    could be unstable. Double-backward will also be unstable due to the usage of SVD internally.
    See :meth:`~torch.svd` for more details.

Arguments:
    input (Tensor): The input tensor of size :math:`(*, m, n)` where :math:`*` is zero or more batch dimensions
    rcond (float): A floating point value to determine the cutoff for small singular values.
                   Default: 1e-15

Returns:
    The pseudo-inverse of :attr:`input` of dimensions :math:`(*, n, m)`

Example::

    >>> input = torch.randn(3, 5)
    >>> input
    tensor([[ 0.5495,  0.0979, -1.4092, -0.1128,  0.4132],
            [-1.1143, -0.3662,  0.3042,  1.6374, -0.9294],
            [-0.3269, -0.5745, -0.0382, -0.5922, -0.6759]])
    >>> torch.pinverse(input)
    tensor([[ 0.0600, -0.1933, -0.2090],
            [-0.0903, -0.0817, -0.4752],
            [-0.7124, -0.1631, -0.2272],
            [ 0.1356,  0.3933, -0.5023],
            [-0.0308, -0.1725, -0.5216]])
    >>> # Batched pinverse example
    >>> a = torch.randn(2,6,3)
    >>> b = torch.pinverse(a)
    >>> torch.matmul(b, a)
    tensor([[[ 1.0000e+00,  1.6391e-07, -1.1548e-07],
            [ 8.3121e-08,  1.0000e+00, -2.7567e-07],
            [ 3.5390e-08,  1.4901e-08,  1.0000e+00]],

            [[ 1.0000e+00, -8.9407e-08,  2.9802e-08],
            [-2.2352e-07,  1.0000e+00,  1.1921e-07],
            [ 0.0000e+00,  8.9407e-08,  1.0000e+00]]])

.. _Moore-Penrose inverse: https://en.wikipedia.org/wiki/Moore%E2%80%93Penrose_inverse

.. _[1]: https://epubs.siam.org/doi/10.1137/0117004

.. _[2]: https://www.jstor.org/stable/2156365
""")

add_docstr(torch.fft, r"""
fft(input, signal_ndim, normalized=False) -> Tensor

Complex-to-complex Discrete Fourier Transform.

.. warning::
    The function :func:`torch.fft` is deprecated and will be removed in
    PyTorch 1.8. Use the new :ref:`torch.fft <torch-fft-module>` module
    functions, instead, by importing :ref:`torch.fft <torch-fft-module>` and
    calling :func:`torch.fft.fft` or :func:`torch.fft.fftn`.

This method computes the complex-to-complex discrete Fourier transform.
Ignoring the batch dimensions, it computes the following expression:

.. math::
    X[\omega_1, \dots, \omega_d] =
        \sum_{n_1=0}^{N_1-1} \dots \sum_{n_d=0}^{N_d-1} x[n_1, \dots, n_d]
         e^{-j\ 2 \pi \sum_{i=0}^d \frac{\omega_i n_i}{N_i}},

where :math:`d` = :attr:`signal_ndim` is number of dimensions for the
signal, and :math:`N_i` is the size of signal dimension :math:`i`.

This method supports 1D, 2D and 3D complex-to-complex transforms, indicated
by :attr:`signal_ndim`. :attr:`input` must be a tensor with last dimension
of size 2, representing the real and imaginary components of complex
numbers, and should have at least ``signal_ndim + 1`` dimensions with optionally
arbitrary number of leading batch dimensions. If :attr:`normalized` is set to
``True``, this normalizes the result by dividing it with
:math:`\sqrt{\prod_{i=1}^K N_i}` so that the operator is unitary.

Returns the real and the imaginary parts together as one tensor of the same
shape of :attr:`input`.

The inverse of this function is :func:`~torch.ifft`.

.. note::
    For CUDA tensors, an LRU cache is used for cuFFT plans to speed up
    repeatedly running FFT methods on tensors of same geometry with same
    configuration. See :ref:`cufft-plan-cache` for more details on how to
    monitor and control the cache.

.. warning::
    If the torch.fft module is imported then "torch.fft" will refer to the
    module and not this function. Use :meth:`torch.Tensor.fft` instead.

.. warning::
    Due to limited dynamic range of half datatype, performing this operation in half
    precision may cause the first element of result to overflow for certain inputs.

.. warning::
    For CPU tensors, this method is currently only available with MKL. Use
    :func:`torch.backends.mkl.is_available` to check if MKL is installed.

Arguments:
    input (Tensor): the input tensor of at least :attr:`signal_ndim` ``+ 1``
        dimensions
    signal_ndim (int): the number of dimensions in each signal.
        :attr:`signal_ndim` can only be 1, 2 or 3
    normalized (bool, optional): controls whether to return normalized results.
        Default: ``False``

Returns:
    Tensor: A tensor containing the complex-to-complex Fourier transform result

Example::

    >>> # unbatched 2D FFT
    >>> x = torch.randn(4, 3, 2)
    >>> torch.fft(x, 2)
    tensor([[[-0.0876,  1.7835],
             [-2.0399, -2.9754],
             [ 4.4773, -5.0119]],

            [[-1.5716,  2.7631],
             [-3.8846,  5.2652],
             [ 0.2046, -0.7088]],

            [[ 1.9938, -0.5901],
             [ 6.5637,  6.4556],
             [ 2.9865,  4.9318]],

            [[ 7.0193,  1.1742],
             [-1.3717, -2.1084],
             [ 2.0289,  2.9357]]])
    >>> # batched 1D FFT
    >>> torch.fft(x, 1)
    tensor([[[ 1.8385,  1.2827],
             [-0.1831,  1.6593],
             [ 2.4243,  0.5367]],

            [[-0.9176, -1.5543],
             [-3.9943, -2.9860],
             [ 1.2838, -2.9420]],

            [[-0.8854, -0.6860],
             [ 2.4450,  0.0808],
             [ 1.3076, -0.5768]],

            [[-0.1231,  2.7411],
             [-0.3075, -1.7295],
             [-0.5384, -2.0299]]])
    >>> # arbitrary number of batch dimensions, 2D FFT
    >>> x = torch.randn(3, 3, 5, 5, 2)
    >>> y = torch.fft(x, 2)
    >>> y.shape
    torch.Size([3, 3, 5, 5, 2])

""")

add_docstr(torch.ifft, r"""
ifft(input, signal_ndim, normalized=False) -> Tensor

Complex-to-complex Inverse Discrete Fourier Transform.

.. warning::
    The function :func:`torch.ifft` is deprecated and will be removed in a
    future PyTorch release. Use the new :ref:`torch.fft <torch-fft-module>`
    module functions, instead, by importing :ref:`torch.fft <torch-fft-module>`
    and calling :func:`torch.fft.ifft` or :func:`torch.fft.ifftn`.

This method computes the complex-to-complex inverse discrete Fourier
transform. Ignoring the batch dimensions, it computes the following
expression:

.. math::
    X[\omega_1, \dots, \omega_d] =
        \frac{1}{\prod_{i=1}^d N_i} \sum_{n_1=0}^{N_1-1} \dots \sum_{n_d=0}^{N_d-1} x[n_1, \dots, n_d]
         e^{\ j\ 2 \pi \sum_{i=0}^d \frac{\omega_i n_i}{N_i}},

where :math:`d` = :attr:`signal_ndim` is number of dimensions for the
signal, and :math:`N_i` is the size of signal dimension :math:`i`.

The argument specifications are almost identical with :func:`~torch.fft`.
However, if :attr:`normalized` is set to ``True``, this instead returns the
results multiplied by :math:`\sqrt{\prod_{i=1}^d N_i}`, to become a unitary
operator. Therefore, to invert a :func:`~torch.fft`, the :attr:`normalized`
argument should be set identically for :func:`~torch.fft`.

Returns the real and the imaginary parts together as one tensor of the same
shape of :attr:`input`.

The inverse of this function is :func:`~torch.fft`.

.. note::
    For CUDA tensors, an LRU cache is used for cuFFT plans to speed up
    repeatedly running FFT methods on tensors of same geometry with same
    configuration. See :ref:`cufft-plan-cache` for more details on how to
    monitor and control the cache.

.. warning::
    Due to limited dynamic range of half datatype, performing this operation in half
    precision may cause the first element of result to overflow for certain inputs.

.. warning::
    For CPU tensors, this method is currently only available with MKL. Use
    :func:`torch.backends.mkl.is_available` to check if MKL is installed.

Arguments:
    input (Tensor): the input tensor of at least :attr:`signal_ndim` ``+ 1``
        dimensions
    signal_ndim (int): the number of dimensions in each signal.
        :attr:`signal_ndim` can only be 1, 2 or 3
    normalized (bool, optional): controls whether to return normalized results.
        Default: ``False``

Returns:
    Tensor: A tensor containing the complex-to-complex inverse Fourier transform result

Example::

    >>> x = torch.randn(3, 3, 2)
    >>> x
    tensor([[[ 1.2766,  1.3680],
             [-0.8337,  2.0251],
             [ 0.9465, -1.4390]],

            [[-0.1890,  1.6010],
             [ 1.1034, -1.9230],
             [-0.9482,  1.0775]],

            [[-0.7708, -0.8176],
             [-0.1843, -0.2287],
             [-1.9034, -0.2196]]])
    >>> y = torch.fft(x, 2)
    >>> torch.ifft(y, 2)  # recover x
    tensor([[[ 1.2766,  1.3680],
             [-0.8337,  2.0251],
             [ 0.9465, -1.4390]],

            [[-0.1890,  1.6010],
             [ 1.1034, -1.9230],
             [-0.9482,  1.0775]],

            [[-0.7708, -0.8176],
             [-0.1843, -0.2287],
             [-1.9034, -0.2196]]])

""")

add_docstr(torch.rfft, r"""
rfft(input, signal_ndim, normalized=False, onesided=True) -> Tensor

Real-to-complex Discrete Fourier Transform.

.. warning::
    The function :func:`torch.rfft` is deprecated and will be removed in a
    future PyTorch release. Use the new :ref:`torch.fft <torch-fft-module>`
    module functions, instead, by importing :ref:`torch.fft <torch-fft-module>`
    and calling :func:`torch.fft.rfft` for one-sided output, or
    :func:`torch.fft.fft` for two-sided output.

This method computes the real-to-complex discrete Fourier transform. It is
mathematically equivalent with :func:`~torch.fft` with differences only in
formats of the input and output.

This method supports 1D, 2D and 3D real-to-complex transforms, indicated
by :attr:`signal_ndim`. :attr:`input` must be a tensor with at least
``signal_ndim`` dimensions with optionally arbitrary number of leading batch
dimensions. If :attr:`normalized` is set to ``True``, this normalizes the result
by dividing it with :math:`\sqrt{\prod_{i=1}^K N_i}` so that the operator is
unitary, where :math:`N_i` is the size of signal dimension :math:`i`.

The real-to-complex Fourier transform results follow conjugate symmetry:

.. math::
    X[\omega_1, \dots, \omega_d] = X^*[N_1 - \omega_1, \dots, N_d - \omega_d],

where the index arithmetic is computed modulus the size of the corresponding
dimension, :math:`\ ^*` is the conjugate operator, and
:math:`d` = :attr:`signal_ndim`. :attr:`onesided` flag controls whether to avoid
redundancy in the output results. If set to ``True`` (default), the output will
not be full complex result of shape :math:`(*, 2)`, where :math:`*` is the shape
of :attr:`input`, but instead the last dimension will be halfed as of size
:math:`\lfloor \frac{N_d}{2} \rfloor + 1`.

The inverse of this function is :func:`~torch.irfft`.

.. note::
    For CUDA tensors, an LRU cache is used for cuFFT plans to speed up
    repeatedly running FFT methods on tensors of same geometry with same
    configuration. See :ref:`cufft-plan-cache` for more details on how to
    monitor and control the cache.

.. warning::
    Due to limited dynamic range of half datatype, performing this operation in half
    precision may cause the first element of result to overflow for certain inputs.

.. warning::
    For CPU tensors, this method is currently only available with MKL. Use
    :func:`torch.backends.mkl.is_available` to check if MKL is installed.

Arguments:
    input (Tensor): the input tensor of at least :attr:`signal_ndim` dimensions
    signal_ndim (int): the number of dimensions in each signal.
        :attr:`signal_ndim` can only be 1, 2 or 3
    normalized (bool, optional): controls whether to return normalized results.
        Default: ``False``
    onesided (bool, optional): controls whether to return half of results to
        avoid redundancy. Default: ``True``

Returns:
    Tensor: A tensor containing the real-to-complex Fourier transform result

Example::

    >>> x = torch.randn(5, 5)
    >>> torch.rfft(x, 2).shape
    torch.Size([5, 3, 2])
    >>> torch.rfft(x, 2, onesided=False).shape
    torch.Size([5, 5, 2])

""")


add_docstr(torch.irfft, r"""
irfft(input, signal_ndim, normalized=False, onesided=True, signal_sizes=None) -> Tensor

Complex-to-real Inverse Discrete Fourier Transform.

.. warning::
    The function :func:`torch.irfft` is deprecated and will be removed in a
    future PyTorch release. Use the new :ref:`torch.fft <torch-fft-module>`
    module functions, instead, by importing :ref:`torch.fft <torch-fft-module>`
    and calling :func:`torch.fft.irfft` for one-sided input, or
    :func:`torch.fft.ifft` for two-sided input.

This method computes the complex-to-real inverse discrete Fourier transform.
It is mathematically equivalent with :func:`ifft` with differences only in
formats of the input and output.

The argument specifications are almost identical with :func:`~torch.ifft`.
Similar to :func:`~torch.ifft`, if :attr:`normalized` is set to ``True``,
this normalizes the result by multiplying it with
:math:`\sqrt{\prod_{i=1}^K N_i}` so that the operator is unitary, where
:math:`N_i` is the size of signal dimension :math:`i`.

.. note::
    Due to the conjugate symmetry, :attr:`input` do not need to contain the full
    complex frequency values. Roughly half of the values will be sufficient, as
    is the case when :attr:`input` is given by :func:`~torch.rfft` with
    ``rfft(signal, onesided=True)``. In such case, set the :attr:`onesided`
    argument of this method to ``True``. Moreover, the original signal shape
    information can sometimes be lost, optionally set :attr:`signal_sizes` to be
    the size of the original signal (without the batch dimensions if in batched
    mode) to recover it with correct shape.

    Therefore, to invert an :func:`~torch.rfft`, the :attr:`normalized` and
    :attr:`onesided` arguments should be set identically for :func:`~torch.irfft`,
    and preferably a :attr:`signal_sizes` is given to avoid size mismatch. See the
    example below for a case of size mismatch.

    See :func:`~torch.rfft` for details on conjugate symmetry.

The inverse of this function is :func:`~torch.rfft`.

.. warning::
    Generally speaking, input to this function should contain values
    following conjugate symmetry. Note that even if :attr:`onesided` is
    ``True``, often symmetry on some part is still needed. When this
    requirement is not satisfied, the behavior of :func:`~torch.irfft` is
    undefined. Since :func:`torch.autograd.gradcheck` estimates numerical
    Jacobian with point perturbations, :func:`~torch.irfft` will almost
    certainly fail the check.

.. note::
    For CUDA tensors, an LRU cache is used for cuFFT plans to speed up
    repeatedly running FFT methods on tensors of same geometry with same
    configuration. See :ref:`cufft-plan-cache` for more details on how to
    monitor and control the cache.

.. warning::
    Due to limited dynamic range of half datatype, performing this operation in half
    precision may cause the first element of result to overflow for certain inputs.

.. warning::
    For CPU tensors, this method is currently only available with MKL. Use
    :func:`torch.backends.mkl.is_available` to check if MKL is installed.

Arguments:
    input (Tensor): the input tensor of at least :attr:`signal_ndim` ``+ 1``
        dimensions
    signal_ndim (int): the number of dimensions in each signal.
        :attr:`signal_ndim` can only be 1, 2 or 3
    normalized (bool, optional): controls whether to return normalized results.
        Default: ``False``
    onesided (bool, optional): controls whether :attr:`input` was halfed to avoid
        redundancy, e.g., by :func:`rfft`. Default: ``True``
    signal_sizes (list or :class:`torch.Size`, optional): the size of the original
        signal (without batch dimension). Default: ``None``

Returns:
    Tensor: A tensor containing the complex-to-real inverse Fourier transform result

Example::

    >>> x = torch.randn(4, 4)
    >>> torch.rfft(x, 2, onesided=True).shape
    torch.Size([4, 3, 2])
    >>>
    >>> # notice that with onesided=True, output size does not determine the original signal size
    >>> x = torch.randn(4, 5)

    >>> torch.rfft(x, 2, onesided=True).shape
    torch.Size([4, 3, 2])
    >>>
    >>> # now we use the original shape to recover x
    >>> x
    tensor([[-0.8992,  0.6117, -1.6091, -0.4155, -0.8346],
            [-2.1596, -0.0853,  0.7232,  0.1941, -0.0789],
            [-2.0329,  1.1031,  0.6869, -0.5042,  0.9895],
            [-0.1884,  0.2858, -1.5831,  0.9917, -0.8356]])
    >>> y = torch.rfft(x, 2, onesided=True)
    >>> torch.irfft(y, 2, onesided=True, signal_sizes=x.shape)  # recover x
    tensor([[-0.8992,  0.6117, -1.6091, -0.4155, -0.8346],
            [-2.1596, -0.0853,  0.7232,  0.1941, -0.0789],
            [-2.0329,  1.1031,  0.6869, -0.5042,  0.9895],
            [-0.1884,  0.2858, -1.5831,  0.9917, -0.8356]])

""")


add_docstr(torch.hann_window,
           """
hann_window(window_length, periodic=True, *, dtype=None, \
layout=torch.strided, device=None, requires_grad=False) -> Tensor
""" + r"""
Hann window function.

.. math::
    w[n] = \frac{1}{2}\ \left[1 - \cos \left( \frac{2 \pi n}{N - 1} \right)\right] =
            \sin^2 \left( \frac{\pi n}{N - 1} \right),

where :math:`N` is the full window size.

The input :attr:`window_length` is a positive integer controlling the
returned window size. :attr:`periodic` flag determines whether the returned
window trims off the last duplicate value from the symmetric window and is
ready to be used as a periodic window with functions like
:meth:`torch.stft`. Therefore, if :attr:`periodic` is true, the :math:`N` in
above formula is in fact :math:`\text{window\_length} + 1`. Also, we always have
``torch.hann_window(L, periodic=True)`` equal to
``torch.hann_window(L + 1, periodic=False)[:-1])``.

.. note::
    If :attr:`window_length` :math:`=1`, the returned window contains a single value 1.
""" + r"""
Arguments:
    window_length (int): the size of returned window
    periodic (bool, optional): If True, returns a window to be used as periodic
        function. If False, return a symmetric window.

Keyword args:
    {dtype} Only floating point types are supported.
    layout (:class:`torch.layout`, optional): the desired layout of returned window tensor. Only
          ``torch.strided`` (dense layout) is supported.
    {device}
    {requires_grad}

Returns:
    Tensor: A 1-D tensor of size :math:`(\text{{window\_length}},)` containing the window

""".format(**factory_common_args))


add_docstr(torch.hamming_window,
           """
hamming_window(window_length, periodic=True, alpha=0.54, beta=0.46, *, dtype=None, \
layout=torch.strided, device=None, requires_grad=False) -> Tensor
""" + r"""
Hamming window function.

.. math::
    w[n] = \alpha - \beta\ \cos \left( \frac{2 \pi n}{N - 1} \right),

where :math:`N` is the full window size.

The input :attr:`window_length` is a positive integer controlling the
returned window size. :attr:`periodic` flag determines whether the returned
window trims off the last duplicate value from the symmetric window and is
ready to be used as a periodic window with functions like
:meth:`torch.stft`. Therefore, if :attr:`periodic` is true, the :math:`N` in
above formula is in fact :math:`\text{window\_length} + 1`. Also, we always have
``torch.hamming_window(L, periodic=True)`` equal to
``torch.hamming_window(L + 1, periodic=False)[:-1])``.

.. note::
    If :attr:`window_length` :math:`=1`, the returned window contains a single value 1.

.. note::
    This is a generalized version of :meth:`torch.hann_window`.
""" + r"""
Arguments:
    window_length (int): the size of returned window
    periodic (bool, optional): If True, returns a window to be used as periodic
        function. If False, return a symmetric window.
    alpha (float, optional): The coefficient :math:`\alpha` in the equation above
    beta (float, optional): The coefficient :math:`\beta` in the equation above

Keyword args:
    {dtype} Only floating point types are supported.
    layout (:class:`torch.layout`, optional): the desired layout of returned window tensor. Only
          ``torch.strided`` (dense layout) is supported.
    {device}
    {requires_grad}

Returns:
    Tensor: A 1-D tensor of size :math:`(\text{{window\_length}},)` containing the window

""".format(**factory_common_args))


add_docstr(torch.bartlett_window,
           """
bartlett_window(window_length, periodic=True, *, dtype=None, \
layout=torch.strided, device=None, requires_grad=False) -> Tensor
""" + r"""
Bartlett window function.

.. math::
    w[n] = 1 - \left| \frac{2n}{N-1} - 1 \right| = \begin{cases}
        \frac{2n}{N - 1} & \text{if } 0 \leq n \leq \frac{N - 1}{2} \\
        2 - \frac{2n}{N - 1} & \text{if } \frac{N - 1}{2} < n < N \\
    \end{cases},

where :math:`N` is the full window size.

The input :attr:`window_length` is a positive integer controlling the
returned window size. :attr:`periodic` flag determines whether the returned
window trims off the last duplicate value from the symmetric window and is
ready to be used as a periodic window with functions like
:meth:`torch.stft`. Therefore, if :attr:`periodic` is true, the :math:`N` in
above formula is in fact :math:`\text{window\_length} + 1`. Also, we always have
``torch.bartlett_window(L, periodic=True)`` equal to
``torch.bartlett_window(L + 1, periodic=False)[:-1])``.

.. note::
    If :attr:`window_length` :math:`=1`, the returned window contains a single value 1.
""" + r"""
Arguments:
    window_length (int): the size of returned window
    periodic (bool, optional): If True, returns a window to be used as periodic
        function. If False, return a symmetric window.

Keyword args:
    {dtype} Only floating point types are supported.
    layout (:class:`torch.layout`, optional): the desired layout of returned window tensor. Only
          ``torch.strided`` (dense layout) is supported.
    {device}
    {requires_grad}

Returns:
    Tensor: A 1-D tensor of size :math:`(\text{{window\_length}},)` containing the window

""".format(**factory_common_args))


add_docstr(torch.blackman_window,
           """
blackman_window(window_length, periodic=True, *, dtype=None, \
layout=torch.strided, device=None, requires_grad=False) -> Tensor
""" + r"""
Blackman window function.

.. math::
    w[n] = 0.42 - 0.5 \cos \left( \frac{2 \pi n}{N - 1} \right) + 0.08 \cos \left( \frac{4 \pi n}{N - 1} \right)

where :math:`N` is the full window size.

The input :attr:`window_length` is a positive integer controlling the
returned window size. :attr:`periodic` flag determines whether the returned
window trims off the last duplicate value from the symmetric window and is
ready to be used as a periodic window with functions like
:meth:`torch.stft`. Therefore, if :attr:`periodic` is true, the :math:`N` in
above formula is in fact :math:`\text{window\_length} + 1`. Also, we always have
``torch.blackman_window(L, periodic=True)`` equal to
``torch.blackman_window(L + 1, periodic=False)[:-1])``.

.. note::
    If :attr:`window_length` :math:`=1`, the returned window contains a single value 1.
""" + r"""
Arguments:
    window_length (int): the size of returned window
    periodic (bool, optional): If True, returns a window to be used as periodic
        function. If False, return a symmetric window.

Keyword args:
    {dtype} Only floating point types are supported.
    layout (:class:`torch.layout`, optional): the desired layout of returned window tensor. Only
          ``torch.strided`` (dense layout) is supported.
    {device}
    {requires_grad}

Returns:
    Tensor: A 1-D tensor of size :math:`(\text{{window\_length}},)` containing the window

""".format(**factory_common_args))


add_docstr(torch.kaiser_window, """
kaiser_window(window_length, periodic=True, beta=12.0, *, dtype=None, \
layout=torch.strided, device=None, requires_grad=False) -> Tensor
""" + r"""
Computes the Kaiser window with window length :attr:`window_length` and shape parameter :attr:`beta`.

Let I_0 be the zeroth order modified Bessel function of the first kind (see :func:`torch.i0`) and
``N = L - 1`` if :attr:`periodic` is False and ``L`` if :attr:`periodic` is True,
where ``L`` is the :attr:`window_length`. This function computes:

.. math::
    out_i = I_0 \left( \beta \sqrt{1 - \left( {\frac{i - N/2}{N/2}} \right) ^2 } \right) / I_0( \beta )

Calling ``torch.kaiser_window(L, B, periodic=True)`` is equivalent to calling
``torch.kaiser_window(L + 1, B, periodic=False)[:-1])``.
The :attr:`periodic` argument is intended as a helpful shorthand
to produce a periodic window as input to functions like :func:`torch.stft`.

.. note::
    If :attr:`window_length` is one, then the returned window is a single element tensor containing a one.

""" + r"""
Args:
    window_length (int): length of the window.
    periodic (bool, optional): If True, returns a periodic window suitable for use in spectral analysis.
        If False, returns a symmetric window suitable for use in filter design.
    beta (float, optional): shape parameter for the window.

Keyword args:
    {dtype}
    layout (:class:`torch.layout`, optional): the desired layout of returned window tensor. Only
          ``torch.strided`` (dense layout) is supported.
    {device}
    {requires_grad}

""".format(**factory_common_args))


add_docstr(torch.vander,
           """
vander(x, N=None, increasing=False) -> Tensor
""" + r"""
Generates a Vandermonde matrix.

The columns of the output matrix are elementwise powers of the input vector :math:`x^{{(N-1)}}, x^{{(N-2)}}, ..., x^0`.
If increasing is True, the order of the columns is reversed :math:`x^0, x^1, ..., x^{{(N-1)}}`. Such a
matrix with a geometric progression in each row is named for Alexandre-Theophile Vandermonde.

Arguments:
    x (Tensor): 1-D input tensor.
    N (int, optional): Number of columns in the output. If N is not specified,
        a square array is returned :math:`(N = len(x))`.
    increasing (bool, optional): Order of the powers of the columns. If True,
        the powers increase from left to right, if False (the default) they are reversed.

Returns:
    Tensor: Vandermonde matrix. If increasing is False, the first column is :math:`x^{{(N-1)}}`,
    the second :math:`x^{{(N-2)}}` and so forth. If increasing is True, the columns
    are :math:`x^0, x^1, ..., x^{{(N-1)}}`.

Example::

    >>> x = torch.tensor([1, 2, 3, 5])
    >>> torch.vander(x)
    tensor([[  1,   1,   1,   1],
            [  8,   4,   2,   1],
            [ 27,   9,   3,   1],
            [125,  25,   5,   1]])
    >>> torch.vander(x, N=3)
    tensor([[ 1,  1,  1],
            [ 4,  2,  1],
            [ 9,  3,  1],
            [25,  5,  1]])
    >>> torch.vander(x, N=3, increasing=True)
    tensor([[ 1,  1,  1],
            [ 1,  2,  4],
            [ 1,  3,  9],
            [ 1,  5, 25]])

""".format(**factory_common_args))


add_docstr(torch.unbind,
           r"""
unbind(input, dim=0) -> seq

Removes a tensor dimension.

Returns a tuple of all slices along a given dimension, already without it.

Arguments:
    input (Tensor): the tensor to unbind
    dim (int): dimension to remove

Example::

    >>> torch.unbind(torch.tensor([[1, 2, 3],
    >>>                            [4, 5, 6],
    >>>                            [7, 8, 9]]))
    (tensor([1, 2, 3]), tensor([4, 5, 6]), tensor([7, 8, 9]))
""")


add_docstr(torch.combinations,
           r"""
combinations(input, r=2, with_replacement=False) -> seq

Compute combinations of length :math:`r` of the given tensor. The behavior is similar to
python's `itertools.combinations` when `with_replacement` is set to `False`, and
`itertools.combinations_with_replacement` when `with_replacement` is set to `True`.

Arguments:
    input (Tensor): 1D vector.
    r (int, optional): number of elements to combine
    with_replacement (boolean, optional): whether to allow duplication in combination

Returns:
    Tensor: A tensor equivalent to converting all the input tensors into lists, do
    `itertools.combinations` or `itertools.combinations_with_replacement` on these
    lists, and finally convert the resulting list into tensor.

Example::

    >>> a = [1, 2, 3]
    >>> list(itertools.combinations(a, r=2))
    [(1, 2), (1, 3), (2, 3)]
    >>> list(itertools.combinations(a, r=3))
    [(1, 2, 3)]
    >>> list(itertools.combinations_with_replacement(a, r=2))
    [(1, 1), (1, 2), (1, 3), (2, 2), (2, 3), (3, 3)]
    >>> tensor_a = torch.tensor(a)
    >>> torch.combinations(tensor_a)
    tensor([[1, 2],
            [1, 3],
            [2, 3]])
    >>> torch.combinations(tensor_a, r=3)
    tensor([[1, 2, 3]])
    >>> torch.combinations(tensor_a, with_replacement=True)
    tensor([[1, 1],
            [1, 2],
            [1, 3],
            [2, 2],
            [2, 3],
            [3, 3]])
""")

add_docstr(torch.trapz,
           r"""
trapz(y, x, *, dim=-1) -> Tensor

Estimate :math:`\int y\,dx` along `dim`, using the trapezoid rule.

Arguments:
    y (Tensor): The values of the function to integrate
    x (Tensor): The points at which the function `y` is sampled.
        If `x` is not in ascending order, intervals on which it is decreasing
        contribute negatively to the estimated integral (i.e., the convention
        :math:`\int_a^b f = -\int_b^a f` is followed).
    dim (int): The dimension along which to integrate.
        By default, use the last dimension.

Returns:
    A Tensor with the same shape as the input, except with `dim` removed.
    Each element of the returned tensor represents the estimated integral
    :math:`\int y\,dx` along `dim`.

Example::

    >>> y = torch.randn((2, 3))
    >>> y
    tensor([[-2.1156,  0.6857, -0.2700],
            [-1.2145,  0.5540,  2.0431]])
    >>> x = torch.tensor([[1, 3, 4], [1, 2, 3]])
    >>> torch.trapz(y, x)
    tensor([-1.2220,  0.9683])

.. function:: trapz(y, *, dx=1, dim=-1) -> Tensor

As above, but the sample points are spaced uniformly at a distance of `dx`.

Arguments:
    y (Tensor): The values of the function to integrate
    dx (float): The distance between points at which `y` is sampled.
    dim (int): The dimension along which to integrate.
        By default, use the last dimension.

Returns:
    A Tensor with the same shape as the input, except with `dim` removed.
    Each element of the returned tensor represents the estimated integral
    :math:`\int y\,dx` along `dim`.
""")

add_docstr(torch.repeat_interleave,
           r"""
repeat_interleave(input, repeats, dim=None) -> Tensor

Repeat elements of a tensor.

.. warning::

    This is different from :meth:`torch.Tensor.repeat` but similar to ``numpy.repeat``.

Args:
    {input}
    repeats (Tensor or int): The number of repetitions for each element.
        repeats is broadcasted to fit the shape of the given axis.
    dim (int, optional): The dimension along which to repeat values.
        By default, use the flattened input array, and return a flat output
        array.

Returns:
    Tensor: Repeated tensor which has the same shape as input, except along the
     given axis.

Example::

    >>> x = torch.tensor([1, 2, 3])
    >>> x.repeat_interleave(2)
    tensor([1, 1, 2, 2, 3, 3])
    >>> y = torch.tensor([[1, 2], [3, 4]])
    >>> torch.repeat_interleave(y, 2)
    tensor([1, 1, 2, 2, 3, 3, 4, 4])
    >>> torch.repeat_interleave(y, 3, dim=1)
    tensor([[1, 1, 1, 2, 2, 2],
            [3, 3, 3, 4, 4, 4]])
    >>> torch.repeat_interleave(y, torch.tensor([1, 2]), dim=0)
    tensor([[1, 2],
            [3, 4],
            [3, 4]])

.. function:: repeat_interleave(repeats) -> Tensor

If the `repeats` is `tensor([n1, n2, n3, ...])`, then the output will be
`tensor([0, 0, ..., 1, 1, ..., 2, 2, ..., ...])` where `0` appears `n1` times,
`1` appears `n2` times, `2` appears `n3` times, etc.
""".format(**common_args))


add_docstr(torch.quantize_per_tensor,
           r"""
quantize_per_tensor(input, scale, zero_point, dtype) -> Tensor

Converts a float tensor to a quantized tensor with given scale and zero point.

Arguments:
    input (Tensor): float tensor to quantize
    scale (float): scale to apply in quantization formula
    zero_point (int): offset in integer value that maps to float zero
    dtype (:class:`torch.dtype`): the desired data type of returned tensor.
        Has to be one of the quantized dtypes: ``torch.quint8``, ``torch.qint8``, ``torch.qint32``

Returns:
    Tensor: A newly quantized tensor

Example::

    >>> torch.quantize_per_tensor(torch.tensor([-1.0, 0.0, 1.0, 2.0]), 0.1, 10, torch.quint8)
    tensor([-1.,  0.,  1.,  2.], size=(4,), dtype=torch.quint8,
           quantization_scheme=torch.per_tensor_affine, scale=0.1, zero_point=10)
    >>> torch.quantize_per_tensor(torch.tensor([-1.0, 0.0, 1.0, 2.0]), 0.1, 10, torch.quint8).int_repr()
    tensor([ 0, 10, 20, 30], dtype=torch.uint8)
""")

add_docstr(torch.quantize_per_channel,
           r"""
quantize_per_channel(input, scales, zero_points, axis, dtype) -> Tensor

Converts a float tensor to a per-channel quantized tensor with given scales and zero points.

Arguments:
    input (Tensor): float tensor to quantize
    scales (Tensor): float 1D tensor of scales to use, size should match ``input.size(axis)``
    zero_points (int): integer 1D tensor of offset to use, size should match ``input.size(axis)``
    axis (int): dimension on which apply per-channel quantization
    dtype (:class:`torch.dtype`): the desired data type of returned tensor.
        Has to be one of the quantized dtypes: ``torch.quint8``, ``torch.qint8``, ``torch.qint32``

Returns:
    Tensor: A newly quantized tensor

Example::

    >>> x = torch.tensor([[-1.0, 0.0], [1.0, 2.0]])
    >>> torch.quantize_per_channel(x, torch.tensor([0.1, 0.01]), torch.tensor([10, 0]), 0, torch.quint8)
    tensor([[-1.,  0.],
            [ 1.,  2.]], size=(2, 2), dtype=torch.quint8,
           quantization_scheme=torch.per_channel_affine,
           scale=tensor([0.1000, 0.0100], dtype=torch.float64),
           zero_point=tensor([10,  0]), axis=0)
    >>> torch.quantize_per_channel(x, torch.tensor([0.1, 0.01]), torch.tensor([10, 0]), 0, torch.quint8).int_repr()
    tensor([[  0,  10],
            [100, 200]], dtype=torch.uint8)
""")

add_docstr(torch.Generator,
           r"""
Generator(device='cpu') -> Generator

Creates and returns a generator object that manages the state of the algorithm which
produces pseudo random numbers. Used as a keyword argument in many :ref:`inplace-random-sampling`
functions.

Arguments:
    device (:class:`torch.device`, optional): the desired device for the generator.

Returns:
    Generator: An torch.Generator object.

Example::

    >>> g_cpu = torch.Generator()
    >>> g_cuda = torch.Generator(device='cuda')
""")


add_docstr(torch.Generator.set_state,
           r"""
Generator.set_state(new_state) -> void

Sets the Generator state.

Arguments:
    new_state (torch.ByteTensor): The desired state.

Example::

    >>> g_cpu = torch.Generator()
    >>> g_cpu_other = torch.Generator()
    >>> g_cpu.set_state(g_cpu_other.get_state())
""")


add_docstr(torch.Generator.get_state,
           r"""
Generator.get_state() -> Tensor

Returns the Generator state as a ``torch.ByteTensor``.

Returns:
    Tensor: A ``torch.ByteTensor`` which contains all the necessary bits
    to restore a Generator to a specific point in time.

Example::

    >>> g_cpu = torch.Generator()
    >>> g_cpu.get_state()
""")


add_docstr(torch.Generator.manual_seed,
           r"""
Generator.manual_seed(seed) -> Generator

Sets the seed for generating random numbers. Returns a `torch.Generator` object.
It is recommended to set a large seed, i.e. a number that has a good balance of 0
and 1 bits. Avoid having many 0 bits in the seed.

Arguments:
    seed (int): The desired seed. Value must be within the inclusive range
        `[-0x8000_0000_0000_0000, 0xffff_ffff_ffff_ffff]`. Otherwise, a RuntimeError
        is raised. Negative inputs are remapped to positive values with the formula
        `0xffff_ffff_ffff_ffff + seed`.

Returns:
    Generator: An torch.Generator object.

Example::

    >>> g_cpu = torch.Generator()
    >>> g_cpu.manual_seed(2147483647)
""")


add_docstr(torch.Generator.initial_seed,
           r"""
Generator.initial_seed() -> int

Returns the initial seed for generating random numbers.

Example::

    >>> g_cpu = torch.Generator()
    >>> g_cpu.initial_seed()
    2147483647
""")


add_docstr(torch.Generator.seed,
           r"""
Generator.seed() -> int

Gets a non-deterministic random number from std::random_device or the current
time and uses it to seed a Generator.

Example::

    >>> g_cpu = torch.Generator()
    >>> g_cpu.seed()
    1516516984916
""")


add_docstr(torch.Generator.device,
           r"""
Generator.device -> device

Gets the current device of the generator.

Example::

    >>> g_cpu = torch.Generator()
    >>> g_cpu.device
    device(type='cpu')
""")

add_docstr(torch.searchsorted,
           r"""
searchsorted(sorted_sequence, values, *, out_int32=False, right=False, out=None) -> Tensor

Find the indices from the *innermost* dimension of :attr:`sorted_sequence` such that, if the
corresponding values in :attr:`values` were inserted before the indices, the order of the
corresponding *innermost* dimension within :attr:`sorted_sequence` would be preserved.
Return a new tensor with the same size as :attr:`values`. If :attr:`right` is False (default),
then the left boundary of :attr:`sorted_sequence` is closed. More formally, the returned index
satisfies the following rules:

.. list-table::
   :widths: 12 10 78
   :header-rows: 1

   * - :attr:`sorted_sequence`
     - :attr:`right`
     - *returned index satisfies*
   * - 1-D
     - False
     - ``sorted_sequence[i-1] <= values[m][n]...[l][x] < sorted_sequence[i]``
   * - 1-D
     - True
     - ``sorted_sequence[i-1] < values[m][n]...[l][x] <= sorted_sequence[i]``
   * - N-D
     - False
     - ``sorted_sequence[m][n]...[l][i-1] <= values[m][n]...[l][x] < sorted_sequence[m][n]...[l][i]``
   * - N-D
     - True
     - ``sorted_sequence[m][n]...[l][i-1] < values[m][n]...[l][x] <= sorted_sequence[m][n]...[l][i]``

Args:
    sorted_sequence (Tensor): N-D or 1-D tensor, containing monotonically increasing sequence on the *innermost*
                              dimension.
    values (Tensor or Scalar): N-D tensor or a Scalar containing the search value(s).

Keyword args:
    out_int32 (bool, optional): indicate the output data type. torch.int32 if True, torch.int64 otherwise.
                                Default value is False, i.e. default output data type is torch.int64.
    right (bool, optional): if False, return the first suitable location that is found. If True, return the
                            last such index. If no suitable index found, return 0 for non-numerical value
                            (eg. nan, inf) or the size of *innermost* dimension within :attr:`sorted_sequence`
                            (one pass the last index of the *innermost* dimension). In other words, if False,
                            gets the lower bound index for each value in :attr:`values` on the corresponding
                            *innermost* dimension of the :attr:`sorted_sequence`. If True, gets the upper
                            bound index instead. Default value is False.
    out (Tensor, optional): the output tensor, must be the same size as :attr:`values` if provided.

.. note:: If your use case is always 1-D sorted sequence, :func:`torch.bucketize` is preferred,
          because it has fewer dimension checks resulting in slightly better performance.


Example::

    >>> sorted_sequence = torch.tensor([[1, 3, 5, 7, 9], [2, 4, 6, 8, 10]])
    >>> sorted_sequence
    tensor([[ 1,  3,  5,  7,  9],
            [ 2,  4,  6,  8, 10]])
    >>> values = torch.tensor([[3, 6, 9], [3, 6, 9]])
    >>> values
    tensor([[3, 6, 9],
            [3, 6, 9]])
    >>> torch.searchsorted(sorted_sequence, values)
    tensor([[1, 3, 4],
            [1, 2, 4]])
    >>> torch.searchsorted(sorted_sequence, values, right=True)
    tensor([[2, 3, 5],
            [1, 3, 4]])

    >>> sorted_sequence_1d = torch.tensor([1, 3, 5, 7, 9])
    >>> sorted_sequence_1d
    tensor([1, 3, 5, 7, 9])
    >>> torch.searchsorted(sorted_sequence_1d, values)
    tensor([[1, 3, 4],
            [1, 3, 4]])
""")

add_docstr(torch.bucketize,
           r"""
bucketize(input, boundaries, *, out_int32=False, right=False, out=None) -> Tensor

Returns the indices of the buckets to which each value in the :attr:`input` belongs, where the
boundaries of the buckets are set by :attr:`boundaries`. Return a new tensor with the same size
as :attr:`input`. If :attr:`right` is False (default), then the left boundary is closed. More
formally, the returned index satisfies the following rules:

.. list-table::
   :widths: 15 85
   :header-rows: 1

   * - :attr:`right`
     - *returned index satisfies*
   * - False
     - ``boundaries[i-1] <= input[m][n]...[l][x] < boundaries[i]``
   * - True
     - ``boundaries[i-1] < input[m][n]...[l][x] <= boundaries[i]``

Args:
    input (Tensor or Scalar): N-D tensor or a Scalar containing the search value(s).
    boundaries (Tensor): 1-D tensor, must contain a monotonically increasing sequence.

Keyword args:
    out_int32 (bool, optional): indicate the output data type. torch.int32 if True, torch.int64 otherwise.
                                Default value is False, i.e. default output data type is torch.int64.
    right (bool, optional): if False, return the first suitable location that is found. If True, return the
                            last such index. If no suitable index found, return 0 for non-numerical value
                            (eg. nan, inf) or the size of :attr:`boundaries` (one pass the last index).
                            In other words, if False, gets the lower bound index for each value in :attr:`input`
                            from :attr:`boundaries`. If True, gets the upper bound index instead.
                            Default value is False.
    out (Tensor, optional): the output tensor, must be the same size as :attr:`input` if provided.


Example::

    >>> boundaries = torch.tensor([1, 3, 5, 7, 9])
    >>> boundaries
    tensor([1, 3, 5, 7, 9])
    >>> v = torch.tensor([[3, 6, 9], [3, 6, 9]])
    >>> v
    tensor([[3, 6, 9],
            [3, 6, 9]])
    >>> torch.bucketize(v, boundaries)
    tensor([[1, 3, 4],
            [1, 3, 4]])
    >>> torch.bucketize(v, boundaries, right=True)
    tensor([[2, 3, 5],
            [2, 3, 5]])
""")<|MERGE_RESOLUTION|>--- conflicted
+++ resolved
@@ -6730,11 +6730,7 @@
 
 add_docstr(torch.sort,
            r"""
-<<<<<<< HEAD
 sort(input, dim=-1, descending=False, stable=False, out=None) -> (Tensor, LongTensor)
-=======
-sort(input, dim=-1, descending=False, *, out=None) -> (Tensor, LongTensor)
->>>>>>> f5c95d5c
 
 Sorts the elements of the :attr:`input` tensor along a given dimension
 in ascending order by value.
@@ -6757,13 +6753,10 @@
     {input}
     dim (int, optional): the dimension to sort along
     descending (bool, optional): controls the sorting order (ascending or descending)
-<<<<<<< HEAD
     stable (bool, optional): makes the sorting routine stable, which guarantees that the order
            of equivalent elements is preserved.
-=======
-
-Keyword args:
->>>>>>> f5c95d5c
+
+Keyword args:
     out (tuple, optional): the output tuple of (`Tensor`, `LongTensor`) that can
         be optionally given to be used as output buffers
 
