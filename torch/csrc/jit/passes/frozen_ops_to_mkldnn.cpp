#include <ATen/Utils.h>

#include <ATen/Config.h>
#include <c10/core/ScalarType.h>
#include <c10/util/Exception.h>
#include <torch/csrc/jit/ir/constants.h>
#include <torch/csrc/jit/ir/ir.h>
#include <torch/csrc/jit/jit_log.h>
#include <torch/csrc/jit/passes/common_subexpression_elimination.h>
#include <torch/csrc/jit/passes/constant_propagation.h>
#include <torch/csrc/jit/passes/dead_code_elimination.h>
#include <torch/csrc/jit/passes/fold_conv_bn.h>
#include <torch/csrc/jit/passes/frozen_conv_folding.h>
#include <torch/csrc/jit/passes/frozen_ops_to_mkldnn.h>
#include <torch/csrc/jit/passes/remove_mutation.h>
#include <torch/csrc/jit/passes/utils/subgraph_utils.h>
#include <torch/csrc/jit/runtime/custom_operator.h>
#include <torch/csrc/jit/runtime/operator_options.h>
#include <torch/csrc/jit/tensorexpr/types.h>

#include <ATen/core/interned_strings.h>
#include <c10/util/Exception.h>
#include <torch/csrc/jit/ir/alias_analysis.h>
#include <torch/csrc/jit/ir/constants.h>
#include <torch/csrc/jit/passes/dead_code_elimination.h>
#include <torch/csrc/jit/passes/graph_rewrite_helper.h>
#include <torch/csrc/jit/passes/peephole.h>
#include <torch/csrc/jit/runtime/custom_operator.h>

namespace torch {
namespace jit {

using Tensor = at::Tensor;

namespace {

c10::AliasAnalysisKind aliasAnalysisFromSchema() {
  return AliasAnalysisKind::FROM_SCHEMA;
}

Operation BroadOp(const Node* node) {
  return [](Stack* stack) {
    auto b = pop(stack).toTensor();
    auto a = pop(stack).toTensor();
    auto b_size = b.sizes();
    auto a_size = a.sizes();
    if (a_size.equals(b_size)) {
      push(stack, a, b);
    } else {
      auto out_size = at::infer_size(a_size, b_size);
      if (a_size.equals(out_size)) {
        push(stack, a);
      } else {
        push(stack, a.to_dense().expand(out_size).to_mkldnn());
      }
      if (b_size.equals(out_size)) {
        push(stack, b);
      } else {
        push(stack, b.to_dense().expand(out_size).to_mkldnn());
      }
    }
  };
}

RegisterOperators BroadOpReg({
    torch::jit::Operator(
        prim::BroadcastMKLDNNTensors,
        BroadOp,
        AliasAnalysisKind::INTERNAL_SPECIAL_CASE),
});

Operation ConstantMKLDNNTensorOp(const Node* node) {
  const auto& t = node->t(attr::value);
  return [t](Stack* stack) {
    push(stack, t);
    return 0;
  };
}

// This is registered as its own op instead of as prim::Constant bc it does not
<<<<<<< HEAD
// serialize which is an invariant of prim::Consstant
RegisterOperators MKLDNNConstantOp({
=======
// serialize which is an invariant of prim::Constant
// TODO: make mkldnn tensor serialize...
const RegisterOperators MKLDNNConstantOp({
>>>>>>> 948d7c88
    torch::jit::Operator(
        prim::ConstantMKLDNNTensor,
        ConstantMKLDNNTensorOp,
        AliasAnalysisKind::INTERNAL_SPECIAL_CASE),
});

Node* createConstantMKLDNNTensorOp(Graph* g, const Tensor& mkldnn_tensor) {
  TORCH_INTERNAL_ASSERT(mkldnn_tensor.is_mkldnn());
  auto op = g->create(prim::ConstantMKLDNNTensor);
  op->t_(attr::value, mkldnn_tensor);
  return op;
}

bool supportedMKLDNNWeight(const Tensor& weight) {
  return weight.device().is_cpu() && weight.dtype() == c10::ScalarType::Float &&
      weight.ndimension() != 0;
}

void replaceInputWithMKLDNNTensor(Node* n, size_t index) {
  Value* input = n->inputs().at(index);
  auto mkldnn_tensor = constant_as<Tensor>(input)->to_mkldnn();
  auto mkldnn_tensor_value =
      createConstantMKLDNNTensorOp(n->owningGraph(), mkldnn_tensor)
          ->insertBefore(n)
          ->output();
  mkldnn_tensor_value->setDebugName(input->debugName() + "_mkldnn");
  n->replaceInputWith(input, mkldnn_tensor_value);
}

void replaceInputWithMKLDNNTensor(
    Node* n,
    const std::string& name,
    const at::Tensor& mkldnn_tensor) {
  Value* input = n->namedInput(name);
  auto mkldnn_tensor_value =
      createConstantMKLDNNTensorOp(n->owningGraph(), mkldnn_tensor)
          ->insertBefore(n)
          ->output();
  mkldnn_tensor_value->setDebugName(input->debugName() + "_mkldnn");
  n->replaceInputWith(input, mkldnn_tensor_value);
}

void replaceInputWithMKLDNNTensor(Node* n, const std::string& name) {
  Value* input = n->namedInput(name);
  auto mkldnn_tensor = constant_as<Tensor>(input)->to_mkldnn();
  replaceInputWithMKLDNNTensor(n, name, mkldnn_tensor);
}

void moveConvWeightsToMKLDNN(Node* conv) {
  auto conv_w_mkldnn =
      constant_as<Tensor>(conv->namedInput("weight")).value().to_mkldnn();
  std::vector<int64_t> padding =
      toIValue(conv->namedInput("padding"))->toIntVector();
  std::vector<int64_t> stride =
      toIValue(conv->namedInput("stride"))->toIntVector();
  std::vector<int64_t> dilation =
      toIValue(conv->namedInput("dilation"))->toIntVector();
  auto groups = constant_as<int64_t>(conv->namedInput("groups")).value();

  if (conv->kind() == aten::conv2d) {
    conv_w_mkldnn = mkldnn_reorder_conv2d_weight(
        conv_w_mkldnn, padding, stride, dilation, groups);
  } else if (conv->kind() == aten::conv3d) {
    conv_w_mkldnn = mkldnn_reorder_conv3d_weight(
        conv_w_mkldnn, padding, stride, dilation, groups);
  } else {
    TORCH_INTERNAL_ASSERT(false);
  }
  replaceInputWithMKLDNNTensor(conv, "weight", conv_w_mkldnn);

  if (conv->namedInput("bias")->type() != NoneType::get()) {
    replaceInputWithMKLDNNTensor(conv, "bias");
  }
}

void moveWeightsToMKLDNN(Node* n) {
  // conv goes through special pathway so we can call mkldnn reorder conv
  // primitive
  if (n->kind() == aten::conv2d || n->kind() == aten::conv3d) {
    moveConvWeightsToMKLDNN(n);
  } else {
    for (size_t i = 0; i < n->inputs().size(); ++i) {
      if (!n->input(i)->type()->cast<TensorType>() ||
          n->input(i)->node()->kind() != prim::Constant) {
        continue;
      }
      replaceInputWithMKLDNNTensor(n, i);
    }
  }
}

void computeSubgraphInMKLDNN(Node* subgraph_node) {
  auto graph = subgraph_node->owningGraph();
  Value* none_value;
  {
    WithInsertPoint guard(subgraph_node);
    none_value = graph->insertConstant(IValue());
  }
  for (size_t i = 0; i < subgraph_node->inputs().size(); ++i) {
    Value* v = subgraph_node->inputs().at(i);
    if (!v->type()->cast<TensorType>()) {
      continue;
    }
    auto to_mkldnn =
        graph->create(c10::Symbol::fromQualString("aten::to_mkldnn"), 1)
            ->insertBefore(subgraph_node);
    to_mkldnn->addInput(v);
    to_mkldnn->addInput(none_value);
    subgraph_node->replaceInput(i, to_mkldnn->output());
  }

  for (size_t i = 0; i < subgraph_node->outputs().size(); ++i) {
    Value* v = subgraph_node->outputs().at(i);
    if (!v->type()->cast<TensorType>()) {
      continue;
    }
    auto from_mkldnn =
        graph
            ->create(
                c10::Symbol::fromQualString("aten::to_dense"), {v, none_value})
            ->insertAfter(subgraph_node);
    v->replaceAllUsesAfterNodeWith(from_mkldnn, from_mkldnn->output());
  }

  auto subgraph = SubgraphUtils::getSubgraph(subgraph_node);
  for (auto it = subgraph->block()->nodes().begin();
       it != subgraph->block()->nodes().end();) {
    Node* body_node = *it;
    it++;

    moveWeightsToMKLDNN(body_node);

    if (body_node->kind() == aten::add || body_node->kind() == aten::mul) {
      auto node = body_node->owningGraph()->create(
          Symbol::prim("BroadcastMKLDNNTensors"),
          {body_node->inputs().at(0), body_node->inputs().at(1)},
          2);
      node->insertBefore(body_node);
      body_node->replaceInput(0, node->outputs().at(0));
      body_node->replaceInput(1, node->outputs().at(1));
    }
  }
}

bool nonConstantParameters(Node* n) {
  for (size_t i = 1; i < n->inputs().size(); i++) {
    if (n->inputs().at(i)->node()->kind() != prim::Constant) {
      return true;
    }
  }
  return false;
}

bool frozenMkldnnCompatibleLinearNode(Node* n) {
  if (nonConstantParameters(n)) {
    return false;
  }

  if (n->kind() != aten::linear) {
    return false;
  }

  auto weight = constant_as<Tensor>(n->namedInput("weight")).value();
  return supportedMKLDNNWeight(weight);
}

bool frozenMkldnnCompatibleConvNode(Node* n) {
  if (nonConstantParameters(n)) {
    return false;
  }
  // mkldnn does not support conv1d
  // _convolution is rewritten before this pass is invoked
  if (n->kind() != aten::conv2d && n->kind() != aten::conv3d) {
    return false;
  }

  auto weight = constant_as<Tensor>(n->namedInput("weight")).value();
  return supportedMKLDNNWeight(weight);
}

// [mkldnn perf strategy]
// Certain ops - aten::linear, aten::conv2d, aten::conv3d - provide a huge speed
// up just by converting the constant weights to MKLDNN AOT, and then at runtime
// converting the non-constant input to_mkldnn before the op, and then back to
// its original layout after the op. The speed up holds even if you end up
// converting the input to_mkldnn and output back to_dense. We start groups of
// ops to compute in MKLDNN only from these ops that are a strict speedup. Then,
// we expand the groups to include operators which are computable in MKLDNN &
// are roughly perf equal to eager. We do this in the hopes of joining multiple
// fast nodes together, saving to_mkldnn and to_dense conversions.
//
// MKLDNN only supports float32 inputs for aten::linear, aten::conv2d &
// aten::conv3d. We only fuse these nodes if the weights are float32, and then
// we only include operators which we can prove will execute in float32. By
// fusing topologically we can maintain the invariant that all tensor types in
// the graph are floating point. In fusing Conv-> Add -> Relu -> Conv we start
// with the first Conv, know that the output is float, and can then safely merge
// Add and Relu. If we started with the last Conv, it would be difficult to
// prove in our first pass that the Add's inputs were both float32 without first
// fusing the first conv.

class MKLDNNSubgraphSlicer {
 public:
  MKLDNNSubgraphSlicer(
      Block* block,
      std::shared_ptr<Graph> graph,
      AliasDb& aliasDb)
      : block_(block), graph_(std::move(graph)), aliasDb_(aliasDb) {}

  void run() {
    // We maintain alias db correctness in-place while building up the autodiff
    // subgraphs, however it is difficult to preserve correctness when
    // un-inlining autodiff subgraphs. We first recursively construct all
    // subgraphs and then unmerge them into the graph
    buildupSubgraphs();
    computeSubgraphsInMKLDNN();
    // Run CSE globally onceto eliminate duplicates that may have occurred
    // while inlining subgraphs.
    EliminateCommonSubexpression(graph_);
  }

  void buildupSubgraphs() {
    // We need to run the slicer multiple times in order to get all merge
    // opportunities. This is because moveBeforeTopologicalValid may reorder
    // nodes to be AFTER the current iteration point. In order to properly
    // consider those nodes for merging, we need run the pass until no changes
    // have been made.
    //
    // Example:
    //   c = f(a, b)
    //   d = f(c)
    //   e = f(d)  <- iter is here, moving upward
    // After c.moveBeforeTopologicallyValid(e), we have:
    //   c = f(a, b)
    //   e = f(d)  <- iter still here
    //   d = f(c)  <- this was node moved on the other side.

    bool any_changed = true;
    while (any_changed) {
      any_changed = false;
      for (auto it = block_->nodes().begin(); it != block_->nodes().end();) {
        bool changed;
        std::tie(it, changed) = scanNode(*it);
        any_changed |= changed;
      }
    }

    // Construct Subgraphs Recursively
    for (Node* n : block_->nodes()) {
      for (auto subBlock : n->blocks()) {
        MKLDNNSubgraphSlicer(subBlock, graph_, aliasDb_).buildupSubgraphs();
      }
    }
  }

  static bool MKLDNNGroupStart(Node* node) {
    // if we're already in the process of merging
    if (node->kind() == prim::MKLDNNGroup) {
      return true;
    }
    // see [mkldnn perf strategy]
    return frozenMkldnnCompatibleLinearNode(node) ||
        frozenMkldnnCompatibleConvNode(node);
  }

 private:
  // MKLDNN only supports floats of dimension > 0, so we only support
  // Tensors who have a known type or were previously verified
  // to be usable in an MKLDNN Group
  bool tensorInputIsMKLDNNSupported(Value* v, Node* v_use) {
    auto const_tensor = constant_as<Tensor>(v);
    if (const_tensor) {
      return supportedMKLDNNWeight(*const_tensor);
    }
    auto k = v->node()->kind();
    bool supported = k == prim::MKLDNNGroup ||
        k == prim::ConstantMKLDNNTensor || k == aten::to_mkldnn;
    if (supported) {
      return true;
    }
    for (const auto& use : v->uses()) {
      if (use.user->kind() == aten::to_mkldnn &&
          v_use->owningBlock() == use.user->owningBlock()) {
        return true;
      }
    }
    return false;
  }

  // We include ops here which are roughly perf-equivalent in mkldnn as with
  // aten (single & multithreaded) and whose inputs & outputs are float32.
  bool computableInMKLDNN(Node* n) {
    for (Value* v : n->inputs()) {
      if (v->type()->cast<TensorType>() &&
          !(tensorInputIsMKLDNNSupported(v, n))) {
        return false;
      }
    }
    // unary ops we dont need to prove anything else than
    // the input is mkldnn supported
    if (n->kind() == aten::relu || n->kind() == aten::sigmoid) {
      return true;
    }
    if (n->kind() == aten::add) {
      // mkldnn doesn't currently support Tensor-Scalar add
      for (size_t i = 0; i < 2; i++) {
        if (!n->inputs().at(i)->type()->cast<TensorType>()) {
          return false;
        }
      }
      return true;
    }
    // TODO: dropout removal. mkldnn doesnt support train=True
    if (n->kind() == aten::dropout) {
      auto train = constant_as<bool>(n->namedInput("train")).value();
      return train == false;
    }
    return false;
  }

  void computeSubgraphsInMKLDNN() {
    auto curNode = *block_->nodes().begin();
    while (curNode != *block_->nodes().end()) {
      auto nextNode = curNode->next();
      if (curNode->kind() == prim::MKLDNNGroup) {
        computeSubgraphInMKLDNN(curNode);
        SubgraphUtils::unmergeSubgraph(curNode);
      }
      curNode = nextNode;
    }
    for (Node* n : block_->nodes()) {
      for (Block* b : n->blocks()) {
        MKLDNNSubgraphSlicer(b, graph_, aliasDb_).computeSubgraphsInMKLDNN();
      }
    }
  }

  bool shouldConsiderForMerge(Node* node) {
    // if we're already in the process of merging
    if (node->kind() == prim::MKLDNNGroup) {
      return true;
    }
    return frozenMkldnnCompatibleLinearNode(node) ||
        frozenMkldnnCompatibleConvNode(node) || computableInMKLDNN(node);
  }

  std::pair<graph_node_list::iterator, bool> scanNode(Node* producer) {
    if (MKLDNNGroupStart(producer)) {
      if (producer->kind() != prim::MKLDNNGroup) {
        producer = SubgraphUtils::createSingletonSubgraphAndUpdateAliasing(
            producer, prim::MKLDNNGroup, aliasDb_);
      }
      std::vector<Node*> output_nodes;
      for (Value* v : producer->outputs()) {
        for (const auto& use : v->uses()) {
          output_nodes.push_back(use.user);
        }
      }
      std::sort(
          output_nodes.begin(), output_nodes.end(), [&](Node* a, Node* b) {
            return a->isBefore(b);
          });
      for (auto output_node : output_nodes) {
        if (auto group = tryMerge(producer, output_node)) {
          // we successfully merged, so the new group's `outputs` may have
          // changed. So rescan the new group for more merging opportunities.
          return std::make_pair(group.value()->iterator()++, true);
        }
      }
    }

    return std::make_pair(++producer->iterator(), false);
  }

  // Try to merge `consumer` into `producer`. If successful, this destroys
  // `consumer` and returns the `producer` group.
  c10::optional<Node*> tryMerge(Node* producer, Node* consumer) {
    AT_ASSERT(producer->kind() == prim::MKLDNNGroup);
    bool canMerge = shouldConsiderForMerge(consumer) &&
        aliasDb_.moveAfterTopologicallyValid(consumer, producer);

    if (!canMerge) {
      return c10::nullopt;
    }

    // TODO: subgraph utils doesnt handle merging a consumer into a producer
    // so we merge the producer into the consumer even though it's inefficient
    consumer = SubgraphUtils::createSingletonSubgraphAndUpdateAliasing(
        consumer, prim::MKLDNNGroup, aliasDb_);

    SubgraphUtils::mergeNodeIntoSubgraphAndUpdateAliasing(
        producer, consumer, aliasDb_);
    return consumer;
  }

  Block* block_;
  std::shared_ptr<Graph> graph_;
  AliasDb& aliasDb_;
};

bool containsMKLDNNGroup(Block* b) {
  for (Node* n : b->nodes()) {
    for (Block* block : n->blocks()) {
      if (containsMKLDNNGroup(block)) {
        return true;
      }
    }
    if (MKLDNNSubgraphSlicer::MKLDNNGroupStart(n)) {
      return true;
    }
  }
  return false;
}

} // namespace

void ConvertFrozenOpsToMKLDNN(std::shared_ptr<Graph>& graph) {
#if AT_MKLDNN_ENABLED()
  GRAPH_DUMP("Before convert frozen ops to mkldnn", graph);
  // TODO: replace conv1d with conv2d ?
  graph_rewrite_helper::replaceConvolutionWithAtenConv(graph);
  if (containsMKLDNNGroup(graph->block())) {
    // Only remove tensor mutation if we know we're going to create speedups
    // with mkldnn. Only supporting functional ops simplifies this pass bc
    // running an op in mkldnn removes the aliasing relationships that
    // previously existed between input and output
    RemoveTensorMutation(graph);
    AliasDb db(graph);
    MKLDNNSubgraphSlicer(graph->block(), graph, db).run();
    EliminateDeadCode(graph);
    GRAPH_DUMP("After convert frozen ops to mkldnn", graph);
  } else {
    GRAPH_DUMP("No mkldnn compatible frozen nodes", graph);
  }
#else
  GRAPH_DUMP("MKLDNN Not enabled", graph);
#endif
}

} // namespace jit
} // namespace torch<|MERGE_RESOLUTION|>--- conflicted
+++ resolved
@@ -62,7 +62,7 @@
   };
 }
 
-RegisterOperators BroadOpReg({
+const RegisterOperators BroadOpReg({
     torch::jit::Operator(
         prim::BroadcastMKLDNNTensors,
         BroadOp,
@@ -78,14 +78,9 @@
 }
 
 // This is registered as its own op instead of as prim::Constant bc it does not
-<<<<<<< HEAD
-// serialize which is an invariant of prim::Consstant
-RegisterOperators MKLDNNConstantOp({
-=======
 // serialize which is an invariant of prim::Constant
 // TODO: make mkldnn tensor serialize...
 const RegisterOperators MKLDNNConstantOp({
->>>>>>> 948d7c88
     torch::jit::Operator(
         prim::ConstantMKLDNNTensor,
         ConstantMKLDNNTensorOp,
@@ -361,9 +356,7 @@
       return supportedMKLDNNWeight(*const_tensor);
     }
     auto k = v->node()->kind();
-    bool supported = k == prim::MKLDNNGroup ||
-        k == prim::ConstantMKLDNNTensor || k == aten::to_mkldnn;
-    if (supported) {
+    if (k == prim::MKLDNNGroup || k == prim::ConstantMKLDNNTensor || k == aten::to_mkldnn) {
       return true;
     }
     for (const auto& use : v->uses()) {
