#include <torch/csrc/jit/tensorexpr/registerizer.h>

namespace torch {
namespace jit {
namespace tensorexpr {
namespace registerizer {

// AccessInfo

void AccessInfo::addStore(StorePtr store, const std::shared_ptr<Scope>& scope) {
  block_ =
      block_ ? Block::getSharedParent(block_, scope->block()) : scope->block();

  // If there is already a usage and it's this store, that means the same
  // access is present in the RHS.
  firstUsageOverlapped_ |= first_usage_ == store;
  first_usage_ = first_usage_ ? block_->getEnclosedRoot(first_usage_) : store;
  last_usage_ = store;

  store_cost_ =
      IRSimplifier::simplify(alloc<Add>(store_cost_, alloc<IntImm>(1)));
  stores_.push_back(store);

  conditionId_ = scope->conditionId();
  hiddenAccess_.reset();
}

void AccessInfo::addLoad(
    LoadPtr load,
    const std::shared_ptr<Scope>& scope,
    StmtPtr usage) {
  block_ =
      block_ ? Block::getSharedParent(block_, scope->block()) : scope->block();
  first_usage_ = first_usage_ ? block_->getEnclosedRoot(first_usage_) : usage;
  last_usage_ = usage;

  load_cost_ = IRSimplifier::simplify(alloc<Add>(load_cost_, alloc<IntImm>(1)));
  loads_.push_back(load);

  conditionId_ = scope->conditionId();
  hiddenAccess_.reset();
}

void AccessInfo::merge(const std::shared_ptr<AccessInfo>& other) {
  TORCH_INTERNAL_ASSERT(hash_ == other->hash());
  TORCH_INTERNAL_ASSERT(indices_.size() == other->indices().size());

  last_usage_ = other->last_usage();
  for (auto s : other->stores()) {
    stores_.push_back(s);
  }
  for (auto l : other->loads()) {
    loads_.push_back(l);
  }

  store_cost_ =
      IRSimplifier::simplify(alloc<Add>(store_cost_, other->store_cost()));
  load_cost_ =
      IRSimplifier::simplify(alloc<Add>(load_cost_, other->load_cost()));

  block_ = Block::getSharedParent(block_, other->block());
  // update first and last usage to be in the parent Block.
  first_usage_ = block_->getEnclosedRoot(first_usage_);
  last_usage_ = block_->getEnclosedRoot(last_usage_);
  hiddenAccess_.reset();
}

bool AccessInfo::overlaps(const std::shared_ptr<AccessInfo>& other) {
  // All accesses to a buf must have the same dimensionality.
  TORCH_INTERNAL_ASSERT(indices_.size() == other->indices().size());

  auto& other_indices = other->indices();

  // They don't overlap if there is a guaranteed difference in any
  // dimension.
  bool overlap = true;
  for (size_t i = 0; i < indices_.size(); ++i) {
    ExprPtr diff = alloc<Sub>(indices_[i], other_indices[i]);
    diff = IRSimplifier::simplify(diff);

    if (diff->isConstant() && !immediateEquals(diff, 0)) {
      overlap = false;
      break;
    }
  }

  return overlap;
}

bool AccessInfo::dependsOnVar(VarPtr v) {
  VarFinder vf;
  for (auto i : indices_) {
    i->accept(&vf);
  }

  return vf.vars().count(v);
}

std::shared_ptr<AccessInfo> AccessInfo::cloneWithHiddenInfo(
    const std::shared_ptr<AccessInfo>& orig) {
  std::shared_ptr<AccessInfo> newInfo = std::make_shared<AccessInfo>(
      orig->hash(), orig->buf(), orig->indices(), orig->accessOrder());

  newInfo->block_ = orig->block_;
  newInfo->first_usage_ = orig->first_usage_;
  newInfo->last_usage_ = orig->last_usage_;
  newInfo->firstUsageOverlapped_ = orig->firstUsageOverlapped_;
  newInfo->store_cost_ = orig->store_cost_;
  newInfo->load_cost_ = orig->load_cost_;
  for (auto s : orig->stores_) {
    newInfo->stores_.push_back(s);
  }
  for (auto s : orig->loads_) {
    newInfo->loads_.push_back(s);
  }

  newInfo->conditionId_ = orig->conditionId_;
  newInfo->hiddenAccess_ = orig;
  return newInfo;
}

void AccessInfo::print() const {
  std::cout << "Access: " << *buf_ << "{";
  for (auto i : indices_) {
    std::cout << *i << " ";
  }
  std::cout << "} stores: " << stores_.size() << " (" << *store_cost_ << ") -";
  std::cout << " loads: " << loads_.size() << " (" << *load_cost_ << ")";
  if (conditionId_) {
    std::cout << " cond: " << conditionId_;
  }

  std::cout << "\n";
}

// Scope

void Scope::closeAccess(const std::shared_ptr<AccessInfo>& info) {
  closedAccesses_.push_back(info);
}

AccessHashMap& Scope::getAccessMapByBuf(BufPtr b) {
  auto it = openAccesses_.find(b);
  if (it == openAccesses_.end()) {
    // create and return
    return openAccesses_[b];
  }

  return it->second;
}

void Scope::filterClosed() {
  closedAccesses_.erase(
      std::remove_if(
          closedAccesses_.begin(),
          closedAccesses_.end(),
          [](auto info) {
            return info->store_cost()->isConstant() &&
                immediateAs<int>(info->store_cost()) <= 1 &&
                info->load_cost()->isConstant() &&
                immediateAs<int>(info->load_cost()) <= 1;
          }),
      closedAccesses_.end());
}

// RegisterizerAnalysis

void RegisterizerAnalysis::closeAccessIntoScope(
    const std::shared_ptr<AccessInfo>& info,
    const std::shared_ptr<Scope>& scope) {
  if (exprConditionals_.count(info->conditionId()) != 0) {
    return;
  }

  if (info->hiddenAccess()) {
    closeAccessIntoScope(info->hiddenAccess(), scope);
    return;
  }
  scope->closeAccess(info);
}

void RegisterizerAnalysis::visit(ForPtr v) {
  if (v->loop_options().is_gpu_block_index() ||
      v->loop_options().is_gpu_thread_index()) {
    throw malformed_input(
        "Registerization must occur after parallelism flattening");
  }

  auto parent = currentScope_;
  currentScope_ = std::make_shared<Scope>(v->body(), parent);

  currentScope_->addLocalVar(v->var());

  stmtStack_.push_front(v);
  v->body()->accept(this);
  stmtStack_.pop_front();

  ExprPtr loopExtent =
      IRSimplifier::simplify(alloc<Sub>(v->stop(), v->start()));

  // now we need to see which accesses we can hoist out of the for loop, their
  // costs should be multiplied by the loop extent.
  for (auto& pair : currentScope_->openAccesses()) {
    if (pair.second.empty()) {
      continue;
    }

    auto& childAccesses = pair.second;

    for (auto it = childAccesses.begin(); it != childAccesses.end();) {
      std::shared_ptr<AccessInfo>& candidate = it->second;

      // If the access is open, but conditional, then we have a problem. It's
      // possible that an access at a higher scope could "unhide" the
      // conditional access, in which case we need to hoist. If there is no
      // access to this element at a higher scope then we cannot safely hoist.
      // We cannot know at this level whether that will or wont occur.
      //
      // The solution we take here is to split the space-time continuum, and
      // keep both versions of the access handy. If the hoisted access is not
      // used above, we'll fall back to using the hidden, conditional
      // AccessInfo - if it is, we'll delete the copy.
      if (candidate->conditionId() != 0) {
        candidate = AccessInfo::cloneWithHiddenInfo(candidate);
      }

      bool closed = false;
      // If this access depends on a locally scoped variable, it cannot be
      // hosted out of the loop.
      for (auto v : currentScope_->localVars()) {
        if (candidate->dependsOnVar(v)) {
          closeAccessIntoScope(candidate, currentScope_);
          closed = true;
          break;
        }
      }
      if (closed) {
        it = childAccesses.erase(it);
        continue;
      }

      // hoist!
      // By hoisting we pull the reads and writes out of the loop, and so the
      // benefit of registerizing this access is multiplied by the loop extent.
      candidate->setEnclosingBlock(parent->block());
      candidate->hoistCosts(loopExtent);

      // in the parent block, this loop Stmt is the insertion point for the
      // initializer and finalizer.
      candidate->setUsageMarks(v, v);

      ++it;
    }
  }

  // If an access is closed within a loop then it cannot be merged into an
  // existing open access, but will still close that existing access. This is
  // somewhat different from the regular merge so we need to handle closed
  // accesses first.
  mergeHiddenScope(true);

  // having hoisted, now we can merge normally.
  mergeCurrentScopeIntoParent();
};

void RegisterizerAnalysis::visit(CondPtr v) {
  ExprPtr condition = v->condition();
  BlockPtr true_stmt = v->true_stmt();
  BlockPtr false_stmt = v->false_stmt();

  stmtStack_.push_front(v);

  // condition is in the enclosing scope.
  condition->accept(this);

  auto prev_scope = currentScope_;
  auto true_scope =
      std::make_shared<Scope>(true_stmt, prev_scope, ++conditionId_);
  auto false_scope =
      std::make_shared<Scope>(false_stmt, prev_scope, ++conditionId_);

  if (true_stmt) {
    currentScope_ = true_scope;
    true_stmt->accept(this);
    mergeHiddenScope(true);
    mergeCurrentScopeIntoParent();
  }
  if (false_stmt) {
    currentScope_ = false_scope;
    false_stmt->accept(this);
    mergeHiddenScope(true);
    mergeCurrentScopeIntoParent();
  }

  // TODO: even though both scopes are conditional, we can merge accesses if
  // they totally overlap in both branches, since we can guarantee one
  // definition will be hit. We might need a 3-way merge? Not as simple as
  // merging the true and false scopes together first.

  stmtStack_.pop_front();
}

// IfThenElses are just like Conds except they are not Stmts, which means no
// registerization can occur internally. However, the first reference to an
// access can occur within one if its visible outside the condition.
void RegisterizerAnalysis::visit(IfThenElsePtr v) {
  ExprPtr condition = v->condition();
  ExprPtr true_value = v->true_value();
  ExprPtr false_value = v->false_value();

  // condition is in enclosing scope.
  condition->accept(this);

  auto prev_scope = currentScope_;
  auto true_scope =
      std::make_shared<Scope>(prev_scope->block(), prev_scope, ++conditionId_);
  auto false_scope =
      std::make_shared<Scope>(prev_scope->block(), prev_scope, ++conditionId_);

  // We store IfThenElse scopes in a global map, which we use to prevent closing
  // any access that would require inserting statements in the values, which
  // cannot enclose Stmts.
  exprConditionals_.insert(true_scope->conditionId());
  exprConditionals_.insert(false_scope->conditionId());

  if (true_value) {
    currentScope_ = true_scope;
    true_value->accept(this);
    mergeHiddenScope(false);
    mergeCurrentScopeIntoParent();
  }

  if (false_value) {
    currentScope_ = false_scope;
    false_value->accept(this);
    mergeHiddenScope(false);
    mergeCurrentScopeIntoParent();
  }
}

void RegisterizerAnalysis::visit(LetPtr v) {
  currentScope_->addLocalVar(v->var());

  stmtStack_.push_front(v);
  v->value()->accept(this);
  stmtStack_.pop_front();
}

void RegisterizerAnalysis::visit(BlockPtr v) {
  auto prev_scope = currentScope_;
  if (currentScope_->block() != v) {
    currentScope_ = std::make_shared<Scope>(v, prev_scope);
  }

  stmtStack_.push_front(v);

  for (auto s : *v) {
    s->accept(this);
    if (currentScope_->block() != v) {
      // merge the inner block's accesses into this Block's accesses.
      mergeCurrentScopeIntoParent();
    }
  }

  stmtStack_.pop_front();

  if (prev_scope->block() == nullptr) {
    // close any open candidates.
    for (auto& p1 : currentScope_->openAccesses()) {
      for (auto& p2 : p1.second) {
        closeAccessIntoScope(p2.second, currentScope_);
      }
    }
  }
}

void RegisterizerAnalysis::visit(StorePtr v) {
  stmtStack_.push_front(v);
  v->value()->accept(this);
  stmtStack_.pop_front();

  if (v->indices().empty()) {
    // already a scalar.
    return;
  }

  // hash the Store:
  SimplifierHashType accessHash = hasher_.hash(v->buf());
  for (auto i : v->indices()) {
    accessHash = hasher_.hash_combine(accessHash, i);
  }

  auto& bufAccesses = currentScope_->getAccessMapByBuf(v->buf());
  auto candidateIt = bufAccesses.find(accessHash);

  // If an identical access already exists, add this Store to it.
  if (candidateIt != bufAccesses.end()) {
    candidateIt->second->addStore(v, currentScope_);
    return;
  }

  // Otherwise make a new AccessInfo and add this store.
  auto info = std::make_shared<AccessInfo>(
      accessHash, v->buf(), v->indices(), accessOrder_++);
  info->addStore(v, currentScope_);

  // This new access may overlap an existing open access, in which case we need
  // to close the older of the two.
  bool alreadyOverlapped = false;
  for (auto it = bufAccesses.begin(); it != bufAccesses.end();) {
    auto other = it->second;
    if (info->overlaps(other)) {
      if (other->last_usage() == v) {
        // we are already overlapped by an access in the RHS.
        alreadyOverlapped = true;
      }
      closeAccessIntoScope(other, currentScope_);
      it = bufAccesses.erase(it);
    } else {
      ++it;
    }
  }

  if (alreadyOverlapped) {
    closeAccessIntoScope(info, currentScope_);
  } else {
    bufAccesses.emplace(accessHash, info);
  }
}

void RegisterizerAnalysis::visit(LoadPtr v) {
  if (v->indices().empty()) {
    // already a scalar.
    return;
  }
  // hash the Load:
  SimplifierHashType accessHash = hasher_.hash(v->buf());
  for (auto i : v->indices()) {
    accessHash = hasher_.hash_combine(accessHash, i);
  }

  auto& bufAccesses = currentScope_->getAccessMapByBuf(v->buf());
  auto candidateIt = bufAccesses.find(accessHash);
  if (candidateIt != bufAccesses.end()) {
    // found the right access, can just insert.
    candidateIt->second->addLoad(v, currentScope_, stmtStack_.front());
    return;
  }

  std::shared_ptr<AccessInfo> info = std::make_shared<AccessInfo>(
      accessHash, v->buf(), v->indices(), accessOrder_++);
  info->addLoad(v, currentScope_, stmtStack_.front());

  bool alreadyOverlapped = false;
  // This new access may overlap an existing open access, in which case we need
  // to finalize the older of the two.
  for (auto it = bufAccesses.begin(); it != bufAccesses.end();) {
    auto other = it->second;
    if (info->overlaps(other)) {
      if (info->last_usage() == other->last_usage()) {
        // if these two accesses are from the same Stmt, they already overlap
        // each other.
        alreadyOverlapped = true;
      }
      closeAccessIntoScope(other, currentScope_);
      it = bufAccesses.erase(it);
    } else {
      ++it;
    }
  }

  if (alreadyOverlapped) {
    closeAccessIntoScope(info, currentScope_);
  } else {
    bufAccesses.emplace(accessHash, info);
  }
}

// Loop and Conditional scopes are different in that it may or may not be
// possible to hoist the intializer of a scalar variable outside the block
// depending on if we can tell that the Buffer access is valid outside. This is
// tricky because the access that demonstrates this may be later in the tree and
// we haven't encountered it yet.
// The allowClosed flag indicates whether we want to keep the closed accesses
// (For and Cond), or not (IfThenElse).
void RegisterizerAnalysis::mergeHiddenScope(bool allowClosed) {
  // The rule is that if any access is closed within the conditional block, any
  // accesses which overlap it must also be closed - since their initializer
  // cannot be hoisted out of the block.
  std::list<std::shared_ptr<AccessInfo>> newClosed;
  for (auto& info : currentScope_->closedAccesses()) {
    auto& candidates = currentScope_->getAccessMapByBuf(info->buf());
    for (auto it = candidates.begin(); it != candidates.end();) {
      std::shared_ptr<AccessInfo> candidate = it->second;

      if (info->hash() == candidate->hash() || info->overlaps(candidate)) {
        newClosed.push_back(candidate);
        it = candidates.erase(it);
      } else {
        ++it;
      }
    }
  }

  if (allowClosed) {
    for (auto& info : newClosed) {
      closeAccessIntoScope(info, currentScope_);
    }
  } else {
    currentScope_->closedAccesses().clear();
  }
}

// Merge currentScope_ into it's parent, and make parent the new currentScope_.
void RegisterizerAnalysis::mergeCurrentScopeIntoParent() {
  auto parent = currentScope_->parent();

  // copy across current closed accceses, merging / closing as necessary
  for (auto& candidate : currentScope_->closedAccesses()) {
    auto& parentAccesses = parent->getAccessMapByBuf(candidate->buf());

    auto parentIt = parentAccesses.find(candidate->hash());
    if (parentIt != parentAccesses.end()) {
      std::shared_ptr<AccessInfo> pCandidate = parentIt->second;

      // if the access is closed inside a condition, it can only be merged if
      // the parent is in the same condition.
      if (candidate->conditionId() &&
          pCandidate->conditionId() != candidate->conditionId()) {
        // the parent's access must be closed.
        closeAccessIntoScope(pCandidate, parent);
        parentAccesses.erase(parentIt);

        // the childs access inserted into the parent scope.
        closeAccessIntoScope(candidate, parent);
        continue;
      }

      // merge totally overlapping accesses.
      parentIt->second->merge(candidate);
      closeAccessIntoScope(parentIt->second, parent);
      parentAccesses.erase(parentIt);
      continue;
    }

    // we didn't find a perfect match, but we need to check all open accesses of
    // this buf for partial overlap.
    for (auto it = parentAccesses.begin(); it != parentAccesses.end();) {
      std::shared_ptr<AccessInfo> pCandidate = it->second;
      // Partial overlap of parent access: close parent access.
      if (candidate->overlaps(pCandidate)) {
        closeAccessIntoScope(pCandidate, parent);
        it = parentAccesses.erase(it);
        continue;
      }
      ++it;
    }

    // Insert the childs closed access into the parent scope.
    closeAccessIntoScope(candidate, parent);
  }

  // copy across current open accesses, merging as necessary.
  // for each Buf with an open access:
  for (auto& pair : currentScope_->openAccesses()) {
    BufPtr buf = pair.first;
    if (pair.second.empty()) {
      continue;
    }

    auto& parentAccesses = parent->getAccessMapByBuf(buf);

    // for each open access in the child scope for this Buf:
    for (auto& hpair : pair.second) {
      bool handled{false};
      std::shared_ptr<AccessInfo> candidate = hpair.second;

      for (auto it = parentAccesses.begin(); it != parentAccesses.end();) {
        std::shared_ptr<AccessInfo> pCandidate = it->second;

        // If it completely overlaps then merge.
        if (candidate->hash() == pCandidate->hash()) {
          // if both accesses are found in conditional blocks, they cannot be
          // merged, but the earlier must be closed.
          if (pCandidate->conditionId() != parent->conditionId() &&
              pCandidate->conditionId() != candidate->conditionId()) {
            closeAccessIntoScope(pCandidate, parent);
            it = parentAccesses.erase(it);
            continue;
          }
          pCandidate->merge(candidate);
          handled = true;
          ++it;
          continue;
        }

        // It can overlap an access in the parent: close the parent access.
        // The child access may still be open.
        if (candidate->overlaps(pCandidate)) {
          closeAccessIntoScope(pCandidate, parent);
          it = parentAccesses.erase(it);
          continue;
        }

        ++it;
      }

      // If this access depends on a locally scoped variable, it cannot be
      // lifted out of the loop.
      for (auto v : currentScope_->localVars()) {
        if (candidate->dependsOnVar(v)) {
          closeAccessIntoScope(candidate, parent);
          handled = true;
          break;
        }
      }

      if (!handled) {
        // If the inner scope was not conditional, but the outer scope is: all
        // current accesses are now conditional in the parent scope.
        if (candidate->conditionId() == 0) {
          candidate->setConditionId(parent->conditionId());
        }
        parentAccesses[candidate->hash()] = candidate;
      }
    }
  }

  currentScope_ = parent;
}

std::vector<std::shared_ptr<AccessInfo>> RegisterizerAnalysis::getCandidates() {
  currentScope_->filterClosed();
  std::sort(
      currentScope_->closedAccesses().begin(),
      currentScope_->closedAccesses().end(),
      [](auto i1, auto i2) { return i1->accessOrder() < i2->accessOrder(); });
  return currentScope_->closedAccesses();
}

// RegisterizerReplacer

ExprPtr RegisterizerReplacer::mutate(LoadPtr v) {
  auto it = loadToAccess_.find(v);
  if (it == loadToAccess_.end()) {
    // This access cannot be registerized.
    return v;
  }

  auto& info = it->second;

  return info->replacement().var;
}

StmtPtr RegisterizerReplacer::mutate(StorePtr v) {
  if (eliminatedIntializers_.count(v) != 0) {
    // This store is the intializer for a scalar var that is already inserted.
    return nullptr;
  }

  auto it = storeToAccess_.find(v);
  if (it == storeToAccess_.end()) {
    // This access cannot be registerized.
    return IRMutator::mutate(v);
  }

  auto& info = it->second;

  ExprPtr new_val = v->value()->accept_mutator(this);

<<<<<<< HEAD
  std::vector<ExprPtr> indices;
  return alloc<Store>(info->replacement().var_wrapper, indices, new_val);
=======
  v->set_value(new_val);
  v->set_buf(info->replacement().var_wrapper);
  v->set_indices({});
  return v;
>>>>>>> 2623ea56
}

StmtPtr RegisterizerReplacer::mutate(BlockPtr v) {
  auto& scope = parentToAccesses_[v];

  std::vector<StmtPtr> stmts;
  for (StmtPtr stmt : v->stmts()) {
    {
      // Insert the initializer for any Scalars scoped to this block.
      auto it = scope.initializerPoints_.find(stmt);
      if (it != scope.initializerPoints_.end()) {
        for (auto& info : it->second) {
          StmtPtr initializer =
              info->replacement().initializer->accept_mutator(this);
          stmts.push_back(initializer);
        }
        scope.initializerPoints_.erase(it);
      }
    }

    StmtPtr stmt_new = stmt->accept_mutator(this);
    if (stmt_new) {
      if (stmt_new->get_parent()) {
        stmt_new = Stmt::clone(stmt_new);
      }
      stmts.push_back(stmt_new);
    }

    {
      // Insert the finalizer for any Scalars scoped to this block.
      auto it = scope.finalizePoints_.find(stmt);
      if (it != scope.finalizePoints_.end()) {
        for (auto& info : it->second) {
          StorePtr finalizer = alloc<Store>(
              info->buf(), info->indices(), info->replacement().var);
          stmts.push_back(finalizer);
        }
        scope.finalizePoints_.erase(it);
      }
    }
  }

  return Block::make(stmts);
}

void RegisterizerReplacer::buildReplacements() {
  // Traverse the list of replacements, creating vars and updating our local
  // maps.
  for (auto& info : infoSet_) {
    VarPtr v = alloc<Var>(
        info->buf()->name_hint() + "_" +
            c10::to_string(getBufferAccessCount(info->buf())),
        info->buf()->dtype());

    info->replacement().var = v;

    // we need to wrap the Var in a Buf so we can Load or Store it.
    std::vector<ExprPtr> dims;
    info->replacement().var_wrapper = alloc<Buf>(v, dims, info->buf()->dtype());

    bool first = true;
    for (auto s : info->stores()) {
      if (first && info->first_usage() == s && !info->firstUsageOverlapped()) {
        info->replacement().initializer = alloc<Let>(v, s->value());
        eliminatedIntializers_.insert(s);
      } else {
        storeToAccess_[s] = info;
      }

      first = false;
    }

    for (auto s : info->loads()) {
      loadToAccess_[s] = info;
    }

    auto& scope = parentToAccesses_[info->block()];
    scope.initializerPoints_[info->first_usage()].push_back(info);

    // Only finalize if the scalar is written.
    if (!info->stores().empty()) {
      // push front to finalize in reverse order of encounter.
      scope.finalizePoints_[info->last_usage()].push_front(info);
    }

    // create a default initializer by reading the access.
    if (info->replacement().initializer == nullptr) {
      info->replacement().initializer = alloc<Let>(
          v, alloc<Load>(info->buf()->dtype(), info->buf(), info->indices()));
    }
  }
}

} // namespace registerizer

// Apply scalar replacement to all accesses in s.
StmtPtr registerize(StmtPtr s) {
  s = IRSimplifier::simplify(s);

  // The outermost node must be a Block so we have somewhere to put outer scope
  // scalars.
  if (!to<Block>(s)) {
    s = Block::make({s});
  }
  registerizer::RegisterizerAnalysis analysis;
  s->accept(&analysis);
  auto candidates = analysis.getCandidates();

  registerizer::RegisterizerReplacer replacer(candidates);
  s = s->accept_mutator(&replacer);
  return s;
}

} // namespace tensorexpr
} // namespace jit
} // namespace torch<|MERGE_RESOLUTION|>--- conflicted
+++ resolved
@@ -668,15 +668,10 @@
 
   ExprPtr new_val = v->value()->accept_mutator(this);
 
-<<<<<<< HEAD
-  std::vector<ExprPtr> indices;
-  return alloc<Store>(info->replacement().var_wrapper, indices, new_val);
-=======
   v->set_value(new_val);
   v->set_buf(info->replacement().var_wrapper);
   v->set_indices({});
   return v;
->>>>>>> 2623ea56
 }
 
 StmtPtr RegisterizerReplacer::mutate(BlockPtr v) {
