--- conflicted
+++ resolved
@@ -105,7 +105,6 @@
         super(FakeQuantize, self)._load_from_state_dict(state_dict, prefix, local_metadata, False,
                                                         missing_keys, unexpected_keys, error_msgs)
 
-<<<<<<< HEAD
 default_fake_quant = FakeQuantize.with_args(observer=MinMaxObserver, quant_min=0, quant_max=255,
                                             dtype=torch.quint8, qscheme=torch.per_tensor_affine, reduce_range=True)
 default_weight_fake_quant = FakeQuantize.with_args(observer=MinMaxObserver, quant_min=-128, quant_max=127,
@@ -125,12 +124,4 @@
 
 def enable_observer(mod):
     if type(mod) == FakeQuantize:
-        mod.disable_observer()
-=======
-default_fake_quant = FakeQuantize
-
-default_weight_fake_quant = FakeQuantize.with_args(dtype=torch.qint8,
-                                                   qscheme=torch.per_tensor_symmetric,
-                                                   quant_min=-128,
-                                                   quant_max=127)
->>>>>>> 934e777e
+        mod.disable_observer()