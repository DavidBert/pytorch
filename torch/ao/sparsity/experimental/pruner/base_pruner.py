--- conflicted
+++ resolved
@@ -146,19 +146,12 @@
                 del module._buffers['mask']
             delattr(module, 'mask')
 
-<<<<<<< HEAD
-    def convert(self):
-        # TODO: Call the torch.ao.utils.convert in here
-        raise NotImplementedError('`convert` is not implemented. Please, use '
-                                  '`torch.ao.utils.convert` instead.')
-
     def get_module_pruned_outputs(self, module):
         r"""Returns the set of pruned indices of module"""
         assert parametrize.is_parametrized(module)  # can only get pruned indices of pruned module
-        return module.parametrizations.weight[0].pruned_outputs
+        assert module in {config['module'] for config in self.module_groups}  # check that module is in pruner.module_groups
+        return module.parametrizations.weight[0].pruned_outputs  # assume only one parametrization attached
 
-=======
->>>>>>> 63dd6363
     def manual_mask_update(self, module, pruned_outputs):
         r"""Updates mask of module with user-provided pruned outputs"""
         param = module.parametrizations.weight[0]
